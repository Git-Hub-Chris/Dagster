---
title: "Managing users in Dagster+"
displayed_sidebar: "dagsterPlus"
sidebar_label: "User management"
sidebar_position: 10
---

<<<<<<< HEAD
Dagster+ allows you to grant specific permissions to your organization's users, ensuring that Dagster users have access only to what they require.

In this guide, you'll learn how to manage users and their permissions using the Dagster+ UI.

<details>
<summary>Prerequisites</summary>

- A Dagster+ account
- The required [Dagster+ permissions](/todo):
   - **Organization Admins** can add, manage, and remove users
   - **Admins** can add users

</details>

## Before you start

- **If System for Cross-domain Identity Management specification (SCIM) provisioning is enabled,** you'll need to add new users in your identity provider (IdP). Adding users will be disabled in Dagster+.
- **If using Google for Single sign-on (SSO)**, users must be added in Dagster+ before they can log in.
- **If using an Identity Provider (IdP) like Okta for SSO**, users must be assigned to the Dagster app in the IdP to be able to log in to Dagster+. Refer to the [SSO setup guides](/todo) for setup instructions for each of our supported IdP solutions.

  By default, users will be granted Viewer permissions on each deployment. The default role can be adjusted by modifying the [`sso_default_role` deployment setting](/todo).

## Adding users
=======
# User management in Dagster+

In this guide, we'll cover how to add and remove users in your Dagster+ organization.

**Note**: If utilizing [SCIM provisioning](/dagster-plus/access/authentication/scim-provisioning), you'll need to manage users through your Identity Provider (IdP) instead of Dagster+.

<details>
  <summary>Prerequisites</summary>

To complete the steps in this guide, you'll need:

- [Organization Admin permissions](/dagster-plus/access/rbac/user-roles-permissions) for your organization in Dagster+

</details>

## Adding users

Before you start, note that:

- **If SCIM provisioning is enabled,** you'll need to add new users in your IdP. Adding users will be disabled in Dagster+.
- **If using Google for SSO**, users must be added in Dagster+ before they can log in.
- **If using an Identity Provider (IdP) like Okta for SSO**, users must be assigned to the Dagster app in the IdP to be able to log in to Dagster+. Refer to the [SSO setup guides](/dagster-plus/access/authentication) for setup instructions for each of our supported IdP solutions.

By default, users will be granted Viewer permissions on each deployment. The default role can be adjusted by modifying the [`sso_default_role` deployment setting](/todo).
>>>>>>> ecf9367a

1. Sign in to your Dagster+ account.
2. Click the **user menu (your icon) > Organization Settings**.
3. Click the **Users** tab.
4. Click **Add new user.**
5. In the **User email** field, enter the user's email address.
<<<<<<< HEAD
6. Click **Add user**.

After the user is created, you can [add the user to teams](#teams) and [assign user roles for each deployment](#user-roles).

TODO: ADD SCREENSHOT 

## Adding users to teams {#teams}

:::note
Teams are a Dagster+ Pro feature.
:::

Teams are useful for centralizing permission sets for different types of users. Refer to [Managing teams](/todo) for more information about creating and managing teams.

TODO: ADD SCREENSHOT

**Note**: When determining a user's level of access, Dagster+ will use the **most permissive** role assigned to the user between all of their team memberships and any individual role grants. Refer to [Managing user roles and permissions](/todo) for more information.

## Assigning user roles {#user-roles}

In the **Roles** section, you can assign a [user role](/todo) for each deployment.

1. Next to a deployment, click **Edit user role**.
2. Select the user role for the deployment. This [user role](/todo) will be used as the default for all code locations in the deployment.
3. Click **Save**.
4. **Pro only**: To set permissions for individual [code locations](/todo) in a deployment:
   1. Click the toggle to the left of the deployment to open a list of code locations.
   2. Next to a code location, click **Edit user role**.
   3. Select the user role for the code location.
   4. Click **Save**.
5. Repeat the previous steps for each deployment.
6. **Optional**: To change the user's permissions for branch deployments:
   1. Next to **All branch deployments**, click **Edit user role**.
   2. Select the user role to use for all branch deployments.
   3. Click **Save**.
=======
6. Click **Add user**. The user will be added to the list of users.

After the user is created, you can [add the user to teams and assign user roles for each deployment](#managing-user-permissions).

## Managing user permissions

After a user is created, the **Manage user permissions** window will automatically display. You can also access this window by clicking **Edit** next to a user in the users table.

{/* TODO: Add picture previously at "/images/dagster-cloud/user-token-management/manage-new-user-permissions.png" */}

### Adding users to teams

Using the **Teams** field, you can add users to one or more teams. This is useful for centralizing permission sets for different types of users. Refer to the [Managing teams](/dagster-plus/access/rbac/teams) guide for more info about creating and managing teams.

{/* TODO: Add picture previously at "/images/dagster-cloud/user-token-management/add-user-to-teams.png */}

**Note**: When determining a user's level of access, Dagster+ will use the **most permissive** role assigned to the user between all of their team memberships and any individual role grants. Refer to the [Managing user roles and permissions](/dagster-plus/access/rbac/user-roles-permissions) guide for more info.

### Assigning user roles

In the **Roles** section, you can assign the select the appropriate [user role](/dagster-plus/access/rbac/user-roles-permissions) for each deployment.

1. Next to a deployment, click **Edit user role**.
2. Select the user role for the deployment. This [user role](/dagster-plus/access/rbac/user-roles-permissions) will be used as the default for all code locations in the deployment.
3. Click **Save**.
4. **Pro only**: To set permissions for individual [code locations](/dagster-plus/access/rbac/user-roles-permissions) in a deployment:
    1. Click the toggle to the left of the deployment to open a list of code locations.
    2. Next to a code location, click **Edit user role**.
    3. Select the user role for the code location.
    4. Click **Save**.
5. Repeat the previous steps for each deployment.
6. **Optional**: To change the user's permissions for branch deployments:
    1. Next to **All branch deployments**, click **Edit user role**.
    2. Select the user role to use for all branch deployments.
    3. Click **Save**.
>>>>>>> ecf9367a
7. Click **Done**.

## Removing users

<<<<<<< HEAD
Removing a user removes them from the Dagster+ organization. **Note**: If using SSO, you'll also need to remove the user from the IdP. Removing the user in Dagster+ doesn't remove them from the IdP.
=======
Removing a user removes them from the organization. **Note**: If using a SAML-based SSO solution like Okta, you'll also need to remove the user from the IdP. Removing the user in Dagster+ doesn't remove them from the IdP.
>>>>>>> ecf9367a

1. Sign in to your Dagster+ account.
2. Click the **user menu (your icon) > Organization Settings**.
3. Click the **Users** tab.
4. Locate the user in the user list.
5. Click **Edit**.
6. Click **Remove user**.
7. When prompted, confirm the removal.

<<<<<<< HEAD
## Next steps

- [TODO](/todo)
=======

## Next steps

- Learn more about role-based access control (RBAC) in [Understanding User Roles & Permissions](/dagster-plus/access/rbac/user-roles-permissions)
- Learn more about how to manage teams in Dagster+ in [Understanding Team Management in Dagster+](/dagster-plus/access/rbac/teams)
- Learn more about SCIM provisioning in [Understanding SCIM Provisioning](/dagster-plus/access/authentication/scim-provisioning)
- Learn more about authentication in [Understanding Authentication](/dagster-plus/access/authentication)
>>>>>>> ecf9367a
<|MERGE_RESOLUTION|>--- conflicted
+++ resolved
@@ -5,7 +5,6 @@
 sidebar_position: 10
 ---
 
-<<<<<<< HEAD
 Dagster+ allows you to grant specific permissions to your organization's users, ensuring that Dagster users have access only to what they require.
 
 In this guide, you'll learn how to manage users and their permissions using the Dagster+ UI.
@@ -26,42 +25,15 @@
 - **If using Google for Single sign-on (SSO)**, users must be added in Dagster+ before they can log in.
 - **If using an Identity Provider (IdP) like Okta for SSO**, users must be assigned to the Dagster app in the IdP to be able to log in to Dagster+. Refer to the [SSO setup guides](/todo) for setup instructions for each of our supported IdP solutions.
 
-  By default, users will be granted Viewer permissions on each deployment. The default role can be adjusted by modifying the [`sso_default_role` deployment setting](/todo).
+By default, users will be granted Viewer permissions on each deployment. The default role can be adjusted by modifying the [`sso_default_role` deployment setting](/todo).
 
 ## Adding users
-=======
-# User management in Dagster+
-
-In this guide, we'll cover how to add and remove users in your Dagster+ organization.
-
-**Note**: If utilizing [SCIM provisioning](/dagster-plus/access/authentication/scim-provisioning), you'll need to manage users through your Identity Provider (IdP) instead of Dagster+.
-
-<details>
-  <summary>Prerequisites</summary>
-
-To complete the steps in this guide, you'll need:
-
-- [Organization Admin permissions](/dagster-plus/access/rbac/user-roles-permissions) for your organization in Dagster+
-
-</details>
-
-## Adding users
-
-Before you start, note that:
-
-- **If SCIM provisioning is enabled,** you'll need to add new users in your IdP. Adding users will be disabled in Dagster+.
-- **If using Google for SSO**, users must be added in Dagster+ before they can log in.
-- **If using an Identity Provider (IdP) like Okta for SSO**, users must be assigned to the Dagster app in the IdP to be able to log in to Dagster+. Refer to the [SSO setup guides](/dagster-plus/access/authentication) for setup instructions for each of our supported IdP solutions.
-
-By default, users will be granted Viewer permissions on each deployment. The default role can be adjusted by modifying the [`sso_default_role` deployment setting](/todo).
->>>>>>> ecf9367a
 
 1. Sign in to your Dagster+ account.
 2. Click the **user menu (your icon) > Organization Settings**.
 3. Click the **Users** tab.
 4. Click **Add new user.**
 5. In the **User email** field, enter the user's email address.
-<<<<<<< HEAD
 6. Click **Add user**.
 
 After the user is created, you can [add the user to teams](#teams) and [assign user roles for each deployment](#user-roles).
@@ -97,52 +69,11 @@
    1. Next to **All branch deployments**, click **Edit user role**.
    2. Select the user role to use for all branch deployments.
    3. Click **Save**.
-=======
-6. Click **Add user**. The user will be added to the list of users.
-
-After the user is created, you can [add the user to teams and assign user roles for each deployment](#managing-user-permissions).
-
-## Managing user permissions
-
-After a user is created, the **Manage user permissions** window will automatically display. You can also access this window by clicking **Edit** next to a user in the users table.
-
-{/* TODO: Add picture previously at "/images/dagster-cloud/user-token-management/manage-new-user-permissions.png" */}
-
-### Adding users to teams
-
-Using the **Teams** field, you can add users to one or more teams. This is useful for centralizing permission sets for different types of users. Refer to the [Managing teams](/dagster-plus/access/rbac/teams) guide for more info about creating and managing teams.
-
-{/* TODO: Add picture previously at "/images/dagster-cloud/user-token-management/add-user-to-teams.png */}
-
-**Note**: When determining a user's level of access, Dagster+ will use the **most permissive** role assigned to the user between all of their team memberships and any individual role grants. Refer to the [Managing user roles and permissions](/dagster-plus/access/rbac/user-roles-permissions) guide for more info.
-
-### Assigning user roles
-
-In the **Roles** section, you can assign the select the appropriate [user role](/dagster-plus/access/rbac/user-roles-permissions) for each deployment.
-
-1. Next to a deployment, click **Edit user role**.
-2. Select the user role for the deployment. This [user role](/dagster-plus/access/rbac/user-roles-permissions) will be used as the default for all code locations in the deployment.
-3. Click **Save**.
-4. **Pro only**: To set permissions for individual [code locations](/dagster-plus/access/rbac/user-roles-permissions) in a deployment:
-    1. Click the toggle to the left of the deployment to open a list of code locations.
-    2. Next to a code location, click **Edit user role**.
-    3. Select the user role for the code location.
-    4. Click **Save**.
-5. Repeat the previous steps for each deployment.
-6. **Optional**: To change the user's permissions for branch deployments:
-    1. Next to **All branch deployments**, click **Edit user role**.
-    2. Select the user role to use for all branch deployments.
-    3. Click **Save**.
->>>>>>> ecf9367a
 7. Click **Done**.
 
 ## Removing users
 
-<<<<<<< HEAD
-Removing a user removes them from the Dagster+ organization. **Note**: If using SSO, you'll also need to remove the user from the IdP. Removing the user in Dagster+ doesn't remove them from the IdP.
-=======
 Removing a user removes them from the organization. **Note**: If using a SAML-based SSO solution like Okta, you'll also need to remove the user from the IdP. Removing the user in Dagster+ doesn't remove them from the IdP.
->>>>>>> ecf9367a
 
 1. Sign in to your Dagster+ account.
 2. Click the **user menu (your icon) > Organization Settings**.
@@ -152,16 +83,9 @@
 6. Click **Remove user**.
 7. When prompted, confirm the removal.
 
-<<<<<<< HEAD
-## Next steps
-
-- [TODO](/todo)
-=======
-
 ## Next steps
 
 - Learn more about role-based access control (RBAC) in [Understanding User Roles & Permissions](/dagster-plus/access/rbac/user-roles-permissions)
 - Learn more about how to manage teams in Dagster+ in [Understanding Team Management in Dagster+](/dagster-plus/access/rbac/teams)
 - Learn more about SCIM provisioning in [Understanding SCIM Provisioning](/dagster-plus/access/authentication/scim-provisioning)
-- Learn more about authentication in [Understanding Authentication](/dagster-plus/access/authentication)
->>>>>>> ecf9367a
+- Learn more about authentication in [Understanding Authentication](/dagster-plus/access/authentication)