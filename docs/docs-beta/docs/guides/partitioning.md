---
title: Partitioning assets
description: Learn how to partition your data in Dagster.
sidebar_label: Partition data
sidebar_position: 30
---

In Dagster, partitioning is a powerful technique for managing large datasets, improving pipeline performance, and enabling incremental processing. This guide will help you understand how to implement data partitioning in your Dagster projects.

<<<<<<< HEAD
=======
There are several ways to partition your data in Dagster:

- [Time-based partitioning](#time-based-based), for processing data in specific time intervals
- [Static partitioning](#static-partitions), for dividing data based on predefined categories
- [Two-dimensional partitioning](#two-dimensional-partitions), for partitioning data along two different axes simultaneously
- [Dynamic partitioning](#dynamic-partitions), for creating partitions based on runtime information

## What you'll learn

- How to define partitions for Dagster assets and jobs
- How to establish dependencies between partitioned assets
- How to leverage Dagster partitions with external systems like dbt

---

>>>>>>> 5eab1c4e
<details>
  <summary>Prerequisites</summary>

To follow the steps in this guide, you'll need:

- Familiarity with [Assets](/guides/data-assets)

</details>

## Time-based partitions \{#time-based}

A common use case for partitioning is to process data that can be divided into time intervals, such as daily logs or monthly reports.

<CodeExample filePath="guides/data-modeling/partitioning/time_based_partitioning.py" language="python" />

## Partitions with predefined categories \{#static-partitions}

Sometimes you have a set of predefined categories for your data. For instance, you might want to process data separately for different regions.

<CodeExample filePath="guides/data-modeling/partitioning/static_partitioning.py" language="python" />

{/* TODO: Link to Backfill page to explain how to backfill regional sales data */}

## Two-dimensional partitions \{#two-dimensional-partitions}

Two-dimensional partitioning allows you to partition data along two different axes simultaneously. This is useful when you need to process data that can be categorized in multiple ways. For example:

<CodeExample filePath="guides/data-modeling/partitioning/two_dimensional_partitioning.py" language="python" />

In this example:

- Using `MultiPartitionsDefinition`, the `two_dimensional_partitions` is defined with two dimensions: `date` and `region`
- The partition key would be: `2024-08-01|us`
- The `daily_regional_sales_data` and `daily_regional_sales_summary` assets are defined with the same two-dimensional partitioning scheme
- The `daily_regional_sales_schedule` runs daily at 1:00 AM, processing the previous day's data for all regions. It uses `MultiPartitionKey` to specify partition keys for both date and region dimensions, resulting in three runs per day, one for each region.

## Partitions with dynamic categories \{#dynamic-partitions}

Sometimes you don't know the partitions in advance. For example, you might want to process new regions that are added in your system. In these cases, you can use dynamic partitioning to create partitions based on runtime information.

Consider this example:

<CodeExample filePath="guides/data-modeling/partitioning/dynamic_partitioning.py" language="python" title="Dynamic partitioning" />

Because the partition values are unknown in advance, `DynamicPartitionsDefinition` is used to define the partition. Then, the `all_regions_sensor` 

In this example:

- Because the partition values are unknown in advance, `DynamicPartitionsDefinition` is used to define `region_partitions`
- When triggered, the `all_regions_sensor` will dynamically add all regions to the partition set. Once it kicks off runs, it will dynamically kick off runs for all regions. In this example, that would be six times; one for each region.

## Next steps

- TODOD: Partition dependencies<|MERGE_RESOLUTION|>--- conflicted
+++ resolved
@@ -7,8 +7,6 @@
 
 In Dagster, partitioning is a powerful technique for managing large datasets, improving pipeline performance, and enabling incremental processing. This guide will help you understand how to implement data partitioning in your Dagster projects.
 
-<<<<<<< HEAD
-=======
 There are several ways to partition your data in Dagster:
 
 - [Time-based partitioning](#time-based-based), for processing data in specific time intervals
@@ -16,15 +14,6 @@
 - [Two-dimensional partitioning](#two-dimensional-partitions), for partitioning data along two different axes simultaneously
 - [Dynamic partitioning](#dynamic-partitions), for creating partitions based on runtime information
 
-## What you'll learn
-
-- How to define partitions for Dagster assets and jobs
-- How to establish dependencies between partitioned assets
-- How to leverage Dagster partitions with external systems like dbt
-
----
-
->>>>>>> 5eab1c4e
 <details>
   <summary>Prerequisites</summary>
 
