--- conflicted
+++ resolved
@@ -151,10 +151,5 @@
 
 Congratulations! You've just built and run your first pipeline with Dagster. Next, you can:
 
-<<<<<<< HEAD
-- Continue with the [ETL pipeline tutorial](/tutorial/etl-tutorial-introduction) to learn how to build a more complex ETL pipeline
-- Learn how to [Think in assets](/guides/build/assets-concepts/index.md)
-=======
-- Continue with the [ETL pipeline tutorial](/tutorial/tutorial-etl) to learn how to build a more complex ETL pipeline
-- Learn how to [Think in assets](/guides/build/create-asset-pipelines/assets-concepts/index.md)
->>>>>>> f0cf1f19
+- Continue with the [ETL pipeline tutorial](/tutorial/01-etl-tutorial-introduction) to learn how to build a more complex ETL pipeline
+- Learn how to [Think in assets](/guides/build/assets-concepts/index.md)