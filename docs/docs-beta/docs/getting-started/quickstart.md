---
title: Build your first Dagster project
description: Learn how to quickly get up and running with Dagster
sidebar_position: 30
sidebar_label: "Quickstart"
---

Welcome to Dagster! In this guide, you'll use Dagster to create a basic pipeline that:

- Extracts data from a CSV file
- Transforms the data
- Loads the transformed data to a new CSV file

## What you'll learn

- How to set up a basic Dagster project
- How to create a Dagster asset for each step of the Extract, Transform, and Load (ETL) process
- How to use Dagster's UI to monitor and execute your pipeline

## Prerequisites

<details>
  <summary>Prerequisites</summary>

To follow the steps in this guide, you'll need:

- Basic Python knowledge
- Python 3.9+ installed on your system. Refer to the [Installation guide](/getting-started/installation) for information.
</details>

## Step 1: Set up the Dagster environment

1. Open the terminal and create a new directory for your project:

   ```bash
   mkdir dagster-quickstart
   cd dagster-quickstart
   ```

2. Create and activate a virtual environment:

   <Tabs>
   <TabItem value="macos" label="MacOS">
   ```bash
   python -m venv venv
   source venv/bin/activate
   ```
   </TabItem>
   <TabItem value="windows" label="Windows">
   ```bash
   python -m venv venv
   source venv\Scripts\activate
   ```
   </TabItem>
   </Tabs>

3. Install Dagster and the required dependencies:

   ```bash
   pip install dagster dagster-webserver pandas
   ```

## Step 2: Create the Dagster project structure

:::info
The project structure in this guide is simplified to allow you to get started quickly. When creating new projects, use `dagster project scaffold` to generate a complete Dagster project.
:::

Next, you'll create a basic Dagster project that looks like this:

```
dagster-quickstart/
├── quickstart/
│   ├── __init__.py
│   └── assets.py
├── data/
    └── sample_data.csv
```

1. To create the files and directories outlined above, run the following:

   ```bash
   mkdir quickstart data
   touch quickstart/__init__.py quickstart/assets.py
   touch data/sample_data.csv
   ```

2. In the `data/sample_data.csv` file, add the following content:

   ```csv
   id,name,age,city
   1,Alice,28,New York
   2,Bob,35,San Francisco
   3,Charlie,42,Chicago
   4,Diana,31,Los Angeles
   ```

   This CSV will act as the data source for your Dagster pipeline.

## Step 3: Define the assets

Now, create the assets for the ETL pipeline. Open `quickstart/assets.py` and add the following code:

<CodeExample filePath="getting-started/quickstart.py" language="python" />

This may seem unusual if you're used to task-based orchestration. In that case, you'd have three separate steps for extracting, transforming, and loading.

However, in Dagster, you'll model your pipelines using assets as the fundamental building block, rather than tasks.

## Step 4: Run the pipeline

1. In the terminal, navigate to your project's root directory and run:

   ```bash
   dagster dev -f quickstart/assets.py
   ```

2. Open your web browser and navigate to `http://localhost:3000`, where you should see the Dagster UI:

   ![2048 resolution](/images/getting-started/quickstart/dagster-ui-start.png)

3. In the top navigation, click **Assets > View global asset lineage**.

4. Click **Materialize** to run the pipeline.

5. In the popup that displays, click **View**. This will open the **Run details** page, allowing you to view the run as it executes.

   ![Screenshot of Dagster Asset Lineage](/img/placeholder.svg)

   Use the **view buttons** in near the top left corner of the page to change how the run is displayed. You can also click the asset to view logs and metadata.

## Step 5: Verify the results

In your terminal, run:

```bash
cat data/processed_data.csv
```

You should see the transformed data, including the new `age_group` column:

```bash
id,name,age,city,age_group
1,Alice,28,New York,Young
2,Bob,35,San Francisco,Middle
3,Charlie,42,Chicago,Senior
4,Diana,31,Los Angeles,Middle
```

## Next steps

Congratulations! You've just built and run your first pipeline with Dagster. Next, you can:

<<<<<<< HEAD
- Continue with the [ETL pipeline tutorial](/tutorial/tutorial-etl) to learn how to build a more complex ETL pipeline
- Learn how to [Think in assets](/guides/build/assets/index.md)
=======
- Continue with the [ETL pipeline tutorial](/etl-pipeline-tutorial/) to learn how to build a more complex ETL pipeline
- Learn how to [Think in assets](/guides/build/create-asset-pipelines/assets-concepts/)
>>>>>>> 38cb6e5e
<|MERGE_RESOLUTION|>--- conflicted
+++ resolved
@@ -151,10 +151,5 @@
 
 Congratulations! You've just built and run your first pipeline with Dagster. Next, you can:
 
-<<<<<<< HEAD
-- Continue with the [ETL pipeline tutorial](/tutorial/tutorial-etl) to learn how to build a more complex ETL pipeline
-- Learn how to [Think in assets](/guides/build/assets/index.md)
-=======
 - Continue with the [ETL pipeline tutorial](/etl-pipeline-tutorial/) to learn how to build a more complex ETL pipeline
-- Learn how to [Think in assets](/guides/build/create-asset-pipelines/assets-concepts/)
->>>>>>> 38cb6e5e
+- Learn how to [Think in assets](/guides/build/assets/)