---
title: Partitions | Dagster
description: Partitions break data into smaller chunks, allowing you to compute on individual slices of data while remaining flexible on how data is read or stored.
---

# Partitions

<<<<<<< HEAD
A Software-defined Asset can represent a collection of _partitions_ that can be tracked and materialized independently. In many ways, each partition functions like its own mini-asset, but they all share a common materialization function and dependencies. Typically, each partition will correspond to a separate file, or a slice of a table in a database.
=======
Partitions are a way to split data into smaller, easier-to-use chunks. They allow you to compute on individual slices of data while remaining flexible on how that data is read or written from storage.
>>>>>>> 4a770cfa

Consider an online store's order data. In a database, the order data might be stored as a single `orders` table, which contains multiple days' worth of orders. However, if the data were ingested into Amazon Web Services (AWS) S3 as parquet files, you could create a new parquet file per day or partition.

---

<<<<<<< HEAD
## Partitioned op jobs

- [Relevant APIs](#relevant-apis-1)
- [Defining an op job with time partitions](#defining-an-op-job-with-time-partitions)
- [Defining an op job with static partitions](#defining-an-op-job-with-static-partitions)
- [Creating schedules from partitioned op jobs](#creating-schedules-from-partitioned-op-jobs)

### Relevant APIs

| Name                                                       | Description                                                                                         |
| ---------------------------------------------------------- | --------------------------------------------------------------------------------------------------- |
| <PyObject object="PartitionedConfig" />                    | Determines a set of partitions and how to generate run config for a partition.                      |
| <PyObject object="daily_partitioned_config" decorator />   | Decorator for constructing partitioned config where each partition is a date.                       |
| <PyObject object="hourly_partitioned_config" decorator />  | Decorator for constructing partitioned config where each partition is an hour of a date.            |
| <PyObject object="weekly_partitioned_config" decorator />  | Decorator for constructing partitioned config where each partition is a week.                       |
| <PyObject object="monthly_partitioned_config" decorator /> | Decorator for constructing partitioned config where each partition is a month.                      |
| <PyObject object="static_partitioned_config" decorator />  | Decorator for constructing partitioned config for a static set of partition keys.                   |
| <PyObject object="dynamic_partitioned_config" decorator /> | Decorator for constructing partitioned config for a set of partition keys that can grow over time.  |
| <PyObject object="build_schedule_from_partitioned_job" />  | A function that constructs a schedule whose interval matches the partitioning of a partitioned job. |

When defining a job that doesn't use software-defined assets, you can make it partitioned by supplying <PyObject object="PartitionedConfig" /> object as its config.

### Defining an op job with time partitions

The most common kind of partitioned op job is a time-partitioned job - each partition is a time window, and each run for a partition processes data within that time window.

- [Non-partitioned op job with date config](#non-partitioned-op-job-with-date-config)
- [Date-partitioned op job](#date-partitioned-op-job)
- [Dagster UI Partitions tab](#dagster-ui-partitions-tab)

#### Non-partitioned op job with date config

Before we define a partitioned op job, let's look at a non-partitioned job that computes some data for a given date:

```python file=/concepts/partitions_schedules_sensors/date_config_job.py
from dagster import Config, job, op


class ProcessDateConfig(Config):
    date: str


@op
def process_data_for_date(context, config: ProcessDateConfig):
    date = config.date
    context.log.info(f"processing data for {date}")


@job
def do_stuff():
    process_data_for_date()
```

It takes, as config, a string `date`. This piece of config defines which date to compute data for. For example, if you wanted to compute for May 5th, 2020, you would execute the graph with the following config:

```python file=/concepts/partitions_schedules_sensors/config.yaml
graph:
  process_data_for_date:
    config:
      date: "2020-05-05"
```

#### Date-partitioned op job

With the job above, it's possible to supply any value for the `date` param, which means that, if you wanted to launch a backfill, Dagster wouldn't know what values to run it on. You can instead build a partitioned job that operates on a defined set of dates.

First, you define the <PyObject object="PartitionedConfig"/>. In this case, because each partition is a date, you can use the <PyObject object="daily_partitioned_config" decorator /> decorator. It defines the full set of partitions - every date between the start date and the current date, as well as how to determine the run config for a given partition.

```python file=/concepts/partitions_schedules_sensors/partitioned_job.py startafter=start_partitioned_config endbefore=end_partitioned_config
from dagster import daily_partitioned_config
from datetime import datetime


@daily_partitioned_config(start_date=datetime(2020, 1, 1))
def my_partitioned_config(start: datetime, _end: datetime):
    return {
        "ops": {
            "process_data_for_date": {"config": {"date": start.strftime("%Y-%m-%d")}}
        }
    }
```

Then you can build an op job that uses the `PartitionedConfig` by supplying it to the `config` argument when you construct the job:

```python file=/concepts/partitions_schedules_sensors/partitioned_job.py startafter=start_partitioned_job endbefore=end_partitioned_job
@job(config=my_partitioned_config)
def do_stuff_partitioned():
    process_data_for_date()
```

#### Dagster UI Partitions tab

In the UI, you can view runs by partition in the **Partitions tab** of a **Job** page:

<Image
alt="Partitions Tab"
src="/images/concepts/partitions-schedules-sensors/partitions/partitioned-job.png"
width={2662}
height={1618}
/>

In the **Run Matrix**, each column corresponds to one of the partitions in the job. The time listed corresponds to the start time of the partition. Each row corresponds to one of the steps in the job. You can click on an individual box to navigate to logs and run information for the step.

You can view and use partitions in the UI Launchpad tab for a job. In the top bar, you can select from the list of all available partitions. Within the config editor, the config for the selected partition will be populated.

In the screenshot below, we select the `2020-01-02` partition, and we can see that the run config for the partition has been populated in the editor.

<Image
alt="Partitions in the Dagster UI Launchpad"
src="/images/concepts/partitions-schedules-sensors/partitions/launchpad.png"
width={2662}
height={1618}
/>

In addition to the <PyObject object="daily_partitioned_config" decorator /> decorator, Dagster also provides:

- <PyObject object="monthly_partitioned_config" decorator />
- <PyObject object="weekly_partitioned_config" decorator />
- <PyObject object="hourly_partitioned_config" decorator />

See the API docs for each of these decorators for more information on how partitions are built based on different `start_date`, `minute_offset`, `hour_offset`, and `day_offset` inputs.

### Defining an op job with static partitions

Not all op jobs are partitioned by time. Here's a partitioned job where the partitions are continents:

```python file=/concepts/partitions_schedules_sensors/static_partitioned_job.py
from dagster import Config, job, op, static_partitioned_config

CONTINENTS = [
    "Africa",
    "Antarctica",
    "Asia",
    "Europe",
    "North America",
    "Oceania",
    "South America",
]


@static_partitioned_config(partition_keys=CONTINENTS)
def continent_config(partition_key: str):
    return {"ops": {"continent_op": {"config": {"continent_name": partition_key}}}}


class ContinentOpConfig(Config):
    continent_name: str

=======
## Benefits
>>>>>>> 4a770cfa

Using partitions provides the following benefits:

<<<<<<< HEAD

@job(config=continent_config)
def continent_job():
    continent_op()
```

### Creating schedules from partitioned op jobs

It's common that, when you have a partitioned op job, you want to run it on a schedule. For example, if the job has a partition for each date, you likely want to run that job every day, on the partition for that day.

The <PyObject object="build_schedule_from_partitioned_job"/> function allows you to construct a schedule from a date-partitioned job. It creates a schedule with an interval that matches the spacing of your partition. If you wanted to create a schedule for `do_stuff_partitioned` job defined above, you could write:

```python file=/concepts/partitions_schedules_sensors/schedule_from_partitions.py startafter=start_marker endbefore=end_marker
from dagster import build_schedule_from_partitioned_job, job


@job(config=my_partitioned_config)
def do_stuff_partitioned():
    ...


do_stuff_partitioned_schedule = build_schedule_from_partitioned_job(
    do_stuff_partitioned,
)
```

Schedules can also be made from static partitioned jobs. If you wanted to make a schedule for the `continent_job` above that runs each partition, you could write:

```python file=/concepts/partitions_schedules_sensors/schedule_from_partitions.py startafter=start_static_partition endbefore=end_static_partition
from dagster import schedule, RunRequest


@schedule(cron_schedule="0 0 * * *", job=continent_job)
def continent_schedule():
    for c in CONTINENTS:
        yield RunRequest(run_key=c, partition_key=c)
```

Or a schedule that will run a subselection of the partition:

```python file=/concepts/partitions_schedules_sensors/schedule_from_partitions.py startafter=start_single_partition endbefore=end_single_partition
@schedule(cron_schedule="0 0 * * *", job=continent_job)
def antarctica_schedule():
    return RunRequest(partition_key="Antarctica")
```

Refer to the [Schedules documentation](/concepts/partitions-schedules-sensors/schedules#schedules-from-partitioned-assets-and-jobs) for more info about constructing both schedule types.
=======
- **Cost efficiency**: Run only the data that’s needed and gain granular control over slices. For example, storing recent orders in hot storage and older orders in cheaper, cold storage.
- **Speed up compute**: Divide large datasets into smaller, more manageable parts to speed up queries.
- **Scalability**: As data grows, distribute it across multiple servers or storage systems or run multiple partitions at a time in parallel.
- **Concurrent processing**: Boost computational speed with parallel processing, significantly reducing the time and cost of data processing tasks.
- **Speed up debugging**: Test on an individual partition before trying to run larger ranges of data.
>>>>>>> 4a770cfa

---

## Uses

Partitions are supported for both Software-defined Assets and ops, but how each concept is used is unique. Refer to the following documentation for more info:

- [Partitioned assets](/concepts/partitions-schedules-sensors/partitioning-assets)
- [Partitioned ops](/concepts/partitions-schedules-sensors/partitioning-ops) (Advanced)
- [Testing partitions](/concepts/partitions-schedules-sensors/testing-partitions)

With partitions, you can:

- View runs by partition in the [Dagster UI](/concepts/webserver/ui)
- Define a [schedule](/concepts/partitions-schedules-sensors/schedules) that fills in a partition each time it runs. For example, a job might run each day and process the data that arrived during the previous day.
- Launch [backfills](/concepts/partitions-schedules-sensors/backfills), which are sets of runs that each process a different partition. For example, after making a code change, you might want to run your job on all partitions instead of just one.<|MERGE_RESOLUTION|>--- conflicted
+++ resolved
@@ -5,226 +5,21 @@
 
 # Partitions
 
-<<<<<<< HEAD
 A Software-defined Asset can represent a collection of _partitions_ that can be tracked and materialized independently. In many ways, each partition functions like its own mini-asset, but they all share a common materialization function and dependencies. Typically, each partition will correspond to a separate file, or a slice of a table in a database.
-=======
-Partitions are a way to split data into smaller, easier-to-use chunks. They allow you to compute on individual slices of data while remaining flexible on how that data is read or written from storage.
->>>>>>> 4a770cfa
 
 Consider an online store's order data. In a database, the order data might be stored as a single `orders` table, which contains multiple days' worth of orders. However, if the data were ingested into Amazon Web Services (AWS) S3 as parquet files, you could create a new parquet file per day or partition.
 
 ---
 
-<<<<<<< HEAD
-## Partitioned op jobs
-
-- [Relevant APIs](#relevant-apis-1)
-- [Defining an op job with time partitions](#defining-an-op-job-with-time-partitions)
-- [Defining an op job with static partitions](#defining-an-op-job-with-static-partitions)
-- [Creating schedules from partitioned op jobs](#creating-schedules-from-partitioned-op-jobs)
-
-### Relevant APIs
-
-| Name                                                       | Description                                                                                         |
-| ---------------------------------------------------------- | --------------------------------------------------------------------------------------------------- |
-| <PyObject object="PartitionedConfig" />                    | Determines a set of partitions and how to generate run config for a partition.                      |
-| <PyObject object="daily_partitioned_config" decorator />   | Decorator for constructing partitioned config where each partition is a date.                       |
-| <PyObject object="hourly_partitioned_config" decorator />  | Decorator for constructing partitioned config where each partition is an hour of a date.            |
-| <PyObject object="weekly_partitioned_config" decorator />  | Decorator for constructing partitioned config where each partition is a week.                       |
-| <PyObject object="monthly_partitioned_config" decorator /> | Decorator for constructing partitioned config where each partition is a month.                      |
-| <PyObject object="static_partitioned_config" decorator />  | Decorator for constructing partitioned config for a static set of partition keys.                   |
-| <PyObject object="dynamic_partitioned_config" decorator /> | Decorator for constructing partitioned config for a set of partition keys that can grow over time.  |
-| <PyObject object="build_schedule_from_partitioned_job" />  | A function that constructs a schedule whose interval matches the partitioning of a partitioned job. |
-
-When defining a job that doesn't use software-defined assets, you can make it partitioned by supplying <PyObject object="PartitionedConfig" /> object as its config.
-
-### Defining an op job with time partitions
-
-The most common kind of partitioned op job is a time-partitioned job - each partition is a time window, and each run for a partition processes data within that time window.
-
-- [Non-partitioned op job with date config](#non-partitioned-op-job-with-date-config)
-- [Date-partitioned op job](#date-partitioned-op-job)
-- [Dagster UI Partitions tab](#dagster-ui-partitions-tab)
-
-#### Non-partitioned op job with date config
-
-Before we define a partitioned op job, let's look at a non-partitioned job that computes some data for a given date:
-
-```python file=/concepts/partitions_schedules_sensors/date_config_job.py
-from dagster import Config, job, op
-
-
-class ProcessDateConfig(Config):
-    date: str
-
-
-@op
-def process_data_for_date(context, config: ProcessDateConfig):
-    date = config.date
-    context.log.info(f"processing data for {date}")
-
-
-@job
-def do_stuff():
-    process_data_for_date()
-```
-
-It takes, as config, a string `date`. This piece of config defines which date to compute data for. For example, if you wanted to compute for May 5th, 2020, you would execute the graph with the following config:
-
-```python file=/concepts/partitions_schedules_sensors/config.yaml
-graph:
-  process_data_for_date:
-    config:
-      date: "2020-05-05"
-```
-
-#### Date-partitioned op job
-
-With the job above, it's possible to supply any value for the `date` param, which means that, if you wanted to launch a backfill, Dagster wouldn't know what values to run it on. You can instead build a partitioned job that operates on a defined set of dates.
-
-First, you define the <PyObject object="PartitionedConfig"/>. In this case, because each partition is a date, you can use the <PyObject object="daily_partitioned_config" decorator /> decorator. It defines the full set of partitions - every date between the start date and the current date, as well as how to determine the run config for a given partition.
-
-```python file=/concepts/partitions_schedules_sensors/partitioned_job.py startafter=start_partitioned_config endbefore=end_partitioned_config
-from dagster import daily_partitioned_config
-from datetime import datetime
-
-
-@daily_partitioned_config(start_date=datetime(2020, 1, 1))
-def my_partitioned_config(start: datetime, _end: datetime):
-    return {
-        "ops": {
-            "process_data_for_date": {"config": {"date": start.strftime("%Y-%m-%d")}}
-        }
-    }
-```
-
-Then you can build an op job that uses the `PartitionedConfig` by supplying it to the `config` argument when you construct the job:
-
-```python file=/concepts/partitions_schedules_sensors/partitioned_job.py startafter=start_partitioned_job endbefore=end_partitioned_job
-@job(config=my_partitioned_config)
-def do_stuff_partitioned():
-    process_data_for_date()
-```
-
-#### Dagster UI Partitions tab
-
-In the UI, you can view runs by partition in the **Partitions tab** of a **Job** page:
-
-<Image
-alt="Partitions Tab"
-src="/images/concepts/partitions-schedules-sensors/partitions/partitioned-job.png"
-width={2662}
-height={1618}
-/>
-
-In the **Run Matrix**, each column corresponds to one of the partitions in the job. The time listed corresponds to the start time of the partition. Each row corresponds to one of the steps in the job. You can click on an individual box to navigate to logs and run information for the step.
-
-You can view and use partitions in the UI Launchpad tab for a job. In the top bar, you can select from the list of all available partitions. Within the config editor, the config for the selected partition will be populated.
-
-In the screenshot below, we select the `2020-01-02` partition, and we can see that the run config for the partition has been populated in the editor.
-
-<Image
-alt="Partitions in the Dagster UI Launchpad"
-src="/images/concepts/partitions-schedules-sensors/partitions/launchpad.png"
-width={2662}
-height={1618}
-/>
-
-In addition to the <PyObject object="daily_partitioned_config" decorator /> decorator, Dagster also provides:
-
-- <PyObject object="monthly_partitioned_config" decorator />
-- <PyObject object="weekly_partitioned_config" decorator />
-- <PyObject object="hourly_partitioned_config" decorator />
-
-See the API docs for each of these decorators for more information on how partitions are built based on different `start_date`, `minute_offset`, `hour_offset`, and `day_offset` inputs.
-
-### Defining an op job with static partitions
-
-Not all op jobs are partitioned by time. Here's a partitioned job where the partitions are continents:
-
-```python file=/concepts/partitions_schedules_sensors/static_partitioned_job.py
-from dagster import Config, job, op, static_partitioned_config
-
-CONTINENTS = [
-    "Africa",
-    "Antarctica",
-    "Asia",
-    "Europe",
-    "North America",
-    "Oceania",
-    "South America",
-]
-
-
-@static_partitioned_config(partition_keys=CONTINENTS)
-def continent_config(partition_key: str):
-    return {"ops": {"continent_op": {"config": {"continent_name": partition_key}}}}
-
-
-class ContinentOpConfig(Config):
-    continent_name: str
-
-=======
 ## Benefits
->>>>>>> 4a770cfa
 
 Using partitions provides the following benefits:
 
-<<<<<<< HEAD
-
-@job(config=continent_config)
-def continent_job():
-    continent_op()
-```
-
-### Creating schedules from partitioned op jobs
-
-It's common that, when you have a partitioned op job, you want to run it on a schedule. For example, if the job has a partition for each date, you likely want to run that job every day, on the partition for that day.
-
-The <PyObject object="build_schedule_from_partitioned_job"/> function allows you to construct a schedule from a date-partitioned job. It creates a schedule with an interval that matches the spacing of your partition. If you wanted to create a schedule for `do_stuff_partitioned` job defined above, you could write:
-
-```python file=/concepts/partitions_schedules_sensors/schedule_from_partitions.py startafter=start_marker endbefore=end_marker
-from dagster import build_schedule_from_partitioned_job, job
-
-
-@job(config=my_partitioned_config)
-def do_stuff_partitioned():
-    ...
-
-
-do_stuff_partitioned_schedule = build_schedule_from_partitioned_job(
-    do_stuff_partitioned,
-)
-```
-
-Schedules can also be made from static partitioned jobs. If you wanted to make a schedule for the `continent_job` above that runs each partition, you could write:
-
-```python file=/concepts/partitions_schedules_sensors/schedule_from_partitions.py startafter=start_static_partition endbefore=end_static_partition
-from dagster import schedule, RunRequest
-
-
-@schedule(cron_schedule="0 0 * * *", job=continent_job)
-def continent_schedule():
-    for c in CONTINENTS:
-        yield RunRequest(run_key=c, partition_key=c)
-```
-
-Or a schedule that will run a subselection of the partition:
-
-```python file=/concepts/partitions_schedules_sensors/schedule_from_partitions.py startafter=start_single_partition endbefore=end_single_partition
-@schedule(cron_schedule="0 0 * * *", job=continent_job)
-def antarctica_schedule():
-    return RunRequest(partition_key="Antarctica")
-```
-
-Refer to the [Schedules documentation](/concepts/partitions-schedules-sensors/schedules#schedules-from-partitioned-assets-and-jobs) for more info about constructing both schedule types.
-=======
 - **Cost efficiency**: Run only the data that’s needed and gain granular control over slices. For example, storing recent orders in hot storage and older orders in cheaper, cold storage.
 - **Speed up compute**: Divide large datasets into smaller, more manageable parts to speed up queries.
 - **Scalability**: As data grows, distribute it across multiple servers or storage systems or run multiple partitions at a time in parallel.
 - **Concurrent processing**: Boost computational speed with parallel processing, significantly reducing the time and cost of data processing tasks.
 - **Speed up debugging**: Test on an individual partition before trying to run larger ranges of data.
->>>>>>> 4a770cfa
 
 ---
 
@@ -240,4 +35,4 @@
 
 - View runs by partition in the [Dagster UI](/concepts/webserver/ui)
 - Define a [schedule](/concepts/partitions-schedules-sensors/schedules) that fills in a partition each time it runs. For example, a job might run each day and process the data that arrived during the previous day.
-- Launch [backfills](/concepts/partitions-schedules-sensors/backfills), which are sets of runs that each process a different partition. For example, after making a code change, you might want to run your job on all partitions instead of just one.+- Launch [backfills](/concepts/partitions-schedules-sensors/backfills), which are sets of runs that each process a different partition. For example, after making a code change, you might want to run your job on all partitions instead of just one of them.