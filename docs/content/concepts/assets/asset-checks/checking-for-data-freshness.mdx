--- conflicted
+++ resolved
@@ -359,45 +359,7 @@
 
 ## Alert on overdue assets (Dagster+ only)
 
-<<<<<<< HEAD
-In Dagster+, you can set up [alerts](/dagster-plus/managing-deployments/alerts) to notify you when an asset is overdue for an update. By default, a freshness check will fail with severity `WARN` if an asset is overdue for an update. Then, in order to alert on overdue assets, you'll want to create an alert policy that triggers on asset check failures with severity `WARN` (or `ERROR` if you've overridden the default severity), for your specific assets which you've defined freshness checks for. Asset alert policies can currently be targeted at specific asset keys, asset groups, or all assets.
-
-To become more familiar with the various ways alert policies can be set up, see the guide on [managing alert policies](/dagster-plus/managing-deployments/alerts/managing-alerts-in-ui).
-
-<TabGroup>
-<TabItem name="In the UI">
-
-1. Navigate to the **Deployments** in the top navigation
-2. Click the **Alerts** tab.
-3. Click **+Create alert policy**.
-4. Select the **Asset** alert policy type in the **Create alert policy** window.
-5. Select an asset (or set of assets) to target with the alert policy. You can target all
-
-assets, a specific asset key, or an asset group. 6. Check the box for **Failed (WARN)** or **Failed (ERROR)** severity, depending on the severity set for freshness check failure. 7. Select a [notification service](/dagster-plus/managing-deployments/alerts#supported-notification-services), provide the necessary information, and save the alert policy. </TabItem> <TabItem name="Via config">
-
-If you prefer to work in code, you can define an asset check-based alert policy in a YAML configuration file and use the `dagster-cloud` CLI to set the policy for the deployment. **Note**: Asset check-based policies also target freshness checks.
-
-```yaml
-alert_policies:
-  - name: "daily_rollup_warn_checks"
-    description: "Alert on WARN check failures for daily rollup table"
-    target:
-      asset_key: "daily_rollup"
-    severity: "WARN"
-    notification_config:
-      email:
-        email_addresses:
-          - "nelson.bighetti@hooli.com"
-          - "gavin.belson@hooli.com"
-```
-
-</TabItem>
-</TabGroup>
-
-Refer to the [Managing alerts using the dagster-cloud CLI](/dagster-plus/managing-deployments/alerts/managing-alerts-cli#how-it-works) for more information.
-=======
 See the guide on [asset check alerting](/dagster-plus/managing-deployments/alerts) for more information. In Dagster+, you can set up [alert policies](/dagster-plus/managing-deployments/alerts) to notify you when an asset is overdue for an update. By default, a freshness check will fail with severity `WARN` if an asset is overdue, so in order to alert on overdue assets, you'll want to create an alert policy that triggers on asset check failures with severity `WARN` (or `ERROR` if you've overridden the default severity), for your specific assets which you've defined freshness checks for. Asset alert policies can currently be targeted at specific asset keys, asset groups, or all assets.
->>>>>>> d6a4db73
 
 ## APIs in this guide
 
