---
title: Software-Defined Assets | Dagster
description: A software-defined asset is a description of how to compute the contents of a particular data asset.
---

# Software-Defined Assets

An **asset** is an object in persistent storage, such as a table, file, or persisted machine learning model. A **software-defined asset** is a Dagster object that couples an asset to the function and upstream assets that are used to produce its contents.

Software-defined assets enable a declarative approach to data management, in which code is the source of truth on what data assets should exist and how those assets are computed.

A software-defined asset includes the following:

- An <PyObject object="AssetKey" />, which is a handle for referring to the asset.
- A set of upstream asset keys, which refer to assets that the contents of the software-defined asset are derived from.
- An [op](/concepts/ops-jobs-graphs/ops), which is a function responsible for computing the contents of the asset from its upstream dependencies.

  **Note**: A crucial distinction between software-defined assets and [ops](/concepts/ops-jobs-graphs/ops) is that software-defined assets know about their dependencies, while ops do not. Ops aren't connected to dependencies until they're placed inside a [graph](/concepts/ops-jobs-graphs/jobs-graphs).

**Materializing** an asset is the act of running its op and saving the results to persistent storage. You can initiate materializations from [Dagit](/concepts/dagit/dagit) or by invoking Python APIs. By default, assets are materialized to pickle files on your local filesystem, but materialization behavior is [fully customizable](#customizing-how-assets-are-materialized-with-io-managers). It's possible to materialize an asset in multiple storage environments, such as production and staging.

---

## Relevant APIs

| Name                                  | Description                                                                                                                                                                                                                                           |
| ------------------------------------- | ----------------------------------------------------------------------------------------------------------------------------------------------------------------------------------------------------------------------------------------------------- |
| <PyObject object="asset" decorator /> | A decorator used to define assets.                                                                                                                                                                                                                    |
| <PyObject object="AssetGroup" />      | A group of software-defined assets.                                                                                                                                                                                                                   |
| <PyObject object="SourceAsset" />     | A class that describes an asset, but doesn't define how to compute it. Within an <PyObject object="AssetGroup" />, <PyObject object="SourceAsset" />s are used to represent assets that other assets depend on, but can't be materialized themselves. |

---

## Defining assets

### A basic software-defined asset

The easiest way to create a software-defined asset is with the <PyObject object="asset" decorator /> decorator.

```python file=/concepts/assets/basic_asset_definition.py
from dagster import asset


@asset
def my_asset():
    return [1, 2, 3]
```

By default, the name of the decorated function, `my_asset`, is used as the asset key. The decorated function forms the asset's op: it's responsible for producing the asset's contents. This asset doesn't depend on any other assets.

### Assets with dependencies

Software-defined assets can depend on other software-defined assets. The easiest way to define an asset dependency is to include an upstream asset name as an argument to the decorated function. In the following example, `downstream_asset` depends on `upstream_asset`. That means that the contents of `upstream_asset` are provided to the function that computes the contents of `downstream_asset`.

```python file=/concepts/assets/asset_dependency.py startafter=start_marker endbefore=end_marker
@asset
def upstream_asset():
    return [1, 2, 3]


@asset
def downstream_asset(upstream_asset):
    return upstream_asset + [4]
```

The [explicit dependencies](#explicit-dependencies) example covers an alternative way to specify asset dependencies without needing to match argument names to upstream asset names.

<<<<<<< HEAD
### Non-argument dependencies

Alternatively, you can define dependencies where data from an upstream asset doesn’t need to be loaded by Dagster to compute the output of a downstream asset. When used, `non_argument_deps` defines the dependency between assets but doesn’t pass data through Dagster.

Consider the following example:

1. `upstream_asset` creates a new table (`sugary_cereals`) by selecting records from the `cereals` table
2. `downstream_asset` then creates a new table (`shopping_list`) by selecting records from `sugary_cereals`

```python file=/concepts/assets/non_argument_deps.py startafter=start_marker endbefore=end_marker
from dagster import asset


@asset
def upstream_asset():
    execute_query("CREATE TABLE sugary_cereals AS SELECT * FROM cereals")


@asset(non_argument_deps={"upstream_asset"})
def downstream_asset():
    execute_query("CREATE TABLE shopping_list AS SELECT * FROM sugary_cereals")
```

In this example, Dagster doesn’t need to load data from `upstream_asset` to successfully compute the `downstream_asset`. While `downstream_asset` does depend on `upstream_asset`, the key difference with `non_argument_deps` is that data isn’t being passed between the functions. Specifically, the data from the `sugary_cereals` table isn't being passed as an argument to `downstream_asset`.
=======
### Asset context

Since a software-defined asset contains an op, all the typical functionality of an op - like the use of [resources](/concepts/resources) and [configuration](#asset-configuration) - is available to an asset. Supplying the `context` parameter provides access to system information for the op, for example:

```python file=/concepts/assets/asset_w_context.py startafter=start_w_context endbefore=end_w_context
@asset(required_resource_keys={"api"})
def my_asset(context):
    # fetches contents of an asset
    return context.resources.api.fetch_table("my_asset")
```

### Asset configuration

Like ops, configuration is also supported for assets. Configuration is accessible through the asset context at runtime and can be used to specify behavior. Note that asset configuration behaves the same as configuration for ops.

For example, the following asset queries an API endpoint defined through configuration:

```python file=/concepts/assets/asset_config.py startafter=start_example endbefore=end_example
@asset(config_schema={"api_endpoint": str})
def my_configurable_asset(context):
    api_endpoint = context.op_config["api_endpoint"]
    data = requests.get(f"{api_endpoint}/data").json()
    return data
```

Refer to the [Config schema documentation](/concepts/configuration/config-schema) for more configuration info and examples.
>>>>>>> 1804af5a

## Combining assets in groups

To materialize assets or load them in Dagit, you first need to combine them into an <PyObject object="AssetGroup" />, which is a set of assets with no unsatisfied dependencies. For example:

```python file=/concepts/assets/asset_group.py startafter=start_marker endbefore=end_marker
from dagster import AssetGroup, asset


@asset
def upstream_asset():
    return [1, 2, 3]


@asset
def downstream_asset(upstream_asset):
    return upstream_asset + [4]


asset_group = AssetGroup([upstream_asset, downstream_asset])
```

To save you from needing to add each asset individually to the group, Dagster provides the <PyObject object="AssetGroup" method="from_package_name" /> method for building <PyObject object="AssetGroup" />s out of all the assets within all Python modules underneath a Python package:

```python file=/concepts/assets/from_package_name.py
from dagster import AssetGroup

asset_group = AssetGroup.from_package_name(
    "docs_snippets.concepts.assets.package_with_assets"
)
```

Once assets are bundled into an asset group, you can:

- [View them in Dagit](#viewing-assets-in-dagit).
- [Materialize an ad-hoc set of them in Dagit](#materializing-assets-in-dagit).
- [Build a job](#building-jobs-that-materialize-assets), which materializes a fixed selection of the assets in the group, and can be put on a schedule or sensor.

## Viewing and materializing assets in Dagit

### Loading assets into Dagit

To view and materialize assets in Dagit, you can point it at a module that contains an <PyObject object="AssetGroup" />. E.g.

    dagit -m module_with_asset_group

If you want Dagit to contain both an asset group and a set of [jobs](/concepts/ops-jobs-graphs/jobs-graphs) that target the assets, you can place the <PyObject object="AssetGroup" /> and jobs together inside a [repository](/concepts/repositories-workspaces/repositories).

### Viewing assets in Dagit

- [All assets](#all-assets)
- [Details for an asset](#asset-details)
- [Dependency graph](#dependency-graph)
- [Upstream changes](#upstream-changed-indicator)

#### All assets

To view a list of all your assets, click **Assets** in the top-right corner of the page. This opens the Asset Catalog:

<img
alt="Asset Catalog"
src="/images/concepts/assets/software-defined-assets/catalog.png"
/>

#### Asset details

View the Asset Details page for an asset by clicking on its name:

<img
alt="Asset Details"
src="/images/concepts/assets/software-defined-assets/details.png"
/>

#### Dependency graph

To view a graph of all assets and their dependencies, you can:

- Click the graph icon to the upper-left of the Asset Catalog
- Click **View in Graph** on any asset

<img
alt="Asset Graph"
src="/images/concepts/assets/software-defined-assets/graph.png"
/>

#### Upstream changed indicator

On occasion, you might see an **upstream changed** indicator on an asset in the dependency graph or on the Asset Details page:

<img
alt="Asset Graph with an upstream changed indicator"
src="/images/concepts/assets/software-defined-assets/upstream-changed.png"
/>

This occurs when a downstream asset's last materialization took place **earlier than the asset it depends on.** Dagit displays this alert to notify you that the contents of an asset may be stale. For example:

- `comments` is upstream of `comment_stories`
- `comment_stories` depends on `comments`
- `comment_stories` was last materialized on February 25 at **5:30PM**
- `comments` was last materialized on February 25 at **7:05PM**

In this case, the contents of `comment_stories` may be outdated, as the most recent data from `comments` wasn't used to compute them.

You can resolve this issue by re-materializing the downstream asset. This will re-compute the contents with the most recent data/changes to its upstream dependency.

<Note>
  Currently, the <strong>upstream changed</strong> indicator won't display in
  the following scenarios:
  <ul>
    <li>The upstream asset is in another asset group or job</li>
    <li>The assets are partitioned</li>
  </ul>
</Note>

### Materializing assets in Dagit

There are a couple ways in Dagit to launch a run that materializes assets:

- Navigate to the Asset Details Page for the asset and click the "Materialize" button in the upper right corner.
- In the graph view of the Asset Catalog page, click the "Materialize" button in the upper right corner. You can click on assets to collect a subset to materialize.

## Source assets - representing assets that are generated somewhere else

It's common for software-defined assets to depend on assets that are generated somewhere else. For example, your data warehouse might contain a set of tables that another team is responsible for ingesting, but that your assets are derived from. To allow the assets in your <PyObject object="AssetGroup" /> to depend on them, you can include <PyObject object="SourceAsset" />s that represent them.

For example:

```python file=/concepts/assets/source_asset.py startafter=start_marker endbefore=end_marker
from dagster import AssetGroup, AssetKey, SourceAsset, asset

my_source_asset = SourceAsset(key=AssetKey("my_source_asset"))


@asset
def my_derived_asset(my_source_asset):
    return my_source_asset + [4]


asset_group = AssetGroup(assets=[my_derived_asset], source_assets=[my_source_asset])
```

In any situation where you might use a source asset, you could also have the code inside the asset's op load the data. However, using source assets has a few advantages:

- It allows Dagit to show asset lineage that includes the source assets. If a different <PyObject object="AssetGroup" /> in the same [workspace](/concepts/repositories-workspaces/workspaces) contains an asset definition with the same asset key as a <PyObject object="SourceAsset" />, Dagit can represent the asset lineage across those groups.
- If you've already factored your data-loading code into an <PyObject object="IOManager" />, Dagster can use it to load the contents of your source asset.
- It allows you to write your asset dependencies in the same way, independent of whether they're downstream from a source asset or a derived asset. This makes it easy to swap out a source asset for a derived asset and vice versa.

### Customizing how assets are materialized with IO managers

By default, materializing an asset will pickle it to a local file named "my_asset", in a temporary directory. You can specify this directory by providing a value for the `local_artifact_storage` property in your dagster.yaml file.

[IO managers](/concepts/io-management/io-managers) enable fully overriding this behavior and storing asset contents in any way you wish - e.g. writing them as tables in a database or as objects in a cloud object store. Dagster also provides built-in IO managers that pickle assets to AWS S3 (<PyObject module="dagster_aws.s3" object="s3_pickle_io_manager" />), Azure Blob Storage (<PyObject module="dagster_azure.adls2" object="adls2_pickle_io_manager" />), and GCS (<PyObject module="dagster_gcp.gcs" object="gcs_pickle_io_manager" />), or you can write your own.

To apply an IO manager to a set of assets, you can include it with them in an <PyObject object="AssetGroup" />.

```python file=/concepts/assets/asset_io_manager.py startafter=start_marker endbefore=end_marker
from dagster_aws.s3 import s3_pickle_io_manager, s3_resource

from dagster import AssetGroup, asset


@asset
def upstream_asset():
    return [1, 2, 3]


@asset
def downstream_asset(upstream_asset):
    return upstream_asset + [4]


asset_group = AssetGroup(
    [upstream_asset, downstream_asset],
    resource_defs={"io_manager": s3_pickle_io_manager, "s3": s3_resource},
)
```

This example also includes `"s3": s3_resource`, because the `s3_pickle_io_manager` depends on an s3 resource.

When `upstream_asset` is materialized, the value `[1, 2, 3]` will be will be pickled and stored in an object on S3. When `downstream_asset` is materialized, the value of `upstream_asset` will be read from S3 and depickled, and `[1, 2, 3, 4]` will be pickled and stored in a different object on S3.

Different assets can have different IO managers:

```python file=/concepts/assets/asset_different_io_managers.py startafter=start_marker endbefore=end_marker
from dagster_aws.s3 import s3_pickle_io_manager, s3_resource

from dagster import AssetGroup, asset, fs_io_manager


@asset(io_manager_key="s3_io_manager")
def upstream_asset():
    return [1, 2, 3]


@asset(io_manager_key="fs_io_manager")
def downstream_asset(upstream_asset):
    return upstream_asset + [4]


asset_group = AssetGroup(
    [upstream_asset, downstream_asset],
    resource_defs={
        "s3_io_manager": s3_pickle_io_manager,
        "s3": s3_resource,
        "fs_io_manager": fs_io_manager,
    },
)
```

When `upstream_asset` is materialized, the value `[1, 2, 3]` will be will be pickled and stored in an object on S3. When `downstream_asset` is materialized, the value of `upstream_asset` will be read from S3 and depickled, and `[1, 2, 3, 4]` will be pickled and stored in a file on the local filesystem.

The same assets can be bound to different resources and IO managers in different environments. For example, for local development, you might want to store assets on your local filesystem while, in production, you might want to store the assets in S3.

```python file=/concepts/assets/asset_io_manager_prod_local.py startafter=start_marker endbefore=end_marker
from dagster_aws.s3 import s3_pickle_io_manager, s3_resource

from dagster import AssetGroup, asset, fs_io_manager


@asset
def upstream_asset():
    return [1, 2, 3]


@asset
def downstream_asset(upstream_asset):
    return upstream_asset + [4]


prod_asset_group = AssetGroup(
    [upstream_asset, downstream_asset],
    resource_defs={"io_manager": s3_pickle_io_manager, "s3": s3_resource},
)

local_asset_group = AssetGroup(
    [upstream_asset, downstream_asset],
    resource_defs={"io_manager": fs_io_manager},
)
```

## Building jobs that materialize assets

You can define a job that materializes a fixed selection of the assets in an <PyObject object="AssetGroup" /> each time it runs.

The following snippet shows examples of three different jobs you might create out of an <PyObject object="AssetGroup" />.

```python file=/concepts/assets/build_job.py startafter=start_marker endbefore=end_marker
from dagster import AssetGroup, asset


@asset
def upstream():
    return [1, 2, 3]


@asset
def downstream_1(upstream):
    return upstream + [4]


@asset
def downstream_2(upstream):
    return len(upstream)


asset_group = AssetGroup([upstream, downstream_1, downstream_2])

all_assets = asset_group.build_job(name="my_asset_job")

downstream_assets = asset_group.build_job(
    name="my_asset_job", selection=["upstream", "downstream_1"]
)

upstream_and_downstream_1 = asset_group.build_job(
    name="my_asset_job", selection="*downstream_1"
)
```

Multiple jobs within the same repository can target overlapping sets of assets.

Like regular jobs, asset jobs can be placed on [schedules](/concepts/partitions-schedules-sensors/schedules) and [sensors](/concepts/partitions-schedules-sensors/sensors).

## Testing

When writing unit tests, you can treat the function decorated by `@asset` as a regular python function.

Consider a simple asset with no upstream dependencies:

```python file=/concepts/assets/asset_testing.py startafter=start_simple_asset endbefore=end_simple_asset
@asset
def my_simple_asset():
    return [1, 2, 3]
```

When writing a unit test, you can directly invoke the decorated function.

```python file=/concepts/assets/asset_testing.py startafter=start_test_simple_asset endbefore=end_test_simple_asset
def test_my_simple_asset():
    result = my_simple_asset()
    assert result == [1, 2, 3]
```

If you have an asset with upstream dependencies:

```python file=/concepts/assets/asset_testing.py startafter=start_more_complex_asset endbefore=end_more_complex_asset
@asset
def more_complex_asset(my_simple_asset):
    return my_simple_asset + [4, 5, 6]
```

You can manually provide values for those dependencies in your unit test. This allows you to test assets in isolation from one another.

```python file=/concepts/assets/asset_testing.py startafter=start_test_more_complex_asset endbefore=end_test_more_complex_asset
def test_more_complex_asset():
    result = more_complex_asset([0])
    assert result == [0, 4, 5, 6]
```

If you use a context object in your function, `@asset` will provide the correct context during execution. When writing a unit test, you can mock it with <PyObject object="build_op_context" />. You can use <PyObject object="build_op_context" /> to generate the `context` object because under the hood the function decorated by `@asset` is an op.

Consider this asset that uses a resource:

```python file=/concepts/assets/asset_testing.py startafter=start_with_context_asset endbefore=end_with_context_asset
@asset
def uses_context(context):
    return context.resources.foo
```

When writing a unit test, use <PyObject object="build_op_context" /> to mock the `context` and provide values for testing.

```python file=/concepts/assets/asset_testing.py startafter=start_test_with_context_asset endbefore=end_test_with_context_asset
def test_uses_context():
    context = build_op_context(resources={"foo": "bar"})
    result = uses_context(context)
    assert result == "bar"
```

## Examples

### Multi-component asset keys

Assets are often objects in systems with hierarchical namespaces, like filesystems. Because of this, it often makes sense for an asset key to be a list of strings, instead of just a single string.

```python file=/concepts/assets/multi_component_asset_key.py startafter=start_marker endbefore=end_marker
from dagster import AssetIn, asset


@asset(namespace=["one", "two", "three"])
def upstream_asset():
    return [1, 2, 3]


@asset(ins={"upstream_asset": AssetIn(namespace=["one", "two", "three"])})
def downstream_asset(upstream_asset):
    return upstream_asset + [4]
```

### Explicit dependencies

If defining dependencies by matching argument names to upstream asset names feels too magical for your tastes, you can also define dependencies in a more explicit way:

```python file=/concepts/assets/explicit_asset_dependency.py
from dagster import AssetIn, asset


@asset
def upstream_asset():
    return [1, 2, 3]


@asset(ins={"upstream": AssetIn("upstream_asset")})
def downstream_asset(upstream):
    return upstream + [4]
```

In this case, `ins={"upstream": AssetIn("upstream_asset")}` declares that the contents of the asset with the key `upstream_asset` will be provided to the function argument named `upstream`.

### Attaching metadata

Dagster supports attaching arbitrary [metadata](/\_apidocs/ops#dagster.MetadataEntry) to assets. To attach metadata, supply a `metadata` dictionary to the asset:

```python file=/concepts/assets/asset_metadata.py startafter=start_example endbefore=end_example
@asset(metadata={"cereal_name": "Sugar Sprinkles"})
def cereal_asset():
    return 5
```

Asset metadata can be viewed in Dagit on the [Asset Detail page](/concepts/dagit/dagit#asset-details).

## Further Reading

Interested in learning more about software-defined assets and working through a more complex example? Check out our [guide on software-defined assets](/guides/dagster/software-defined-assets) and our [example project](https://github.com/dagster-io/dagster/tree/master/examples/modern_data_stack_assets) that integrates software-defined assets with other Modern Data Stack tools.

## See it in action

For more examples of software-defined assets, check out the following in our [SDA Hacker News example](https://github.com/dagster-io/dagster/tree/master/examples/hacker_news_assets):

- [Defining an asset](https://github.com/dagster-io/dagster/blob/master/examples/hacker_news_assets/hacker_news_assets/activity_analytics/assets/activity_forecast.py)
- [Loading assets from dbt](https://github.com/dagster-io/dagster/blob/master/examples/hacker_news_assets/hacker_news_assets/activity_analytics/\__init\_\_.py)
- [Per-asset IO manager](https://github.com/dagster-io/dagster/blob/master/examples/hacker_news_assets/hacker_news_assets/core/assets/items.py)
- [Partitioned assets](https://github.com/dagster-io/dagster/blob/master/examples/hacker_news_assets/hacker_news_assets/core/assets/items.py)
- [AssetGroups](https://github.com/dagster-io/dagster/blob/master/examples/hacker_news_assets/hacker_news_assets/core/\__init\_\_.py)

Our [Modern Data Stack example](https://github.com/dagster-io/dagster/tree/master/examples/modern_data_stack_assets) also covers:

- [Defining assets](https://github.com/dagster-io/dagster/blob/master/examples/modern_data_stack_assets/modern_data_stack_assets/assets.py)
- [Loading assets from dbt](https://github.com/dagster-io/dagster/blob/master/examples/modern_data_stack_assets/modern_data_stack_assets/assets.py)
- [Loading assets from Airbyte](https://github.com/dagster-io/dagster/blob/master/examples/modern_data_stack_assets/modern_data_stack_assets/assets.py)

Our [Bollinger example](https://github.com/dagster-io/dagster/tree/master/examples/bollinger) also covers software-defined assets<|MERGE_RESOLUTION|>--- conflicted
+++ resolved
@@ -65,8 +65,7 @@
 
 The [explicit dependencies](#explicit-dependencies) example covers an alternative way to specify asset dependencies without needing to match argument names to upstream asset names.
 
-<<<<<<< HEAD
-### Non-argument dependencies
+#### Non-argument dependencies
 
 Alternatively, you can define dependencies where data from an upstream asset doesn’t need to be loaded by Dagster to compute the output of a downstream asset. When used, `non_argument_deps` defines the dependency between assets but doesn’t pass data through Dagster.
 
@@ -90,7 +89,7 @@
 ```
 
 In this example, Dagster doesn’t need to load data from `upstream_asset` to successfully compute the `downstream_asset`. While `downstream_asset` does depend on `upstream_asset`, the key difference with `non_argument_deps` is that data isn’t being passed between the functions. Specifically, the data from the `sugary_cereals` table isn't being passed as an argument to `downstream_asset`.
-=======
+
 ### Asset context
 
 Since a software-defined asset contains an op, all the typical functionality of an op - like the use of [resources](/concepts/resources) and [configuration](#asset-configuration) - is available to an asset. Supplying the `context` parameter provides access to system information for the op, for example:
@@ -117,7 +116,6 @@
 ```
 
 Refer to the [Config schema documentation](/concepts/configuration/config-schema) for more configuration info and examples.
->>>>>>> 1804af5a
 
 ## Combining assets in groups
 
