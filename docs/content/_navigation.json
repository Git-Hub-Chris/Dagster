--- conflicted
+++ resolved
@@ -641,15 +641,11 @@
                   },
                   {
                     "title": "Slack",
-<<<<<<< HEAD
                     "path": "/dagster-plus/managing-deployments/alerts/slack"
-=======
-                    "path": "/dagster-cloud/managing-deployments/alerts/slack"
                   },
                   {
                     "title": "PagerDuty",
-                    "path": "/dagster-cloud/managing-deployments/alerts/pagerduty"
->>>>>>> 08c7e1a0
+                    "path": "/dagster-plus/managing-deployments/alerts/pagerduty"
                   }
                 ]
               },
