[
  {
    "title": "Getting started",
    "icon": "Flag",
    "path": "/getting-started",
    "isDefaultOpen": true,
    "children": [
      {
        "title": "Hello Dagster",
        "path": "/getting-started/hello-dagster"
      },
      {
        "title": "Installation",
        "path": "/getting-started/install"
      },
      {
        "title": "Create a new project",
        "path": "/getting-started/create-new-project"
      },
      {
        "title": "Project files",
        "path": "/getting-started/project-file-reference"
      },
      {
        "title": "Telemetry",
        "path": "/getting-started/telemetry"
      }
    ]
  },
  {
    "title": "Tutorial",
    "icon": "Tutorials",
    "path": "/tutorial",
    "children": [
      {
        "title": "Part 1: Intro to Dagster and assets",
        "path": "/tutorial/introduction"
      },
      {
        "title": "Part 2: Setup",
        "path": "/tutorial/setup"
      },
      {
        "title": "Part 3: Your first asset",
        "path": "/tutorial/writing-your-first-asset"
      },
      {
        "title": "Part 4: Building an asset graph",
        "path": "/tutorial/building-an-asset-graph"
      },
      {
        "title": "Part 5: Scheduling your pipeline",
        "path": "/tutorial/scheduling-your-pipeline"
      },
      {
        "title": "Part 6: Using Dagster to save your data",
        "path": "/tutorial/saving-your-data"
      },
      {
        "title": "Part 7: Connecting to external services",
        "path": "/tutorial/connecting-to-external-services"
      },
      {
        "title": "Next steps",
        "path": "/tutorial/next-steps"
      }
    ]
  },
  {
    "title": "Concepts",
    "icon": "Concepts",
    "path": "/concepts",
    "children": [
      {
        "title": "Assets",
        "children": [
          {
            "title": "Software-defined Assets",
            "path": "/concepts/assets/software-defined-assets"
          },
          {
<<<<<<< HEAD
            "title": "Asset jobs",
            "path": "/concepts/assets/asset-jobs"
          },
          {
            "title": "Asset observations",
            "path": "/concepts/assets/asset-observations"
=======
            "title": "Multi-assets",
            "path": "/concepts/assets/multi-assets"
>>>>>>> 87f9b901
          },
          {
            "title": "Graph-backed Assets",
            "path": "/concepts/assets/graph-backed-assets"
          },
          {
            "title": "Asset observations",
            "path": "/concepts/assets/asset-observations"
          },
          {
            "title": "Asset selection syntax",
            "path": "/concepts/assets/asset-selection-syntax"
          },
          {
            "title": "Auto-materializing assets",
            "path": "/concepts/assets/asset-auto-execution"
          }
        ]
      },

      {
        "title": "Schedules & Sensors",
        "children": [
          {
            "title": "Schedules",
            "path": "/concepts/partitions-schedules-sensors/schedules"
          },
          {
            "title": "Sensors",
            "path": "/concepts/partitions-schedules-sensors/sensors"
          },
          {
            "title": "Asset Sensors",
            "path": "/concepts/partitions-schedules-sensors/asset-sensors"
          }
        ]
      },
      {
        "title": "Partitions & backfills",
        "children": [
          {
            "title": "Partitions",
            "path": "/concepts/partitions-schedules-sensors/partitions"
          },
          {
            "title": "Backfills",
            "path": "/concepts/partitions-schedules-sensors/backfills"
          }
        ]
      },
      {
        "title": "Resources & configuration",
        "children": [
          {
            "title": "Resources",
            "path": "/concepts/resources"
          },
          {
            "title": "Run configuration",
            "path": "/concepts/configuration/config-schema"
          },
          {
            "title": "Advanced config types",
            "path": "/concepts/configuration/advanced-config-types"
          }
        ]
      },
      {
        "title": "Code locations",
        "children": [
          {
            "title": "Code locations (Definitions)",
            "path": "/concepts/code-locations"
          },
          {
            "title": "Workspace files",
            "path": "/concepts/code-locations/workspace-files"
          }
        ]
      },
      {
        "title": "Dagster UI",
        "path": "/concepts/webserver/ui"
      },
      {
        "title": "Testing",
        "path": "/concepts/testing"
      },
      {
        "title": "Advanced",
        "children": [
          {
            "title": "Ops",
            "children": [
              {
                "title": "Ops",
                "path": "/concepts/ops-jobs-graphs/ops"
              },
              {
                "title": "Op jobs",
                "path": "/concepts/ops-jobs-graphs/jobs"
              },
              {
                "title": "Op events",
                "path": "/concepts/ops-jobs-graphs/op-events"
              },
              {
                "title": "Op hooks",
                "path": "/concepts/ops-jobs-graphs/op-hooks"
              },
              {
                "title": "Op retries",
                "path": "/concepts/ops-jobs-graphs/op-retries"
              },
              {
                "title": "Op graphs",
                "path": "/concepts/ops-jobs-graphs/graphs"
              },
              {
                "title": "Nesting op graphs",
                "path": "/concepts/ops-jobs-graphs/nesting-graphs"
              },
              {
                "title": "Dynamic op graphs",
                "path": "/concepts/ops-jobs-graphs/dynamic-graphs"
              }
            ]
          },
          {
            "title": "Job execution, metadata, & tags",
            "children": [
              {
                "title": "Job execution",
                "path": "/concepts/ops-jobs-graphs/job-execution"
              },
              {
                "title": "Metadata & tags",
                "path": "/concepts/ops-jobs-graphs/metadata-tags"
              }
            ]
          },
          {
            "title": "I/O management",
            "children": [
              {
                "title": "I/O managers",
                "path": "/concepts/io-management/io-managers"
              },
              {
                "title": "Unconnected inputs",
                "path": "/concepts/io-management/unconnected-inputs"
              }
            ]
          },
          {
            "title": "Dagster Types",
            "path": "/concepts/types"
          },
          {
            "title": "Logging",
            "children": [
              {
                "title": "Loggers",
                "path": "/concepts/logging/loggers"
              },
              {
                "title": "Python logging",
                "path": "/concepts/logging/python-logging"
              }
            ]
          },
          {
            "title": "GraphQL",
            "children": [
              {
                "title": "GraphQL API",
                "path": "/concepts/webserver/graphql"
              },
              {
                "title": "GraphQL Python client",
                "path": "/concepts/webserver/graphql-client"
              }
            ]
          }
        ]
      }
    ]
  },
  {
    "title": "Deployment",
    "icon": "Deployment",
    "path": "/deployment",
    "children": [
      {
        "title": "Open Source",
        "path": "/deployment/open-source",
        "children": [
          {
            "title": "Overview and architecture",
            "path": "/deployment/overview"
          },
          {
            "title": "Concepts",
            "path": "/deployment/concepts",
            "children": [
              {
                "title": "Dagster instance",
                "path": "/deployment/dagster-instance"
              },
              {
                "title": "Dagster daemon",
                "path": "/deployment/dagster-daemon"
              },
              {
                "title": "Run launchers",
                "path": "/deployment/run-launcher"
              },
              {
                "title": "Executors",
                "path": "/deployment/executors"
              },
              {
                "title": "Run coordinators",
                "path": "/deployment/run-coordinator"
              },
              {
                "title": "Run monitoring",
                "path": "/deployment/run-monitoring"
              },
              {
                "title": "Run retries",
                "path": "/deployment/run-retries"
              }
            ]
          },
          {
            "title": "Guides",
            "path": "/deployment/guides"
          }
        ]
      },
      {
        "title": "Cloud",
        "path": "/dagster-cloud",
        "children": [
          {
            "title": "Getting started",
            "path": "/dagster-cloud/getting-started"
          },
          {
            "title": "Deployment types",
            "path": "/dagster-cloud/deployment",
            "children": [
              {
                "title": "Serverless",
                "path": "/dagster-cloud/deployment/serverless"
              },
              {
                "title": "Hybrid",
                "path": "/dagster-cloud/deployment/hybrid",
                "children": [
                  {
                    "title": "All agents",
                    "path": "/dagster-cloud/deployment/agents"
                  },
                  {
                    "title": "Amazon ECS",
                    "path": "/dagster-cloud/deployment/agents/amazon-ecs",
                    "children": [
                      {
                        "title": "Setup in new VPC",
                        "path": "/dagster-cloud/deployment/agents/amazon-ecs/creating-ecs-agent-new-vpc"
                      },
                      {
                        "title": "Setup in existing VPC",
                        "path": "/dagster-cloud/deployment/agents/amazon-ecs/creating-ecs-agent-existing-vpc"
                      },
                      {
                        "title": "Manual provision",
                        "path": "/dagster-cloud/deployment/agents/amazon-ecs/manually-provisioning-ecs-agent"
                      },
                      {
                        "title": "Configuration",
                        "path": "/dagster-cloud/deployment/agents/amazon-ecs/configuration-reference"
                      },
                      {
                        "title": "Upgrade CloudFormation",
                        "path": "/dagster-cloud/deployment/agents/amazon-ecs/upgrading-cloudformation-template"
                      }
                    ]
                  },
                  {
                    "title": "Docker",
                    "path": "/dagster-cloud/deployment/agents/docker",
                    "children": [
                      {
                        "title": "Setup",
                        "path": "/dagster-cloud/deployment/agents/docker/configuring-running-docker-agent"
                      },
                      {
                        "title": "Configuration",
                        "path": "/dagster-cloud/deployment/agents/docker/configuration-reference"
                      }
                    ]
                  },
                  {
                    "title": "Kubernetes",
                    "path": "/dagster-cloud/deployment/agents/kubernetes",
                    "children": [
                      {
                        "title": "Setup",
                        "path": "/dagster-cloud/deployment/agents/kubernetes/configuring-running-kubernetes-agent"
                      },
                      {
                        "title": "Configuration",
                        "path": "/dagster-cloud/deployment/agents/kubernetes/configuration-reference"
                      }
                    ]
                  },
                  {
                    "title": "Local",
                    "path": "/dagster-cloud/deployment/agents/local"
                  },
                  {
                    "title": "Custom configuration",
                    "path": "/dagster-cloud/deployment/agents/customizing-configuration"
                  },
                  {
                    "title": "Multiple agents",
                    "path": "/dagster-cloud/deployment/agents/running-multiple-agents"
                  },
                  {
                    "title": "Setting environment variables",
                    "path": "/dagster-cloud/managing-deployments/setting-environment-variables-dagster-cloud-agents"
                  }
                ]
              }
            ]
          },
          {
            "title": "Organization settings",
            "path": "/dagster-cloud/account",
            "children": [
              {
                "title": "Tokens",
                "path": "/dagster-cloud/account/managing-user-agent-tokens"
              }
            ]
          },
          {
            "title": "Authentication & users",
            "path": "/dagster-cloud/account/authentication",
            "children": [
              {
                "title": "Managing users",
                "path": "/dagster-cloud/account/managing-users"
              },
              {
                "title": "Managing teams",
                "path": "/dagster-cloud/account/managing-users/managing-teams"
              },
              {
                "title": "User roles and permissions",
                "path": "/dagster-cloud/account/managing-users/managing-user-roles-permissions"
              },
              {
                "title": "SSO and provisioning",
                "children": [
                  {
                    "title": "Azure Active Directory",
                    "path": "/dagster-cloud/account/authentication/setting-up-azure-ad-saml-sso"
                  },
                  {
                    "title": "Google Workspace",
                    "path": "/dagster-cloud/account/authentication/setting-up-google-workspace-saml-sso"
                  },
                  {
                    "title": "Okta",
                    "children": [
                      {
                        "title": "SSO",
                        "path": "/dagster-cloud/account/authentication/okta/saml-sso"
                      },
                      {
                        "title": "SCIM provisioning",
                        "path": "/dagster-cloud/account/authentication/okta/scim-provisioning"
                      }
                    ]
                  },
                  {
                    "title": "OneLogin",
                    "path": "/dagster-cloud/account/authentication/setting-up-onelogin-saml-sso"
                  },
                  {
                    "title": "PingOne",
                    "path": "dagster-cloud/account/authentication/setting-up-pingone-saml-sso"
                  }
                ]
              }
            ]
          },
          {
            "title": "Managing deployments",
            "path": "/dagster-cloud/managing-deployments",
            "children": [
              {
                "title": "Management",
                "path": "/dagster-cloud/managing-deployments/managing-deployments"
              },
              {
                "title": "Alerts",
                "path": "/dagster-cloud/managing-deployments/setting-up-alerts"
              },
              {
                "title": "Environment variables & secrets",
                "children": [
                  {
                    "title": "Overview and setup",
                    "path": "/dagster-cloud/managing-deployments/environment-variables-and-secrets"
                  },
                  {
                    "title": "Setup for Hybrid agents",
                    "path": "/dagster-cloud/managing-deployments/setting-environment-variables-dagster-cloud-agents"
                  }
                ]
              },
              {
                "title": "Settings",
                "path": "/dagster-cloud/managing-deployments/deployment-settings-reference"
              },
              {
                "title": "Code locations",
                "path": "/dagster-cloud/managing-deployments/code-locations",
                "children": [
                  {
                    "title": "dagster_cloud.yaml",
                    "path": "/dagster-cloud/managing-deployments/dagster-cloud-yaml"
                  }
                ]
              },
              {
                "title": "Branch deployments",
                "path": "/dagster-cloud/managing-deployments/branch-deployments",
                "children": [
                  {
                    "title": "Using with GitHub",
                    "path": "/dagster-cloud/managing-deployments/branch-deployments/using-branch-deployments-with-github"
                  },
                  {
                    "title": "Using with Gitlab",
                    "path": "/dagster-cloud/managing-deployments/branch-deployments/using-branch-deployments-with-gitlab"
                  },
                  {
                    "title": "Using with dagster-cloud CLI",
                    "path": "/dagster-cloud/managing-deployments/branch-deployments/using-branch-deployments"
                  }
                ]
              }
            ]
          },
          {
            "title": "dagster-cloud CLI",
            "path": "/dagster-cloud/managing-deployments/dagster-cloud-cli"
          }
        ]
      }
    ]
  },
  {
    "title": "Integrations",
    "icon": "Integrations",
    "path": "/integrations",
    "children": [
      {
        "title": "Airbyte",
        "path": "/integrations/airbyte",
        "children": [
          {
            "title": "Airbyte + Dagster",
            "path": "/integrations/airbyte"
          },
          {
            "title": "Airbyte Cloud + Dagster",
            "path": "/integrations/airbyte-cloud"
          },
          {
            "title": "Ingestion as code",
            "path": "/guides/dagster/airbyte-ingestion-as-code"
          }
        ]
      },
      {
        "title": "Airflow",
        "path": "/integrations/airflow",
        "children": [
          {
            "title": "Learning Dagster from Airflow",
            "path": "/integrations/airflow/from-airflow-to-dagster"
          },
          {
            "title": "Migrating from Airflow",
            "path": "/integrations/airflow/migrating-to-dagster"
          },
          {
            "title": "Reference",
            "path": "/integrations/airflow/reference"
          }
        ]
      },
      {
        "title": "Databricks",
        "path": "/integrations/databricks"
      },
      {
        "title": "dbt",
        "path": "/integrations/dbt",
        "children": [
          {
            "title": "dbt + Dagster tutorial",
            "path": "/integrations/dbt/using-dbt-with-dagster",
            "children": [
              {
                "title": "Part 1: Set up dbt project",
                "path": "/integrations/dbt/using-dbt-with-dagster/set-up-dbt-project"
              },
              {
                "title": "Part 2: Load dbt models as assets",
                "path": "/integrations/dbt/using-dbt-with-dagster/load-dbt-models"
              },
              {
                "title": "Part 3: Create & materialize upstream assets",
                "path": "/integrations/dbt/using-dbt-with-dagster/upstream-assets"
              },
              {
                "title": "Part 4: Create & materialize a downstream asset",
                "path": "/integrations/dbt/using-dbt-with-dagster/downstream-assets"
              }
            ]
          },
          {
            "title": "Reference",
            "path": "/integrations/dbt/reference"
          }
        ]
      },
      {
        "title": "dbt Cloud",
        "path": "/integrations/dbt-cloud"
      },
      {
        "title": "DuckDB",
        "path": "/integrations/duckdb",
        "children": [
          {
            "title": "DuckDB + Dagster tutorial",
            "path": "/integrations/duckdb/using-duckdb-with-dagster"
          },
          {
            "title": "Reference",
            "path": "/integrations/duckdb/reference"
          }
        ]
      },
      {
        "title": "Fivetran",
        "path": "/integrations/fivetran"
      },
      {
        "title": "Great Expectations",
        "path": "/integrations/great-expectations"
      },
      {
        "title": "Google BigQuery",
        "path": "/integrations/bigquery",
        "children": [
          {
            "title": "Google BigQuery + Dagster tutorial",
            "path": "/integrations/bigquery/using-bigquery-with-dagster"
          },
          {
            "title": "Reference",
            "path": "/integrations/bigquery/reference"
          }
        ]
      },
      {
        "title": "Jupyter / Papermill",
        "path": "/integrations/dagstermill",
        "children": [
          {
            "title": "Jupyter, Papermill + Dagster tutorial",
            "path": "/integrations/dagstermill/using-notebooks-with-dagster"
          },
          {
            "title": "Reference",
            "path": "/integrations/dagstermill/reference"
          }
        ]
      },
      {
        "title": "Pandas",
        "path": "/integrations/pandas"
      },
      {
        "title": "PySpark",
        "path": "/integrations/spark"
      },
      {
        "title": "Snowflake",
        "path": "/integrations/snowflake",
        "children": [
          {
            "title": "Snowflake + Dagster tutorial",
            "path": "/integrations/snowflake/using-snowflake-with-dagster"
          },
          {
            "title": "Reference",
            "path": "/integrations/snowflake/reference"
          }
        ]
      },
      {
        "title": "All integrations",
        "path": "/integrations"
      }
    ]
  },
  {
    "title": "Guides",
    "icon": "Guides",
    "path": "/guides",
    "children": [
      {
        "title": "Development environment",
        "children": [
          {
            "title": "Running Dagster locally",
            "path": "/guides/running-dagster-locally"
          },
          {
            "title": "Using environment variables and secrets",
            "path": "/guides/dagster/using-environment-variables-and-secrets"
          },
          {
            "title": "Transitioning from dev to prod",
            "path": "/guides/dagster/transitioning-data-pipelines-from-development-to-production"
          },
          {
            "title": "Testing with Branch Deployments",
            "path": "/guides/dagster/branch_deployments"
          }
        ]
      },
      {
        "title": "Working with data assets",
        "children": [
          {
            "title": "Understanding assets, ops, and graphs",
            "path": "/guides/dagster/how-assets-relate-to-ops-and-graphs"
          },
          {
            "title": "Moving to Software-defined assets",
            "path": "/guides/dagster/enriching-with-software-defined-assets"
          },
          {
            "title": "Software-defined assets with Pandas & PySpark",
            "path": "/guides/dagster/software-defined-assets"
          },
          {
            "title": "Testing assets",
            "path": "/guides/dagster/testing-assets"
          },
          {
            "title": "Migrating to Pythonic resources and config",
            "path": "/guides/dagster/migrating-to-pythonic-resources-and-config"
          }
        ]
      },
      {
        "title": "Working with tasks",
        "children": [
          {
            "title": "Intro to ops and jobs",
            "path": "/guides/dagster/intro-to-ops-jobs",
            "children": [
              {
                "title": "Write and execute a single-op job",
                "path": "/guides/dagster/intro-to-ops-jobs/single-op-job"
              },
              {
                "title": "Testing ops and jobs",
                "path": "/guides/dagster/intro-to-ops-jobs/testable"
              },
              {
                "title": "Connecting ops in jobs",
                "path": "/guides/dagster/intro-to-ops-jobs/connecting-ops"
              }
            ]
          },
          {
            "title": "Migrating to graphs, jobs, ops",
            "path": "https://legacy-versioned-docs.dagster.dagster-docs.io/0.15.7/guides/dagster/graph_job_op",
            "isExternalLink": true
          },
          {
            "title": "Re-executing jobs",
            "path": "/guides/dagster/re-execution"
          }
        ]
      },
      {
        "title": "Version migration",
        "path": "/migration",
        "isNotDynamic": true
      },
      {
        "title": "Migrating to Dagster",
        "children": [
          {
            "title": "Migrating from Airflow",
            "path": "/integrations/airflow/migrating-to-dagster"
          }
        ]
      },
      {
        "title": "Best practices",
        "children": [
          {
            "title": "Structuring your project",
            "path": "/guides/dagster/recommended-project-structure"
          },
          {
            "title": "Automating your pipelines",
            "path": "/guides/dagster/automating-pipelines"
          },
          {
            "title": "Building machine learning pipelines",
            "path": "/guides/dagster/ml-pipeline"
          },
          {
            "title": "Managing machine learning models with Dagster",
            "path": "/guides/dagster/managing-ml"
          },
          {
            "title": "Exploring a Dagster project",
            "path": "/guides/dagster/example_project"
          }
        ]
      },
      {
        "title": "Advanced & experimental",
        "children": [
          {
            "title": "Advanced features",
            "children": [
              {
                "title": "Limiting concurrency in data pipelines",
                "path": "/guides/limiting-concurrency-in-data-pipelines"
              },
              {
                "title": "Customizing run queue priority",
                "path": "/guides/customizing-run-queue-priority"
              },
              {
                "title": "Validating data with Dagster Type factories",
                "path": "/guides/dagster/dagster_type_factories"
              }
            ]
          },
          {
            "title": "Experimental features",
            "children": [
              {
                "title": "Using custom run coordinators",
                "path": "/guides/dagster/run-attribution"
              },
              {
                "title": "Airbyte ingestion as code",
                "path": "/guides/dagster/airbyte-ingestion-as-code"
              },
              {
                "title": "Asset versioning and caching",
                "path": "/guides/dagster/asset-versioning-and-caching"
              }
            ]
          }
        ]
      }
    ]
  },
  {
    "title": "API Reference",
    "icon": "Reference",
    "path": "/_apidocs",
    "children": [
      {
        "title": "Core",
        "children": [
          {
            "title": "Software-defined Assets",
            "path": "/_apidocs/assets"
          },
          {
            "title": "Jobs",
            "path": "/_apidocs/jobs"
          },
          {
            "title": "Definitions",
            "path": "/_apidocs/definitions"
          },
          {
            "title": "Ops",
            "path": "/_apidocs/ops"
          },
          {
            "title": "Graphs",
            "path": "/_apidocs/graphs"
          },
          {
            "title": "Resources",
            "path": "/_apidocs/resources"
          },
          {
            "title": "Loggers",
            "path": "/_apidocs/loggers"
          },
          {
            "title": "Config",
            "path": "/_apidocs/config"
          },
          {
            "title": "Types",
            "path": "/_apidocs/types"
          },
          {
            "title": "Dagster CLI",
            "path": "/_apidocs/cli"
          },
          {
            "title": "Schedules and Sensors",
            "path": "/_apidocs/schedules-sensors"
          },
          {
            "title": "Partitions",
            "path": "/_apidocs/partitions"
          },
          {
            "title": "Errors",
            "path": "/_apidocs/errors"
          },
          {
            "title": "Execution",
            "path": "/_apidocs/execution"
          },
          {
            "title": "Hooks",
            "path": "/_apidocs/hooks"
          },
          {
            "title": "I/O Managers",
            "path": "/_apidocs/io-managers"
          },
          {
            "title": "Dynamic mapping & collect",
            "path": "/_apidocs/dynamic"
          },
          {
            "title": "Asset checks (Experimental)",
            "path": "/_apidocs/asset-checks"
          },
          {
            "title": "Job versioning & memoization (Deprecated)",
            "path": "/_apidocs/memoization"
          },
          {
            "title": "Repositories",
            "path": "/_apidocs/repositories"
          },
          {
            "title": "Utilities",
            "path": "/_apidocs/utilities"
          },
          {
            "title": "Internals",
            "path": "/_apidocs/internals"
          }
        ]
      },
      {
        "title": "Libraries",
        "children": [
          {
            "title": "Airbyte (dagster-airbyte)",
            "path": "/_apidocs/libraries/dagster-airbyte"
          },
          {
            "title": "Airflow (dagster-airflow)",
            "path": "/_apidocs/libraries/dagster-airflow"
          },
          {
            "title": "Amazon Web Services (AWS) (dagster-aws)",
            "path": "/_apidocs/libraries/dagster-aws"
          },
          {
            "title": "Celery (dagster-celery)",
            "path": "/_apidocs/libraries/dagster-celery"
          },
          {
            "title": "Celery + Docker (dagster-celery-docker)",
            "path": "/_apidocs/libraries/dagster-celery-docker"
          },
          {
            "title": "Celery + Kubernetes (dagster-celery-k8s)",
            "path": "/_apidocs/libraries/dagster-celery-k8s"
          },
          {
            "title": "Census (dagster-census)",
            "path": "/_apidocs/libraries/dagster-census"
          },
          {
            "title": "Dask (dagster-dask)",
            "path": "/_apidocs/libraries/dagster-dask"
          },
          {
            "title": "Databricks (dagster-databricks)",
            "path": "/_apidocs/libraries/dagster-databricks"
          },
          {
            "title": "Datadog (dagster-datadog)",
            "path": "/_apidocs/libraries/dagster-datadog"
          },
          {
            "title": "Datahub (dagster-datahub)",
            "path": "/_apidocs/libraries/dagster-datahub"
          },
          {
            "title": "dbt (dagster-dbt)",
            "path": "/_apidocs/libraries/dagster-dbt"
          },
          {
            "title": "Docker (dagster-docker)",
            "path": "/_apidocs/libraries/dagster-docker"
          },
          {
            "title": "DuckDB (dagster-duckdb)",
            "path": "/_apidocs/libraries/dagster-duckdb"
          },
          {
            "title": "DuckDB + Pandas (dagster-duckdb-pandas)",
            "path": "/_apidocs/libraries/dagster-duckdb-pandas"
          },
          {
            "title": "DuckDB + PySpark (dagster-duckdb-pyspark)",
            "path": "/_apidocs/libraries/dagster-duckdb-pyspark"
          },
          {
            "title": "DuckDB + Polars (dagster-duckdb-polars)",
            "path": "/_apidocs/libraries/dagster-duckdb-polars"
          },
          {
            "title": "Fivetran (dagster-fivetran)",
            "path": "/_apidocs/libraries/dagster-fivetran"
          },
          {
            "title": "Google Cloud Platform (GCP) (dagster-gcp)",
            "path": "/_apidocs/libraries/dagster-gcp"
          },
          {
            "title": "GCP + Pandas (dagster-gcp-pandas)",
            "path": "/_apidocs/libraries/dagster-gcp-pandas"
          },
          {
            "title": "GCP + PySpark (dagster-gcp-pyspark)",
            "path": "/_apidocs/libraries/dagster-gcp-pyspark"
          },
          {
            "title": "Great Expectations (dagster-ge)",
            "path": "/_apidocs/libraries/dagster-ge"
          },
          {
            "title": "GitHub (dagster-github)",
            "path": "/_apidocs/libraries/dagster-github"
          },
          {
            "title": "Jupyter / Papermill (dagstermill)",
            "path": "/_apidocs/libraries/dagstermill"
          },
          {
            "title": "Kubernetes (dagster-k8s)",
            "path": "/_apidocs/libraries/dagster-k8s"
          },
          {
            "title": "MLflow (dagster-mlflow)",
            "path": "/_apidocs/libraries/dagster-mlflow"
          },
          {
            "title": "Microsoft Azure (dagster-azure)",
            "path": "/_apidocs/libraries/dagster-azure"
          },
          {
            "title": "Microsoft Teams (dagster-msteams)",
            "path": "/_apidocs/libraries/dagster-msteams"
          },
          {
            "title": "MySQL (dagster-mysql)",
            "path": "/_apidocs/libraries/dagster-mysql"
          },
          {
            "title": "PagerDuty (dagster-pagerduty)",
            "path": "/_apidocs/libraries/dagster-pagerduty"
          },
          {
            "title": "Pandas (dagster-pandas)",
            "path": "/_apidocs/libraries/dagster-pandas"
          },
          {
            "title": "Pandera (dagster-pandera)",
            "path": "/_apidocs/libraries/dagster-pandera"
          },
          {
            "title": "Papertrail (dagster-papertrail)",
            "path": "/_apidocs/libraries/dagster-papertrail"
          },
          {
            "title": "PostgreSQL (dagster-postgres)",
            "path": "/_apidocs/libraries/dagster-postgres"
          },
          {
            "title": "Prometheus (dagster-prometheus)",
            "path": "/_apidocs/libraries/dagster-prometheus"
          },
          {
            "title": "PySpark (dagster-pyspark)",
            "path": "/_apidocs/libraries/dagster-pyspark"
          },
          {
            "title": "Shell (dagster-shell)",
            "path": "/_apidocs/libraries/dagster-shell"
          },
          {
            "title": "Slack (dagster-slack)",
            "path": "/_apidocs/libraries/dagster-slack"
          },
          {
            "title": "Snowflake (dagster-snowflake)",
            "path": "/_apidocs/libraries/dagster-snowflake"
          },
          {
            "title": "Snowflake + Pandas (dagster-snowflake-pandas)",
            "path": "/_apidocs/libraries/dagster-snowflake-pandas"
          },
          {
            "title": "Snowflake + PySpark (dagster-snowflake-pyspark)",
            "path": "/_apidocs/libraries/dagster-snowflake-pyspark"
          },
          {
            "title": "Spark (dagster-spark)",
            "path": "/_apidocs/libraries/dagster-spark"
          },
          {
            "title": "SSH / SFTP (dagster-ssh)",
            "path": "/_apidocs/libraries/dagster-ssh"
          },
          {
            "title": "Twilio (dagster-twilio)",
            "path": "/_apidocs/libraries/dagster-twilio"
          },
          {
            "title": "Weights & Biases (dagster-wandb)",
            "path": "/_apidocs/libraries/dagster-wandb"
          }
        ]
      }
    ]
  },
  {
    "title": "About",
    "icon": "About",
    "isNotDynamic": true,
    "children": [
      {
        "title": "Community",
        "path": "/community",
        "children": [
          {
            "title": "Code of conduct",
            "path": "/community/code-of-conduct"
          },
          {
            "title": "Contributing",
            "path": "/community/contributing"
          },
          {
            "title": "Slack",
            "path": "https://dagster.io/slack",
            "isExternalLink": true
          },
          {
            "title": "GitHub",
            "path": "https://github.com/dagster-io/dagster",
            "isExternalLink": true
          }
        ]
      },
      {
        "title": "Releases",
        "path": "/getting-started/releases"
      },
      {
        "title": "Changelog",
        "path": "/changelog",
        "isNotDynamic": true
      }
    ]
  }
]<|MERGE_RESOLUTION|>--- conflicted
+++ resolved
@@ -79,21 +79,16 @@
             "path": "/concepts/assets/software-defined-assets"
           },
           {
-<<<<<<< HEAD
+            "title": "Graph-backed Assets",
+            "path": "/concepts/assets/graph-backed-assets"
+          },
+          {
+            "title": "Multi-assets",
+            "path": "/concepts/assets/multi-assets"
+          },
+          {
             "title": "Asset jobs",
             "path": "/concepts/assets/asset-jobs"
-          },
-          {
-            "title": "Asset observations",
-            "path": "/concepts/assets/asset-observations"
-=======
-            "title": "Multi-assets",
-            "path": "/concepts/assets/multi-assets"
->>>>>>> 87f9b901
-          },
-          {
-            "title": "Graph-backed Assets",
-            "path": "/concepts/assets/graph-backed-assets"
           },
           {
             "title": "Asset observations",
