# Guides

## Dagster Guides

This section explains how to accomplish common tasks in Dagster and showcases Dagster's experimental features.

<<<<<<< HEAD
| Name                                                                                       | Description                                                                                                                   |   |
| ------------------------------------------------------------------------------------------ | ----------------------------------------------------------------------------------------------------------------------------- | - |
| [Migrating to Graphs, Jobs, and Ops](/guides/dagster/graph_job_op)                         | This guide describes how to migrate to the Graph, Job, and Op APIs from the legacy Dagster APIs (Solids and Pipelines).       |   |
| [Versioning and Memoization](/guides/dagster/memoization)                                  | This guide describes how to use Dagster's versioning and memoization features. <Experimental />                               |   |
| [Software-Defined Assets with Pandas and PySpark](/guides/dagster/software-defined-assets) | This guide offers a fast introduction to software-defined assets, with Pandas and PySpark. <Experimental />                   |   |
| [Run Attribution](/guides/dagster/run-attribution)                                         | This guide describes how to perform Run Attribution by using a Custom Run Coordinator <Experimental />                        |   |
| [Re-execution](/guides/dagster/re-execution)                                               | This guide describes how to re-execute a job within Dagit and using Dagster's APIs.                                           |   |
| [Fully-Featured Example Project](/guides/dagster/example_project)                          | This guide describes the Hacker News example project, which takes advantage of many of Dagster's features                     |   |
| [Validating Data with Dagster Type Factories](/guides/dagster/dagster_type_factories)      | This guide illustrates the use of a Dagster Type factory to validate Pandas dataframes using the third-party library Pandera. |   |
=======
| Name                                                                                           | Description                                                                                                                   |   |
| ---------------------------------------------------------------------------------------------- | ----------------------------------------------------------------------------------------------------------------------------- | - |
| [Upgrading to Software-Defined Assets](/guides/dagster/enriching-with-software-defined-assets) | This guide describes how to enrich what you've built in Dagster with software-defined assets.                                 |   |
| [Migrating to Graphs, Jobs, and Ops](/guides/dagster/graph_job_op)                             | This guide describes how to migrate to the Graph, Job, and Op APIs from the legacy Dagster APIs (Solids and Pipelines).       |   |
| [Versioning and Memoization](/guides/dagster/memoization)                                      | This guide describes how to use Dagster's versioning and memoization features. <Experimental />                               |   |
| [Software-Defined Assets with Pandas and PySpark](/guides/dagster/software-defined-assets)     | This guide offers a fast introduction to software-defined assets, with Pandas and PySpark.                                    |   |
| [Run Attribution](/guides/dagster/run-attribution)                                             | This guide describes how to perform Run Attribution by using a Custom Run Coordinator <Experimental />                        |   |
| [Re-execution](/guides/dagster/re-execution)                                                   | This guide describes how to re-execute a job within Dagit and using Dagster's APIs.                                           |   |
| [Fully-Featured Example Project](/guides/dagster/example_project)                              | This guide describes the Hacker News example project, which takes advantage of many of Dagster's features                     |   |
| [Validating Data with Dagster Type Factories](/guides/dagster/dagster_type_factories)          | This guide illustrates the use of a Dagster Type factory to validate Pandas dataframes using the third-party library Pandera. |   |
>>>>>>> f6acfdcc
<|MERGE_RESOLUTION|>--- conflicted
+++ resolved
@@ -4,17 +4,6 @@
 
 This section explains how to accomplish common tasks in Dagster and showcases Dagster's experimental features.
 
-<<<<<<< HEAD
-| Name                                                                                       | Description                                                                                                                   |   |
-| ------------------------------------------------------------------------------------------ | ----------------------------------------------------------------------------------------------------------------------------- | - |
-| [Migrating to Graphs, Jobs, and Ops](/guides/dagster/graph_job_op)                         | This guide describes how to migrate to the Graph, Job, and Op APIs from the legacy Dagster APIs (Solids and Pipelines).       |   |
-| [Versioning and Memoization](/guides/dagster/memoization)                                  | This guide describes how to use Dagster's versioning and memoization features. <Experimental />                               |   |
-| [Software-Defined Assets with Pandas and PySpark](/guides/dagster/software-defined-assets) | This guide offers a fast introduction to software-defined assets, with Pandas and PySpark. <Experimental />                   |   |
-| [Run Attribution](/guides/dagster/run-attribution)                                         | This guide describes how to perform Run Attribution by using a Custom Run Coordinator <Experimental />                        |   |
-| [Re-execution](/guides/dagster/re-execution)                                               | This guide describes how to re-execute a job within Dagit and using Dagster's APIs.                                           |   |
-| [Fully-Featured Example Project](/guides/dagster/example_project)                          | This guide describes the Hacker News example project, which takes advantage of many of Dagster's features                     |   |
-| [Validating Data with Dagster Type Factories](/guides/dagster/dagster_type_factories)      | This guide illustrates the use of a Dagster Type factory to validate Pandas dataframes using the third-party library Pandera. |   |
-=======
 | Name                                                                                           | Description                                                                                                                   |   |
 | ---------------------------------------------------------------------------------------------- | ----------------------------------------------------------------------------------------------------------------------------- | - |
 | [Upgrading to Software-Defined Assets](/guides/dagster/enriching-with-software-defined-assets) | This guide describes how to enrich what you've built in Dagster with software-defined assets.                                 |   |
@@ -24,5 +13,4 @@
 | [Run Attribution](/guides/dagster/run-attribution)                                             | This guide describes how to perform Run Attribution by using a Custom Run Coordinator <Experimental />                        |   |
 | [Re-execution](/guides/dagster/re-execution)                                                   | This guide describes how to re-execute a job within Dagit and using Dagster's APIs.                                           |   |
 | [Fully-Featured Example Project](/guides/dagster/example_project)                              | This guide describes the Hacker News example project, which takes advantage of many of Dagster's features                     |   |
-| [Validating Data with Dagster Type Factories](/guides/dagster/dagster_type_factories)          | This guide illustrates the use of a Dagster Type factory to validate Pandas dataframes using the third-party library Pandera. |   |
->>>>>>> f6acfdcc
+| [Validating Data with Dagster Type Factories](/guides/dagster/dagster_type_factories)          | This guide illustrates the use of a Dagster Type factory to validate Pandas dataframes using the third-party library Pandera. |   |