--- conflicted
+++ resolved
@@ -124,16 +124,11 @@
 dagit -f complex_asset_graph.py
 ```
 
-<<<<<<< HEAD
+Navigate to <http://127.0.0.1:3000>. From the **Assets** page, click an asset and then the **Lineage** tab:
+
 <Image
 src="/images/guides/asset-tutorial/complex_asset_graph.png"
 width={2662}
 height={1618}
-/>
-=======
-Navigate to <http://127.0.0.1:3000>. From the **Assets** page, click an asset and then the **Lineage** tab:
-
-<img src="/images/guides/asset-tutorial/complex_asset_graph.png" />
->>>>>>> b01529a2
 
 If you click the "Materialize All" button, you'll see that `cereals` executes first, followed by `nabisco_cereals` and `cereal_protein_fractions` executing in parallel, since they don't depend on each other's outputs. Finally, `highest_protein_nabisco_cereal` executes last, only after `nabisco_cereals` and `cereal_protein_fractions` have both executed.