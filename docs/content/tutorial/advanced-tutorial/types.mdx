---
title: "Advanced: Dagster Types | Dagster"
description: Besides Python 3's typing system, Dagster provides a type system that helps users describe what kind of values their solids accept and produce.
---

# Advanced: Dagster Types

<CodeReferenceLink filePath="examples/docs_snippets/docs_snippets/intro_tutorial/basics/e04_quality/" />

## Verifying Solid Outputs and Inputs

Dagster lets developers express what they expect their solid inputs and outputs to look like through [Dagster Types](/\_apidocs/types).

The dagster type system is gradual and optional - pipelines can run without types specified explicitly, and specifying types in some places doesn't require that types be specified everywhere.

Dagster type-checking happens at solid execution time - each type defines a `type_check_fn` that knows how to check whether values match what it expects.

- When a type is specified for a solid's input, then the type check occurs immediately before the solid is executed.
- When a type is specified for a solid's output, then the type check occurs immediately after the solid is executed.

Let's look back at our simple `read_csv` solid.

```python file=/intro_tutorial/basics/e04_quality/inputs_typed.py startafter=start_inputs_typed_marker_0 endbefore=end_inputs_typed_marker_0
@solid
def read_csv(context, csv_path: str):
    csv_path = os.path.join(os.path.dirname(__file__), csv_path)
    with open(csv_path, "r") as fd:
        lines = [row for row in csv.DictReader(fd)]

    context.log.info(f"Read {len(lines)} lines")
    return lines
```

The `lines` object returned by Python's built-in `csv.DictReader` is a list of `collections.OrderedDict`, each of which represents one row of the dataset:

```python
[
    OrderedDict([
        ('name', '100% Bran'), ('mfr', 'N'), ('type', 'C'), ('calories', '70'), ('protein', '4'),
        ('fat', '1'), ('sodium', '130'), ('carbo', '5'), ('sugars', '6'), ('potass', '280'),
        ('vitamins', '25'), ('shelf', '3'), ('weight', '1'), ('cups', '0.33'),
        ('rating', '68.402973')
    ]),
    OrderedDict([
        ('name', '100% Natural Bran'), ('mfr', 'Q'), ('type', 'C'), ('calories', '120'),
        ('protein', '3'), ('fat', '5'), ('sodium', '15'), ('fiber', '2'), ('carbo', '8'),
        ('sugars', '8'), ('potass', '135'), ('vitamins', '0'), ('shelf', '3'), ('weight', '1'),
        ('cups', '1'), ('rating', '33.983679')
    ]),
    ...
]
```

This is a simple representation of a "data frame", or a table of data. We'd like to be able to use Dagster's type system to type the output of `read_csv`, so that we can do type checking when we construct the pipeline, ensuring that any solid consuming the output of `read_csv` expects to receive data in this format.

### Constructing a Dagster Type

To do this, we'll construct a <PyObject module="dagster" object="DagsterType" displayText="DagsterType"
/> that verifies an object is a list of dictionaries.

```python file=/intro_tutorial/basics/e04_quality/custom_types.py startafter=start_custom_types_marker_0 endbefore=end_custom_types_marker_0
def is_list_of_dicts(_, value):
    return isinstance(value, list) and all(
        isinstance(element, dict) for element in value
    )


SimpleDataFrame = DagsterType(
    name="SimpleDataFrame",
    type_check_fn=is_list_of_dicts,
    description="A naive representation of a data frame, e.g., as returned by csv.DictReader.",
)
```

Now we can annotate the rest of our pipeline with our new type:

```python file=/intro_tutorial/basics/e04_quality/custom_types.py startafter=start_custom_types_marker_1 endbefore=end_custom_types_marker_1
@solid(output_defs=[OutputDefinition(SimpleDataFrame)])
def read_csv(context, csv_path: str):
    csv_path = os.path.join(os.path.dirname(__file__), csv_path)
    with open(csv_path, "r") as fd:
        lines = [row for row in csv.DictReader(fd)]

    context.log.info(f"Read {len(lines)} lines")
    return lines


@solid(input_defs=[InputDefinition("cereals", SimpleDataFrame)])
def sort_by_calories(context, cereals):
    sorted_cereals = sorted(cereals, key=lambda cereal: cereal["calories"])
    context.log.info(f'Most caloric cereal: {sorted_cereals[-1]["name"]}')
```

The type metadata now appears in Dagit and the system will ensure the input and output to this solid indeed match the criteria for `SimpleDataFrame`. As usual, run:

```bash
dagit -f custom_types.py
```

<Image
alt="custom_types_figure_one.png"
src="/images/tutorial/custom_types_figure_one.png"
width={1680}
height={946}
/>

You can see that the output of `read_csv` (which by default has the name `result`) is marked to be of type `SimpleDataFrame`.

<br />

### When Type Checks Fail

<<<<<<< HEAD
Now, if our solid logic fails to return the right type, we'll see a type check failure, which will
fail the pipeline. Let's replace our `read_csv` solid with the following bad logic `return ["not_a_dict"]`:
=======
Now, if our solid logic fails to return the right type, we'll see a type check failure, which will fai the pipeline. Let's replace our `read_csv` solid with the following bad logic:
>>>>>>> a63205e9

```python file=/intro_tutorial/basics/e04_quality/custom_types_2.py startafter=start_custom_types_2_marker_1 endbefore=end_custom_types_2_marker_1
@solid(output_defs=[OutputDefinition(SimpleDataFrame)])
def bad_read_csv(context):
    csv_path = os.path.join(os.path.dirname(__file__), "cereal.csv")
    with open(csv_path, "r") as fd:
        lines = [row for row in csv.DictReader(fd)]

    context.log.info(f"Read {len(lines)} lines")
    return ["not_a_dict"]
```

When we run the pipeline with this solid, we'll see an error in your terminal like:

```bash
2021-02-05 11:31:46 - dagster - ERROR - custom_type_pipeline - 241c9208-6367-474f-8625-5b64fbf74568 - 25500 - bad_read_csv - STEP_FAILURE - Execution of step "bad_read_csv" failed.

dagster.core.errors.DagsterTypeCheckDidNotPass: Type check failed for step output "result" - expected type "SimpleDataFrame".
```

We will also see the error message in Dagit:

<Image
alt="custom_types_2_dagit_error_messasge.png"
src="/images/tutorial/custom_types_2_dagit_error_message.png"
width={2880}
height={1596}
/>

<br />

### Metadata and Custom Type Checks

Custom types can also yield metadata about the type check. For example, in the case of our data frame, we might want to record the number of rows and columns in the dataset when our type checks succeed, and provide more information about why type checks failed when they fail. User-defined type check functions can optionally return a <PyObject module="dagster" object="TypeCheck" /> object that contains metadata about the success or failure of the type check. Let's see how to use this to emit some summary statistics about our DataFrame type:

```python file=/intro_tutorial/basics/e04_quality/custom_types_4.py startafter=start_custom_types_4_marker_0 endbefore=end_custom_types_4_marker_0
def less_simple_data_frame_type_check(_, value):
    if not isinstance(value, list):
        return TypeCheck(
            success=False,
            description=(
                "LessSimpleDataFrame should be a list of dicts, got "
                "{type_}"
            ).format(type_=type(value)),
        )

    fields = [field for field in value[0].keys()]

    for i in range(len(value)):
        row = value[i]
        if not isinstance(row, dict):
            return TypeCheck(
                success=False,
                description=(
                    "LessSimpleDataFrame should be a list of dicts, "
                    "got {type_} for row {idx}"
                ).format(type_=type(row), idx=(i + 1)),
            )
        row_fields = [field for field in row.keys()]
        if fields != row_fields:
            return TypeCheck(
                success=False,
                description=(
                    "Rows in LessSimpleDataFrame should have the same fields, "
                    "got {actual} for row {idx}, expected {expected}"
                ).format(actual=row_fields, idx=(i + 1), expected=fields),
            )

    return TypeCheck(
        success=True,
        description="LessSimpleDataFrame summary statistics",
        metadata_entries=[
            EventMetadataEntry.text(
                str(len(value)),
                "n_rows",
                "Number of rows seen in the data frame",
            ),
            EventMetadataEntry.text(
                str(len(value[0].keys()) if len(value) > 0 else 0),
                "n_cols",
                "Number of columns seen in the data frame",
            ),
            EventMetadataEntry.text(
                str(list(value[0].keys()) if len(value) > 0 else []),
                "column_names",
                "Keys of columns seen in the data frame",
            ),
        ],
    )
```

A <PyObject module="dagster" object="TypeCheck" displayText="TypeCheck" /> must include a `success` argument describing whether the check passed or failed, and may include a description and/or a list of <PyObject module="dagster" object="EventMetadataEntry" /> objects. You should use the static constructors on <PyObject module="dagster" object="EventMetadataEntry" /> to construct these objects, which are flexible enough to support arbitrary metadata in JSON or Markdown format.

Dagit knows how to display and archive structured metadata of this kind for future review:

<Image
alt="custom_types_figure_two.png"
src="/images/tutorial/custom_types_figure_two.png"
width={1680}
height={946}
/>

<br /><|MERGE_RESOLUTION|>--- conflicted
+++ resolved
@@ -110,12 +110,7 @@
 
 ### When Type Checks Fail
 
-<<<<<<< HEAD
-Now, if our solid logic fails to return the right type, we'll see a type check failure, which will
-fail the pipeline. Let's replace our `read_csv` solid with the following bad logic `return ["not_a_dict"]`:
-=======
-Now, if our solid logic fails to return the right type, we'll see a type check failure, which will fai the pipeline. Let's replace our `read_csv` solid with the following bad logic:
->>>>>>> a63205e9
+Now, if our solid logic fails to return the right type, we'll see a type check failure, which will fail the pipeline. Let's replace our `read_csv` solid with the following bad logic `return ["not_a_dict"]`:
 
 ```python file=/intro_tutorial/basics/e04_quality/custom_types_2.py startafter=start_custom_types_2_marker_1 endbefore=end_custom_types_2_marker_1
 @solid(output_defs=[OutputDefinition(SimpleDataFrame)])
