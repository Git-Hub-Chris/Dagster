--- conflicted
+++ resolved
@@ -41,7 +41,6 @@
         );
     """
 
-<<<<<<< HEAD
     conn = backoff(
         fn=duckdb.connect,
         retry_on=(RuntimeError, duckdb.IOException),
@@ -50,9 +49,5 @@
         },
         max_retries=10,
     )
-    conn.execute(sql_query)
-=======
-    conn = duckdb.connect(os.getenv("DUCKDB_DATABASE"))
     conn.execute(query)
->>>>>>> a4fdec70
 ```