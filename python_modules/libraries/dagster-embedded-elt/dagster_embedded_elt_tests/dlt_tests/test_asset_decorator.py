--- conflicted
+++ resolved
@@ -14,13 +14,9 @@
 )
 from dagster._core.definitions.materialize import materialize
 from dagster._core.definitions.metadata.metadata_value import (
-<<<<<<< HEAD
     IntMetadataValue,
     TableSchemaMetadataValue,
-=======
-    TableSchemaMetadataValue,
     TextMetadataValue,
->>>>>>> acd65edb
 )
 from dagster._core.definitions.metadata.table import TableColumn, TableSchema
 from dagster._core.definitions.tags import build_kind_tag, has_kind
@@ -109,13 +105,13 @@
         for materialization in materializations
         if materialization.asset_key == AssetKey("dlt_pipeline_repos")
     )
-<<<<<<< HEAD
+    
     assert repos_materialization.metadata["dagster/row_count"] == IntMetadataValue(3)
-=======
+    
     assert repos_materialization.metadata["dagster/relation_identifier"] == TextMetadataValue(
         text="duckdb.pipeline.repos"
     )
->>>>>>> acd65edb
+
     assert repos_materialization.metadata["dagster/column_schema"] == TableSchemaMetadataValue(
         schema=TableSchema(
             columns=[
