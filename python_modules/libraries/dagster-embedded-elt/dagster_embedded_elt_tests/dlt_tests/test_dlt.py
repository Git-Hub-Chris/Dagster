--- conflicted
+++ resolved
@@ -1,9 +1,5 @@
-<<<<<<< HEAD
 import asyncio
-from typing import Optional
-=======
 from typing import Any, Mapping, Optional
->>>>>>> 71105317
 
 import duckdb
 from dagster import (
@@ -213,13 +209,6 @@
     assert len(asset_materizations) == 0
 
 
-<<<<<<< HEAD
-def test_partitioned_materialization(dlt_pipeline: Pipeline) -> None:
-    @dlt_assets(
-        dlt_source=pipeline(),
-        dlt_pipeline=dlt_pipeline,
-        partitions_def=MonthlyPartitionsDefinition(start_date="2022-08-09"),
-=======
 def test_asset_metadata(dlt_pipeline: Pipeline) -> None:
     class CustomDagsterDltTranslator(DagsterDltTranslator):
         metadata_by_resource_name = {
@@ -234,31 +223,10 @@
         dlt_source=pipeline(),
         dlt_pipeline=dlt_pipeline,
         dlt_dagster_translator=CustomDagsterDltTranslator(),
->>>>>>> 71105317
-    )
-    def example_pipeline_assets(
-        context: AssetExecutionContext, dlt_pipeline_resource: DagsterDltResource
-    ):
-<<<<<<< HEAD
-        month = context.partition_key[:-3]
-        yield from dlt_pipeline_resource.run(context=context, dlt_source=pipeline(month))
-
-    async def run_partition(year: str):
-        return materialize(
-            [example_pipeline_assets],
-            resources={"dlt_pipeline_resource": DagsterDltResource()},
-            partition_key=year,
-        )
-
-    async def main():
-        [res1, res2] = await asyncio.gather(
-            run_partition("2022-09-01"), run_partition("2022-10-01")
-        )
-        assert res1.success
-        assert res2.success
-
-    asyncio.run(main())
-=======
+    )
+    def example_pipeline_assets(
+        context: AssetExecutionContext, dlt_pipeline_resource: DagsterDltResource
+    ):
         yield from dlt_pipeline_resource.run(context=context)
 
     first_asset_metadata = next(iter(example_pipeline_assets.metadata_by_key.values()))
@@ -281,5 +249,4 @@
             "mode": "upsert",
             "primary_key": ["repo_id", "issue_id"],
         },
-    }
->>>>>>> 71105317
+    }