from typing import Sequence

from snowflake.connector import ProgrammingError

<<<<<<< HEAD
from dagster import (
    DbClient,
    DbIOManager,
    DbTypeHandler,
    Field,
    IOManagerDefinition,
    OutputContext,
    StringSource,
    TablePartition,
    TableSlice,
    io_manager,
=======
from dagster import Field, IOManagerDefinition, OutputContext, StringSource, io_manager
from dagster._core.storage.db_io_manager import (
    DbClient,
    DbIOManager,
    DbTypeHandler,
    TablePartition,
    TableSlice,
>>>>>>> 96945252
)

from .resources import SnowflakeConnection

SNOWFLAKE_DATETIME_FORMAT = "%Y-%m-%d %H:%M:%S"


def build_snowflake_io_manager(type_handlers: Sequence[DbTypeHandler]) -> IOManagerDefinition:
    """
    Builds an IO manager definition that reads inputs from and writes outputs to Snowflake.

    Args:
        type_handlers (Sequence[DbTypeHandler]): Each handler defines how to translate between
            slices of Snowflake tables and an in-memory type - e.g. a Pandas DataFrame.

    Returns:
        IOManagerDefinition

    Examples:

        .. code-block:: python

            from dagster_snowflake import build_snowflake_io_manager
            from dagster_snowflake_pandas import SnowflakePandasTypeHandler

            snowflake_io_manager = build_snowflake_io_manager([SnowflakePandasTypeHandler()])

            @job(resource_defs={'io_manager': snowflake_io_manager})
            def my_job():
                    ...

    """

    @io_manager(
        config_schema={
            "database": StringSource,
            "account": StringSource,
            "user": StringSource,
            "password": StringSource,
            "warehouse": Field(StringSource, is_required=False),
            "schema": Field(StringSource, is_required=False),
        }
    )
    def snowflake_io_manager():
        return DbIOManager(
            type_handlers=type_handlers,
            db_client=SnowflakeDbClient(),
            io_manager_name="SnowflakeIOManager",
        )

    return snowflake_io_manager


class SnowflakeDbClient(DbClient):
    @staticmethod
    def delete_table_slice(context: OutputContext, table_slice: TableSlice) -> None:
        no_schema_config = (
            {k: v for k, v in context.resource_config.items() if k != "schema"}
            if context.resource_config
            else {}
        )
        with SnowflakeConnection(
            dict(schema=table_slice.schema, **no_schema_config), context.log  # type: ignore
        ).get_connection() as con:
            try:
                con.execute_string(_get_cleanup_statement(table_slice))
            except ProgrammingError:
                # table doesn't exist yet, so ignore the error
                pass

    @staticmethod
    def get_select_statement(table_slice: TableSlice) -> str:
        col_str = ", ".join(table_slice.columns) if table_slice.columns else "*"
        if table_slice.partition:
            return (
                f"SELECT {col_str} FROM {table_slice.database}.{table_slice.schema}.{table_slice.table}\n"
                + _time_window_where_clause(table_slice.partition)
            )
        else:
            return f"""SELECT {col_str} FROM {table_slice.database}.{table_slice.schema}.{table_slice.table}"""


def _get_cleanup_statement(table_slice: TableSlice) -> str:
    """
    Returns a SQL statement that deletes data in the given table to make way for the output data
    being written.
    """
    if table_slice.partition:
        return (
            f"DELETE FROM {table_slice.database}.{table_slice.schema}.{table_slice.table}\n"
            + _time_window_where_clause(table_slice.partition)
        )
    else:
        return f"DELETE FROM {table_slice.database}.{table_slice.schema}.{table_slice.table}"


def _time_window_where_clause(table_partition: TablePartition) -> str:
    start_dt, end_dt = table_partition.time_window
    start_dt_str = start_dt.strftime(SNOWFLAKE_DATETIME_FORMAT)
    end_dt_str = end_dt.strftime(SNOWFLAKE_DATETIME_FORMAT)
    return f"""WHERE {table_partition.partition_expr} BETWEEN '{start_dt_str}' AND '{end_dt_str}'"""<|MERGE_RESOLUTION|>--- conflicted
+++ resolved
@@ -2,19 +2,6 @@
 
 from snowflake.connector import ProgrammingError
 
-<<<<<<< HEAD
-from dagster import (
-    DbClient,
-    DbIOManager,
-    DbTypeHandler,
-    Field,
-    IOManagerDefinition,
-    OutputContext,
-    StringSource,
-    TablePartition,
-    TableSlice,
-    io_manager,
-=======
 from dagster import Field, IOManagerDefinition, OutputContext, StringSource, io_manager
 from dagster._core.storage.db_io_manager import (
     DbClient,
@@ -22,7 +9,6 @@
     DbTypeHandler,
     TablePartition,
     TableSlice,
->>>>>>> 96945252
 )
 
 from .resources import SnowflakeConnection
