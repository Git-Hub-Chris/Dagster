from typing import Any, Dict, List, Optional, Set

from dagster import Permissive, check, resource
from dagster.utils.merger import merge_dicts

from ..dbt_resource import DbtResource
from .constants import CLI_COMMON_FLAGS_CONFIG_SCHEMA, CLI_COMMON_OPTIONS_CONFIG_SCHEMA
from .types import DbtCliOutput
from .utils import execute_cli


class DbtCliResource(DbtResource):
    """
    A resource that allows you to execute dbt cli commands. For the most up-to-date documentation on
    the specific parameters available to you for each command, check out the dbt docs:

    https://docs.getdbt.com/reference/commands/run

    To use this as a dagster resource, we recommend using
    :func:`dbt_cli_resource <dagster_dbt.dbt_cli_resource>`.
    """

    def __init__(
        self,
        executable: str,
        default_flags: Dict[str, Any],
        warn_error: bool,
        ignore_handled_error: bool,
        target_path: str,
        logger: Optional[Any] = None,
    ):
        self._default_flags = default_flags
        self._executable = executable
        self._warn_error = warn_error
        self._ignore_handled_error = ignore_handled_error
        self._target_path = target_path
        super().__init__(logger)

    @property
    def default_flags(self) -> Dict[str, Any]:
        return self._format_params(self._default_flags, replace_underscores=True)

    @property
    def strict_flags(self) -> Set[str]:
        """
        A set of flags that should not be auto-populated from the default flags unless they are
            arguments to the associated function.
        """
        return {"models", "exclude", "select"}

    def cli(self, command: str, **kwargs) -> DbtCliOutput:
        """
        Executes a dbt CLI command. Params passed in as keyword arguments will be merged with the
            default flags that were configured on resource initialization (if any) overriding the
            default values if necessary.

        Args:
            command (str): The command you wish to run (e.g. 'run', 'test', 'docs generate', etc.)

        Returns:
            DbtCliOutput: An instance of :class:`DbtCliOutput<dagster_dbt.DbtCliOutput>` containing
                parsed log output as well as the contents of run_results.json (if applicable).
        """
        command = check.str_param(command, "command")
        extra_flags = {} if kwargs is None else kwargs

        # remove default flags that are declared as "strict" and not explicitly passed in
        default_flags = {
            k: v
            for k, v in self.default_flags.items()
            if not (k in self.strict_flags and k not in extra_flags)
        }

        flags = merge_dicts(
            default_flags, self._format_params(extra_flags, replace_underscores=True)
        )

        return execute_cli(
            executable=self._executable,
            command=command,
            flags_dict=flags,
            log=self.logger,
            warn_error=self._warn_error,
            ignore_handled_error=self._ignore_handled_error,
            target_path=self._target_path,
        )

    def compile(
        self, models: List[str] = None, exclude: List[str] = None, **kwargs
    ) -> DbtCliOutput:
        """
        Run the ``compile`` command on a dbt project. kwargs are passed in as additional parameters.

        Args:
            models (List[str], optional): the models to include in compilation.
            exclude (List[str]), optional): the models to exclude from compilation.

        Returns:
            DbtCliOutput: An instance of :class:`DbtCliOutput<dagster_dbt.DbtCliOutput>` containing
                parsed log output as well as the contents of run_results.json (if applicable).
        """
        return self.cli("compile", models=models, exclude=exclude, **kwargs)

    def run(self, models: List[str] = None, exclude: List[str] = None, **kwargs) -> DbtCliOutput:
        """
        Run the ``run`` command on a dbt project. kwargs are passed in as additional parameters.

        Args:
            models (List[str], optional): the models to include in compilation.
            exclude (List[str]), optional): the models to exclude from compilation.

        Returns:
            DbtCliOutput: An instance of :class:`DbtCliOutput<dagster_dbt.DbtCliOutput>` containing
                parsed log output as well as the contents of run_results.json (if applicable).
        """
        return self.cli("run", models=models, exclude=exclude, **kwargs)

    def snapshot(
        self, select: List[str] = None, exclude: List[str] = None, **kwargs
    ) -> DbtCliOutput:
        """
        Run the ``snapshot`` command on a dbt project. kwargs are passed in as additional parameters.

        Args:
            select (List[str], optional): the snapshots to include in the run.
            exclude (List[str], optional): the snapshots to exclude from the run.

        Returns:
            DbtCliOutput: An instance of :class:`DbtCliOutput<dagster_dbt.DbtCliOutput>` containing
                parsed log output as well as the contents of run_results.json (if applicable).
        """
        return self.cli("snapshot", select=select, exclude=exclude, **kwargs)

    def test(
        self,
        models: List[str] = None,
        exclude: List[str] = None,
        data: bool = True,
        schema: bool = True,
        **kwargs,
    ) -> DbtCliOutput:
        """
        Run the ``test`` command on a dbt project. kwargs are passed in as additional parameters.

        Args:
            models (List[str], optional): the models to include in testing.
            exclude (List[str], optional): the models to exclude from testing.
            data (bool, optional): If ``True`` (default), then run data tests.
            schema (bool, optional): If ``True`` (default), then run schema tests.

        Returns:
            DbtCliOutput: An instance of :class:`DbtCliOutput<dagster_dbt.DbtCliOutput>` containing
                parsed log output as well as the contents of run_results.json (if applicable).
        """
        return self.cli("test", models=models, exclude=exclude, data=data, schema=schema, **kwargs)

    def seed(
        self, show: bool = False, select: List[str] = None, exclude: List[str] = None, **kwargs
    ) -> DbtCliOutput:
        """
        Run the ``seed`` command on a dbt project. kwargs are passed in as additional parameters.

        Args:
            show (bool, optional): If ``True``, then show a sample of the seeded data in the
                response. Defaults to ``False``.
            select (List[str], optional): the snapshots to include in the run.
            exclude (List[str], optional): the snapshots to exclude from the run.

        Returns:
            DbtCliOutput: An instance of :class:`DbtCliOutput<dagster_dbt.DbtCliOutput>` containing
                parsed log output as well as the contents of run_results.json (if applicable).
        """
        return self.cli("seed", show=show, **kwargs)

<<<<<<< HEAD
    def freshness(
        self, select: List[str] = None, **kwargs
    ) -> DbtCliOutput:
        """
        Run the ``source snapshot-freshness`` command on a dbt project. kwargs are passed in as additional parameters.

        Args:
            select (List[str], optional): the sources to include in the run.

        Returns:
            DbtCliOutput: An instance of :class:`DbtCliOutput<dagster_dbt.DbtCliOutput>` containing
                parsed log output as well as the contents of run_results.json (if applicable).
        """
        return self.cli("source snapshot-freshness", **kwargs)

    def generate_docs(
        self, models: List[str] = None, exclude: List[str] = None, **kwargs
    ) -> DbtCliOutput:
=======
    def generate_docs(self, compile_project: bool = False, **kwargs) -> DbtCliOutput:
>>>>>>> 211b178d
        """
        Run the ``docs generate`` command on a dbt project. kwargs are passed in as additional parameters.

        Args:
            compile_project (bool, optional): If true, compile the project before generating a catalog.

        Returns:
            DbtCliOutput: An instance of :class:`DbtCliOutput<dagster_dbt.DbtCliOutput>` containing
                parsed log output as well as the contents of run_results.json (if applicable).
        """
        return self.cli("docs generate", compile=compile_project, **kwargs)

    def run_operation(
        self, macro: str, args: Optional[Dict[str, Any]] = None, **kwargs
    ) -> DbtCliOutput:
        """
        Run the ``run-operation`` command on a dbt project. kwargs are passed in as additional parameters.

        Args:
            macro (str): the dbt macro to invoke.
            args (Dict[str, Any], optional): the keyword arguments to be supplied to the macro.

        Returns:
            DbtCliOutput: An instance of :class:`DbtCliOutput<dagster_dbt.DbtCliOutput>` containing
                parsed log output as well as the contents of run_results.json (if applicable).
        """

        return self.cli(f"run-operation {macro}", args=args, **kwargs)


@resource(
    config_schema=Permissive(
        {
            k.replace("-", "_"): v
            for k, v in dict(
                **CLI_COMMON_FLAGS_CONFIG_SCHEMA, **CLI_COMMON_OPTIONS_CONFIG_SCHEMA
            ).items()
        }
    ),
    description="A resource that can run dbt CLI commands.",
)
def dbt_cli_resource(context) -> DbtCliResource:
    """This resource defines a dbt CLI interface.

    To configure this resource, we recommend using the `configured
    <https://docs.dagster.io/overview/configuration#configured>`_ method.

    Examples:

    .. code-block:: python

        custom_dbt_cli_resource = dbt_cli_resource.configured({"project-dir": "path/to/my/dbt_project"})

        @pipeline(mode_defs=[ModeDefinition(resource_defs={"dbt": custom_dbt_cli_resource})])
        def dbt_cli_pipeline():
            # Run solids with `required_resource_keys={"dbt", ...}`.

    You may configure this resource as follows:

    .. code-block:: YAML

        resources:
          dbt_cli_resource:
            config:
              project_dir: "."
              # Optional[str]: Which directory to look in for the dbt_project.yml file. Default is
              # the current working directory and its parents.
              profiles_dir: $DBT_PROFILES_DIR or $HOME/.dbt
              # Optional[str]: Which directory to look in for the profiles.yml file.
              profile: ""
              # Optional[str]: Which profile to load. Overrides setting in dbt_project.yml.
              target: ""
              # Optional[str]: Which target to load for the given profile.
              vars: {}
              # Optional[Permissive]: Supply variables to the project. This argument overrides
              # variables defined in your dbt_project.yml file. This argument should be a
              # dictionary, eg. "{'my_variable': 'my_value'}"
              bypass_cache: False
              # Optional[bool]: If set, bypass the adapter-level cache of database state.


    """
    # set of options in the config schema that are not flags
    non_flag_options = {k.replace("-", "_") for k in CLI_COMMON_OPTIONS_CONFIG_SCHEMA}
    # all config options that are intended to be used as flags for dbt commands
    default_flags = {k: v for k, v in context.resource_config.items() if k not in non_flag_options}
    return DbtCliResource(
        executable=context.resource_config["dbt_executable"],
        default_flags=default_flags,
        warn_error=context.resource_config["warn_error"],
        ignore_handled_error=context.resource_config["ignore_handled_error"],
        target_path=context.resource_config["target_path"],
        logger=context.log,
    )<|MERGE_RESOLUTION|>--- conflicted
+++ resolved
@@ -172,7 +172,7 @@
         """
         return self.cli("seed", show=show, **kwargs)
 
-<<<<<<< HEAD
+
     def freshness(
         self, select: List[str] = None, **kwargs
     ) -> DbtCliOutput:
@@ -188,12 +188,8 @@
         """
         return self.cli("source snapshot-freshness", **kwargs)
 
-    def generate_docs(
-        self, models: List[str] = None, exclude: List[str] = None, **kwargs
-    ) -> DbtCliOutput:
-=======
+
     def generate_docs(self, compile_project: bool = False, **kwargs) -> DbtCliOutput:
->>>>>>> 211b178d
         """
         Run the ``docs generate`` command on a dbt project. kwargs are passed in as additional parameters.
 
