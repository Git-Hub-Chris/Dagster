from typing import Any, Callable, Dict, Iterator, List, Mapping, Optional, Union, cast

import dateutil

from dagster import AssetKey, AssetMaterialization, AssetObservation, MetadataValue, Output
from dagster import _check as check
from dagster.core.definitions.metadata import RawMetadataValue

from .types import DbtOutput

# dbt resource types that may be considered assets
ASSET_RESOURCE_TYPES = ["model", "seed", "snapshot"]


def default_node_info_to_asset_key(node_info: Dict[str, Any]) -> AssetKey:
    return AssetKey(node_info["unique_id"].split("."))


def _resource_type(unique_id: str) -> str:
    # returns the type of the node (e.g. model, test, snapshot)
    return unique_id.split(".")[0]


def _get_input_name(node_info: Mapping[str, Any]) -> str:
    return node_info["unique_id"].replace(".", "_")


def _get_output_name(node_info: Mapping[str, Any]) -> str:
    return node_info["unique_id"].split(".")[-1]


def _node_result_to_metadata(node_result: Dict[str, Any]) -> Mapping[str, RawMetadataValue]:
    return {
        "Materialization Strategy": node_result["config"]["materialized"],
        "Database": node_result["database"],
        "Schema": node_result["schema"],
        "Alias": node_result["alias"],
        "Description": node_result["description"],
    }


def _timing_to_metadata(timings: List[Dict[str, Any]]) -> Mapping[str, RawMetadataValue]:
    metadata: Dict[str, RawMetadataValue] = {}
    for timing in timings:
        if timing["name"] == "execute":
            desc = "Execution"
        elif timing["name"] == "compile":
            desc = "Compilation"
        else:
            continue

        # dateutil does not properly expose its modules to static checkers
        started_at = dateutil.parser.isoparse(timing["started_at"])  # type: ignore
        completed_at = dateutil.parser.isoparse(timing["completed_at"])  # type: ignore
        duration = completed_at - started_at
        metadata.update(
            {
                f"{desc} Started At": started_at.isoformat(timespec="seconds"),
                f"{desc} Completed At": started_at.isoformat(timespec="seconds"),
                f"{desc} Duration": duration.total_seconds(),
            }
        )
    return metadata


def result_to_events(
    result: Dict[str, Any],
    docs_url: Optional[str] = None,
    node_info_to_asset_key: Optional[Callable[[Dict[str, Any]], AssetKey]] = None,
    manifest_json: Optional[Dict[str, Any]] = None,
    extra_metadata: Optional[Dict[str, RawMetadataValue]] = None,
    generate_asset_outputs: bool = False,
) -> Iterator[Union[AssetMaterialization, AssetObservation, Output]]:
    """
    This is a hacky solution that attempts to consolidate parsing many of the potential formats
    that dbt can provide its results in. This is known to work for CLI Outputs for dbt versions 0.18+,
    as well as RPC responses for a similar time period, but as the RPC response schema is not documented
    nor enforced, this can become out of date easily.
    """
    node_info_to_asset_key = check.opt_callable_param(
        node_info_to_asset_key, "node_info_to_asset_key", default=default_node_info_to_asset_key
    )

    # status comes from set of fields rather than "status"
    if "fail" in result:
        status = (
            "fail"
            if result.get("fail")
            else "skip"
            if result.get("skip")
            else "error"
            if result.get("error")
            else "success"
        )
    else:
        status = result["status"]

    # all versions represent timing the same way
    metadata = {"Status": status, "Execution Time (seconds)": result["execution_time"]}
    metadata.update(_timing_to_metadata(result["timing"]))

    # working with a response that contains the node block (RPC and CLI 0.18.x)
    if "node" in result:
        unique_id = result["node"]["unique_id"]
        metadata.update(_node_result_to_metadata(result["node"]))
    else:
        unique_id = result["unique_id"]

    if docs_url:
        metadata["docs_url"] = MetadataValue.url(f"{docs_url}#!/model/{unique_id}")

    if extra_metadata:
        metadata.update(extra_metadata)

    # if you have a manifest available, get the full node info, otherwise just populate unique_id
    node_info = manifest_json["nodes"][unique_id] if manifest_json else {"unique_id": unique_id}
<<<<<<< HEAD
    node_resource_type = _resource_type(unique_id)

    if node_resource_type in ASSET_RESOURCE_TYPES and status == "success":
=======
    node_type = _node_type(unique_id)

    if node_type == "model" and status == "success":
>>>>>>> 2d86c769
        if generate_asset_outputs:
            yield Output(
                value=None,
                output_name=_get_output_name(node_info),
                metadata=metadata,
            )
        else:
            yield AssetMaterialization(
                asset_key=node_info_to_asset_key(node_info),
                description=f"dbt node: {unique_id}",
                metadata=metadata,
            )
    # can only associate tests with assets if we have manifest_json available
    elif node_resource_type == "test" and manifest_json:
        upstream_unique_ids = manifest_json["nodes"][unique_id]["depends_on"]["nodes"]
        # tests can apply to multiple asset keys
        for upstream_id in upstream_unique_ids:
            # the upstream id can reference a node or a source
            node_info = manifest_json["nodes"].get(upstream_id) or manifest_json["sources"].get(
                upstream_id
            )
            if node_info is None:
                continue
            upstream_asset_key = node_info_to_asset_key(node_info)
            yield AssetObservation(asset_key=upstream_asset_key, metadata=metadata)


def generate_events(
    dbt_output: DbtOutput,
    node_info_to_asset_key: Optional[Callable[[Dict[str, Any]], AssetKey]] = None,
    manifest_json: Optional[Dict[str, Any]] = None,
) -> Iterator[Union[AssetMaterialization, AssetObservation]]:

    """
    This function yields :py:class:`dagster.AssetMaterialization` events for each model updated by
    a dbt command, and :py:class:`dagster.AssetObservation` events for each test run.

    Information parsed from a :py:class:`~DbtOutput` object.
    """

    for result in dbt_output.result["results"]:
        for event in result_to_events(
            result,
            docs_url=dbt_output.docs_url,
            node_info_to_asset_key=node_info_to_asset_key,
            manifest_json=manifest_json,
        ):
            yield check.inst(
                cast(Union[AssetMaterialization, AssetObservation], event),
                (AssetMaterialization, AssetObservation),
            )


def generate_materializations(
    dbt_output: DbtOutput,
    asset_key_prefix: Optional[List[str]] = None,
) -> Iterator[AssetMaterialization]:
    """
    This function yields :py:class:`dagster.AssetMaterialization` events for each model updated by
    a dbt command.

    Information parsed from a :py:class:`~DbtOutput` object.

    Note that this will not work with output from the `dbt_rpc_resource`, because this resource does
    not wait for a response from the RPC server before returning. Instead, use the
    `dbt_rpc_sync_resource`, which will wait for execution to complete.

    Examples:

    .. code-block:: python

        from dagster import op, Output
        from dagster_dbt.utils import generate_materializations
        from dagster_dbt import dbt_cli_resource, dbt_rpc_sync_resource

        @op(required_resource_keys={"dbt"})
        def my_custom_dbt_run(context):
            dbt_output = context.resources.dbt.run()
            for materialization in generate_materializations(dbt_output):
                # you can modify the materialization object to add extra metadata, if desired
                yield materialization
            yield Output(my_dbt_output)

        @job(resource_defs={{"dbt":dbt_cli_resource}})
        def my_dbt_cli_job():
            my_custom_dbt_run()

        @job(resource_defs={{"dbt":dbt_rpc_sync_resource}})
        def my_dbt_rpc_job():
            my_custom_dbt_run()
    """
    asset_key_prefix = check.opt_list_param(asset_key_prefix, "asset_key_prefix", of_type=str)

    for event in generate_events(
        dbt_output,
        node_info_to_asset_key=lambda info: AssetKey(
            asset_key_prefix + info["unique_id"].split(".")
        ),
    ):
        yield check.inst(cast(AssetMaterialization, event), AssetMaterialization)<|MERGE_RESOLUTION|>--- conflicted
+++ resolved
@@ -114,15 +114,11 @@
 
     # if you have a manifest available, get the full node info, otherwise just populate unique_id
     node_info = manifest_json["nodes"][unique_id] if manifest_json else {"unique_id": unique_id}
-<<<<<<< HEAD
+
     node_resource_type = _resource_type(unique_id)
 
     if node_resource_type in ASSET_RESOURCE_TYPES and status == "success":
-=======
-    node_type = _node_type(unique_id)
-
-    if node_type == "model" and status == "success":
->>>>>>> 2d86c769
+
         if generate_asset_outputs:
             yield Output(
                 value=None,
