from typing import Any, Optional

from dagster import (
    Config,
    ConfigurableResource,
    IAttachDifferentObjectToOpContext,
    resource,
)
from dagster._config.pythonic_config.pydantic_compat_layer import compat_model_validator
from dagster._core.definitions.resource_definition import dagster_maintained_resource
from pydantic import Field

from .databricks import DatabricksClient


class OauthCredentials(Config):
    """OAuth credentials for Databricks.

    See https://docs.databricks.com/dev-tools/api/latest/authentication.html#oauth-2-0.
    """

    client_id: str = Field(description="OAuth client ID")
    client_secret: str = Field(description="OAuth client secret")


class AzureSpCredentials(Config):
    """Azure service principal credentials for Databricks."""

    azure_tenant_id: str = Field(description="Azure tenant ID")
    azure_client_id: str = Field(description="Azure service principal client ID")
    azure_client_secret: str = Field(description="Azure service principal client secret")


class DatabricksClientResource(ConfigurableResource, IAttachDifferentObjectToOpContext):
    """Resource which provides a Python client for interacting with Databricks within an
    op or asset.
    """

    host: str = Field(description="Databricks host, e.g. https://uksouth.azuredatabricks.com")
    token: Optional[str] = Field(default=None, description="Databricks access token")
    oauth_credentials: Optional[OauthCredentials] = Field(
        default=None,
        description=(
            "Databricks OAuth credentials for using a service principal. See"
            " https://docs.databricks.com/en/dev-tools/auth.html#oauth-2-0"
        ),
    )
    azure_sp_credentials: Optional[AzureSpCredentials] = Field(
        default=None,
        description="Databricks azure service principal credentials for using a service principal.",
    )
    workspace_id: Optional[str] = Field(
        default=None,
        description=(
            "DEPRECATED: The Databricks workspace ID, as described in"
            " https://docs.databricks.com/workspace/workspace-details.html#workspace-instance-names-urls-and-ids."
            " This is no longer used and will be removed in a 0.21."
        ),
    )

<<<<<<< HEAD
    @root_validator()
    def has_auth_credentials(cls, values):
=======
    @compat_model_validator(mode="before")
    def has_token_or_oauth_credentials(cls, values):
>>>>>>> fd4f50e1
        token = values.get("token")
        oauth_credentials = values.get("oauth_credentials")
        azure_sp_credentials = values.get("azure_sp_credentials")
        if (
            len(
                [
                    auth_type
                    for auth_type in [token, oauth_credentials, azure_sp_credentials]
                    if auth_type is not None
                ]
            )
            != 1
        ):
            raise ValueError(
                "Must provide either databricks_token, oauth_credentials or azure_sp_credentials,"
                " but cannot provide multiple of them"
            )
        return values

    @classmethod
    def _is_dagster_maintained(cls) -> bool:
        return True

    def get_client(self) -> DatabricksClient:
        if self.oauth_credentials:
            client_id = self.oauth_credentials.client_id
            client_secret = self.oauth_credentials.client_secret
        else:
            client_id = None
            client_secret = None
        if self.azure_sp_credentials:
            azure_tenant_id = self.azure_sp_credentials.azure_tenant_id
            azure_client_id = self.azure_sp_credentials.azure_client_id
            azure_client_secret = self.azure_sp_credentials.azure_client_secret
        else:
            azure_tenant_id = None
            azure_client_id = None
            azure_client_secret = None

        return DatabricksClient(
            host=self.host,
            token=self.token,
            oauth_client_id=client_id,
            oauth_client_secret=client_secret,
            azure_tenant_id=azure_tenant_id,
            azure_client_id=azure_client_id,
            azure_client_secret=azure_client_secret,
            workspace_id=self.workspace_id,
        )

    def get_object_to_set_on_execution_context(self) -> Any:
        return self.get_client()


@dagster_maintained_resource
@resource(config_schema=DatabricksClientResource.to_config_schema())
def databricks_client(init_context) -> DatabricksClient:
    return DatabricksClientResource.from_resource_context(init_context).get_client()<|MERGE_RESOLUTION|>--- conflicted
+++ resolved
@@ -58,13 +58,8 @@
         ),
     )
 
-<<<<<<< HEAD
-    @root_validator()
+    @compat_model_validator(mode="before")
     def has_auth_credentials(cls, values):
-=======
-    @compat_model_validator(mode="before")
-    def has_token_or_oauth_credentials(cls, values):
->>>>>>> fd4f50e1
         token = values.get("token")
         oauth_credentials = values.get("oauth_credentials")
         azure_sp_credentials = values.get("azure_sp_credentials")
