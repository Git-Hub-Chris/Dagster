--- conflicted
+++ resolved
@@ -259,14 +259,7 @@
             self._client = None
             self._api_client = None
 
-    def __setup_user_agent(
-        self,
-<<<<<<< HEAD
-        client: Union[WorkspaceClient, databricks_cli.sdk.ApiClient],
-=======
-        client: Union[databricks_api.DatabricksAPI, databricks_cli.sdk.ApiClient],
->>>>>>> f15a9fde
-    ) -> None:
+    def __setup_user_agent(self, client: Union[databricks_cli.sdk.ApiClient]) -> None:
         """Overrides the user agent for the Databricks API client."""
         client.default_headers["user-agent"] = f"dagster-databricks/{__version__}"
 
