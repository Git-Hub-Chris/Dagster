import os
from pathlib import Path
from typing import Any, Optional, Sequence

from dagstermill.factory import _clean_path_for_windows

import dagster._check as check
from dagster import AssetKey, AssetMaterialization
from dagster._config import Field
from dagster._core.definitions.metadata import MetadataValue
from dagster._core.execution.context.input import InputContext
from dagster._core.execution.context.output import OutputContext
from dagster._core.storage.io_manager import IOManager, io_manager
from dagster._utils import mkdir_p


class OutputNotebookIOManager(IOManager):
    def __init__(self, asset_key_prefix: Optional[Sequence[str]] = None):
        self.asset_key_prefix = asset_key_prefix if asset_key_prefix else []

    def handle_output(self, context: OutputContext, obj: bytes):
        raise NotImplementedError

    def load_input(self, context: InputContext) -> Any:
        raise NotImplementedError


class LocalOutputNotebookIOManager(OutputNotebookIOManager):
    """Built-in IO Manager for handling output notebook."""

    def __init__(self, base_dir: str, asset_key_prefix: Optional[Sequence[str]] = None):
        super(LocalOutputNotebookIOManager, self).__init__(asset_key_prefix=asset_key_prefix)
        self.base_dir = base_dir
        self.write_mode = "wb"
        self.read_mode = "rb"

    def _get_path(self, context: OutputContext) -> str:
        """Automatically construct filepath."""
        if context.has_asset_key:
            keys = context.get_asset_identifier()
        else:
            keys = context.get_run_scoped_output_identifier()
        return str(Path(self.base_dir, *keys).with_suffix(".ipynb"))

    def handle_output(self, context: OutputContext, obj: bytes):
        """obj: bytes"""
        check.inst_param(context, "context", OutputContext)

        # the output notebook itself is stored at output_file_path
        output_notebook_path = self._get_path(context)
        mkdir_p(os.path.dirname(output_notebook_path))
        with open(output_notebook_path, self.write_mode) as dest_file_obj:
            dest_file_obj.write(obj)
<<<<<<< HEAD
        yield MetadataEntry(
            "Executed notebook",
            value=MetadataValue.notebook(_clean_path_for_windows(output_notebook_path)),
        )
=======

        metadata = {"Executed notebook": MetadataValue.notebook(output_notebook_path)}

        if context.has_asset_key:
            context.add_output_metadata(metadata)
        else:
            context.log_event(
                AssetMaterialization(
                    asset_key=AssetKey(
                        [*self.asset_key_prefix, f"{context.step_key}_output_notebook"]
                    ),
                    metadata=metadata,
                )
            )
>>>>>>> f562d89a

    def load_input(self, context) -> bytes:
        check.inst_param(context, "context", InputContext)
        # pass output notebook to downstream ops as File Object
        with open(self._get_path(context.upstream_output), self.read_mode) as file_obj:
            return file_obj.read()


@io_manager(
    config_schema={
        "asset_key_prefix": Field(str, is_required=False),
        "base_dir": Field(str, is_required=False),
    },
)
def local_output_notebook_io_manager(init_context):
    """Built-in IO Manager that handles output notebooks."""
    return LocalOutputNotebookIOManager(
        base_dir=init_context.resource_config.get(
            "base_dir", init_context.instance.storage_directory()
        ),
        asset_key_prefix=init_context.resource_config.get("asset_key_prefix", []),
    )<|MERGE_RESOLUTION|>--- conflicted
+++ resolved
@@ -51,14 +51,8 @@
         mkdir_p(os.path.dirname(output_notebook_path))
         with open(output_notebook_path, self.write_mode) as dest_file_obj:
             dest_file_obj.write(obj)
-<<<<<<< HEAD
-        yield MetadataEntry(
-            "Executed notebook",
-            value=MetadataValue.notebook(_clean_path_for_windows(output_notebook_path)),
-        )
-=======
 
-        metadata = {"Executed notebook": MetadataValue.notebook(output_notebook_path)}
+        metadata = {"Executed notebook": MetadataValue.notebook(_clean_path_for_windows(output_notebook_path))}
 
         if context.has_asset_key:
             context.add_output_metadata(metadata)
@@ -71,7 +65,6 @@
                     metadata=metadata,
                 )
             )
->>>>>>> f562d89a
 
     def load_input(self, context) -> bytes:
         check.inst_param(context, "context", InputContext)
