--- conflicted
+++ resolved
@@ -434,12 +434,9 @@
     output_notebook_name: Optional[str] = None,
     asset_key_prefix: Optional[Union[Sequence[str], str]] = None,
     description: Optional[str] = None,
-<<<<<<< HEAD
-    tags: Optional[Dict[str, Any]] = None,
+    tags: Optional[Mapping[str, Any]] = None,
     io_manager_key: Optional[str] = None,
-=======
-    tags: Optional[Mapping[str, Any]] = None,
->>>>>>> 57692725
+
 ):
     """Wrap a Jupyter notebook in a op.
 
