--- conflicted
+++ resolved
@@ -20,9 +20,6 @@
     "make_dagster_pipeline_from_airflow_dag",
     "make_dagster_repo_from_airflow_dags_path",
     "make_dagster_repo_from_airflow_dag_bag",
-<<<<<<< HEAD
+    "make_dagster_job_from_airflow_dag",
     "operator_to_op",
-=======
-    "make_dagster_job_from_airflow_dag",
->>>>>>> 0957a074
 ]