import base64
import json
import os
import random
import string
import time
from contextlib import contextmanager
from typing import TYPE_CHECKING, Any, Dict, Iterator, Literal, Mapping, Optional, Sequence

import boto3
import dagster._check as check
from botocore.exceptions import ClientError
from dagster import PipesClient
from dagster._annotations import experimental
from dagster._core.definitions.resource_annotation import TreatAsResourceParam
from dagster._core.execution.context.compute import OpExecutionContext
from dagster._core.pipes.client import (
    PipesClientCompletedInvocation,
    PipesContextInjector,
    PipesMessageReader,
    PipesParams,
)
from dagster._core.pipes.context import PipesMessageHandler
from dagster._core.pipes.utils import (
    PipesBlobStoreMessageReader,
    PipesEnvContextInjector,
    PipesLogReader,
    extract_message_or_forward_to_stdout,
    open_pipes_session,
)
from dagster_pipes import PipesDefaultMessageWriter

if TYPE_CHECKING:
    from dagster_pipes import PipesContextData

_CONTEXT_FILENAME = "context.json"


class PipesS3ContextInjector(PipesContextInjector):
    """A context injector that injects context by writing to a temporary S3 location.

    Args:
        bucket (str): The S3 bucket to write to.
        client (boto3.client): A boto3 client to use to write to S3.
        key_prefix (Optional[str]): An optional prefix to use for the S3 key. Defaults to a random
            string.

    """

    def __init__(self, *, bucket: str, client: boto3.client):
        super().__init__()
        self.bucket = check.str_param(bucket, "bucket")
        self.client = client

    @contextmanager
    def inject_context(self, context: "PipesContextData") -> Iterator[PipesParams]:
        key_prefix = "".join(random.choices(string.ascii_letters, k=30))
        key = os.path.join(key_prefix, _CONTEXT_FILENAME)
        self.client.put_object(
            Body=json.dumps(context).encode("utf-8"), Bucket=self.bucket, Key=key
        )
        yield {"bucket": self.bucket, "key": key}
        self.client.delete_object(Bucket=self.bucket, Key=key)

    def no_messages_debug_text(self) -> str:
        return (
            "Attempted to inject context via a temporary file in s3. Expected"
            " PipesS3ContextLoader to be explicitly passed to open_dagster_pipes in the external"
            " process."
        )


class PipesS3MessageReader(PipesBlobStoreMessageReader):
    """Message reader that reads messages by periodically reading message chunks from a specified S3
    bucket.

    If `log_readers` is passed, this reader will also start the passed readers
    when the first message is received from the external process.

    Args:
        interval (float): interval in seconds between attempts to download a chunk
        bucket (str): The S3 bucket to read from.
        client (WorkspaceClient): A boto3 client.
        log_readers (Optional[Sequence[PipesLogReader]]): A set of readers for logs on S3.
    """

    def __init__(
        self,
        *,
        interval: float = 10,
        bucket: str,
        client: boto3.client,
        log_readers: Optional[Sequence[PipesLogReader]] = None,
    ):
        super().__init__(
            interval=interval,
            log_readers=log_readers,
        )
        self.bucket = check.str_param(bucket, "bucket")
        self.client = client

    @contextmanager
    def get_params(self) -> Iterator[PipesParams]:
        key_prefix = "".join(random.choices(string.ascii_letters, k=30))
        yield {"bucket": self.bucket, "key_prefix": key_prefix}

    def download_messages_chunk(self, index: int, params: PipesParams) -> Optional[str]:
        key = f"{params['key_prefix']}/{index}.json"
        try:
            obj = self.client.get_object(Bucket=self.bucket, Key=key)
            return obj["Body"].read().decode("utf-8")
        except ClientError:
            return None

    def no_messages_debug_text(self) -> str:
        return (
            f"Attempted to read messages from S3 bucket {self.bucket}. Expected"
            " PipesS3MessageWriter to be explicitly passed to open_dagster_pipes in the external"
            " process."
        )


@experimental
class PipesLambdaLogsMessageReader(PipesMessageReader):
    """Message reader that consumes buffered pipes messages that were flushed on exit from the
    final 4k of logs that are returned from issuing a sync lambda invocation. This means messages
    emitted during the computation will only be processed once the lambda completes.

    Limitations: If the volume of pipes messages exceeds 4k, messages will be lost and it is
    recommended to switch to PipesS3MessageWriter & PipesS3MessageReader.
    """

    @contextmanager
    def read_messages(
        self,
        handler: PipesMessageHandler,
    ) -> Iterator[PipesParams]:
        self._handler = handler
        try:
            # use buffered stdio to shift the pipes messages to the tail of logs
            yield {PipesDefaultMessageWriter.BUFFERED_STDIO_KEY: PipesDefaultMessageWriter.STDERR}
        finally:
            self._handler = None

    def consume_lambda_logs(self, response) -> None:
        handler = check.not_none(
            self._handler, "Can only consume logs within context manager scope."
        )

        log_result = base64.b64decode(response["LogResult"]).decode("utf-8")

        for log_line in log_result.splitlines():
            extract_message_or_forward_to_stdout(handler, log_line)

    def no_messages_debug_text(self) -> str:
        return (
            "Attempted to read messages by extracting them from the tail of lambda logs directly."
        )


@experimental
class PipesCloudWatchMessageReader(PipesMessageReader):
    """Message reader that consumes AWS CloudWatch logs to read pipes messages."""

    @contextmanager
    def read_messages(
        self,
        handler: PipesMessageHandler,
    ) -> Iterator[PipesParams]:
        self._handler = handler
        try:
            # use buffered stdio to shift the pipes messages to the tail of logs
            yield {PipesDefaultMessageWriter.BUFFERED_STDIO_KEY: PipesDefaultMessageWriter.STDERR}
        finally:
            self._handler = None

    def consume_cloudwatch_logs(
        self, client: boto3.client, log_group: str, log_stream: str
    ) -> None:
        raise NotImplementedError("CloudWatch logs are not yet supported in the pipes protocol.")

    def no_messages_debug_text(self) -> str:
        return "Attempted to read messages by extracting them from the tail of CloudWatch logs directly."


@experimental
class PipesLambdaEventContextInjector(PipesEnvContextInjector):
    def no_messages_debug_text(self) -> str:
        return "Attempted to inject context via the lambda event input."


@experimental
class PipesLambdaClient(PipesClient, TreatAsResourceParam):
    """A pipes client for invoking AWS lambda.

    By default context is injected via the lambda input event and messages are parsed out of the
    4k tail of logs. S3

    Args:
        client (boto3.client): The boto lambda client used to call invoke.
        context_injector (Optional[PipesContextInjector]): A context injector to use to inject
            context into the lambda function. Defaults to :py:class:`PipesLambdaEventContextInjector`.
        message_reader (Optional[PipesMessageReader]): A message reader to use to read messages
            from the lambda function. Defaults to :py:class:`PipesLambdaLogsMessageReader`.
    """

    def __init__(
        self,
        client: boto3.client,
        context_injector: Optional[PipesContextInjector] = None,
        message_reader: Optional[PipesMessageReader] = None,
    ):
        self._client = client
        self._message_reader = message_reader or PipesLambdaLogsMessageReader()
        self._context_injector = context_injector or PipesLambdaEventContextInjector()

    @classmethod
    def _is_dagster_maintained(cls) -> bool:
        return True

    def run(
        self,
        *,
        function_name: str,
        event: Mapping[str, Any],
        context: OpExecutionContext,
    ) -> PipesClientCompletedInvocation:
        """Synchronously invoke a lambda function, enriched with the pipes protocol.

        Args:
            function_name (str): The name of the function to use.
            event (Mapping[str, Any]): A JSON serializable object to pass as input to the lambda.
            context (OpExecutionContext): The context of the currently executing Dagster op or asset.

        Returns:
            PipesClientCompletedInvocation: Wrapper containing results reported by the external
            process.
        """
        with open_pipes_session(
            context=context,
            message_reader=self._message_reader,
            context_injector=self._context_injector,
        ) as session:
            other_kwargs = {}
            if isinstance(self._message_reader, PipesLambdaLogsMessageReader):
                other_kwargs["LogType"] = "Tail"

            if isinstance(self._context_injector, PipesLambdaEventContextInjector):
                payload_data = {
                    **event,
                    **session.get_bootstrap_env_vars(),
                }
            else:
                payload_data = event

            response = self._client.invoke(
                FunctionName=function_name,
                InvocationType="RequestResponse",
                Payload=json.dumps(payload_data),
                **other_kwargs,
            )
            if isinstance(self._message_reader, PipesLambdaLogsMessageReader):
                self._message_reader.consume_lambda_logs(response)

            if "FunctionError" in response:
                err_payload = json.loads(response["Payload"].read().decode("utf-8"))

                raise Exception(
                    f"Lambda Function Error ({response['FunctionError']}):\n{json.dumps(err_payload, indent=2)}"
                )

        # should probably have a way to return the lambda result payload
        return PipesClientCompletedInvocation(session)


class PipesGlueContextInjector(PipesS3ContextInjector):
    def no_messages_debug_text(self) -> str:
        return "Attempted to inject context via Glue job arguments."


class PipesGlueLogsMessageReader(PipesCloudWatchMessageReader):
    def no_messages_debug_text(self) -> str:
        return "Attempted to read messages by extracting them from the tail of CloudWatch logs directly."


@experimental
class PipesGlueClient(PipesClient, TreatAsResourceParam):
<<<<<<< HEAD
    """A pipes client for invoking AWS Glue jobs. Expects the external process to call
    `open_dagster_pipes` with :py:class:`PipesClirArgsParamsLoader` as `params_loader`.

    Args:
        client (boto3.client): The boto Glue client used to create the job run.
        context_injector (Optional[PipesContextInjector]): A context injector used to inject
            Dagster context into the Glue job. Defaults to :py:class:`PipesGlueContextInjector`.
        message_reader (Optional[PipesMessageReader]): A message reader to use to read Dagster messages
            from the Glue job run. Defaults to :py:class:`PipesGlueLogsMessageReader`.
=======
    """A pipes client for invoking AWS Glue jobs.

    Args:
        client (boto3.client): The boto Glue client used to call invoke.
        context_injector (Optional[PipesContextInjector]): A context injector to use to inject
            context into the Glue job, for example, :py:class:`PipesGlueContextInjector`.
        message_reader (Optional[PipesMessageReader]): A message reader to use to read messages
            from the glue job run. Defaults to :py:class:`PipesGlueLogsMessageReader`.
>>>>>>> 6d692bbb
    """

    def __init__(
        self,
        client: boto3.client,
        context_injector: PipesContextInjector,
        message_reader: Optional[PipesMessageReader] = None,
    ):
        self._client = client
        self._context_injector = context_injector
        self._message_reader = message_reader or PipesCloudWatchMessageReader()

    @classmethod
    def _is_dagster_maintained(cls) -> bool:
        return True

    def run(
        self,
        *,
        job_name: str,
        context: OpExecutionContext,
        extras: Optional[Dict[str, Any]] = None,
        arguments: Optional[Mapping[str, Any]] = None,
        job_run_id: Optional[str] = None,
        allocated_capacity: Optional[int] = None,
        timeout: Optional[int] = None,
        max_capacity: Optional[float] = None,
        security_configuration: Optional[str] = None,
        notification_property: Optional[Mapping[str, Any]] = None,
        worker_type: Optional[str] = None,
        number_of_workers: Optional[int] = None,
        execution_class: Optional[Literal["FLEX", "STANDARD"]] = None,
    ) -> PipesClientCompletedInvocation:
        """Start a Glue job, enriched with the pipes protocol.

        See also: `AWS API Documentation <https://docs.aws.amazon.com/goto/WebAPI/glue-2017-03-31/StartJobRun>`_

        Args:
            job_name (str): The name of the job to use.
            context (OpExecutionContext): The context of the currently executing Dagster op or asset.
            extras (Optional[Dict[str, Any]]): Additional Dagster metadata to pass to the Glue job.
            arguments (Optional[Dict[str, str]]): Arguments to pass to the Glue job Command
            job_run_id (Optional[str]): The ID of the previous job run to retry.
            allocated_capacity (Optional[int]): The amount of DPUs (Glue data processing units) to allocate to this job.
            timeout (Optional[int]): The job run timeout in minutes.
            max_capacity (Optional[float]): The maximum capacity for the Glue job in DPUs (Glue data processing units).
            security_configuration (Optional[str]): The name of the Security Configuration to be used with this job run.
            notification_property (Optional[Mapping[str, Any]]): Specifies configuration properties of a job run notification.
            worker_type (Optional[str]): The type of predefined worker that is allocated when a job runs.
            number_of_workers (Optional[int]): The number of workers that are allocated when a job runs.
            execution_class (Optional[Literal["FLEX", "STANDARD"]]): The execution property of a job run.

        Returns:
            PipesClientCompletedInvocation: Wrapper containing results reported by the external
            process.
        """
        with open_pipes_session(
            context=context,
            message_reader=self._message_reader,
            context_injector=self._context_injector,
            extras=extras,
        ) as session:
            arguments = arguments or {}

            pipes_args = session.get_bootstrap_cli_arguments()

            if isinstance(self._context_injector, PipesS3ContextInjector):
                arguments = {**arguments, **pipes_args}

            params = {
                "JobName": job_name,
                "Arguments": arguments,
                "JobRunId": job_run_id,
                "AllocatedCapacity": allocated_capacity,
                "Timeout": timeout,
                "MaxCapacity": max_capacity,
                "SecurityConfiguration": security_configuration,
                "NotificationProperty": notification_property,
                "WorkerType": worker_type,
                "NumberOfWorkers": number_of_workers,
                "ExecutionClass": execution_class,
            }

            # boto3 does not accept None as defaults for some of the parameters
            # so we need to filter them out
            params = {k: v for k, v in params.items() if v is not None}

            try:
                response = self._client.start_job_run(**params)
                run_id = response["JobRunId"]
                context.log.info(f"Started AWS Glue job {job_name} run: {run_id}")
                response = self._wait_for_job_run_completion(job_name, run_id)

                if response["JobRun"]["JobRunState"] == "FAILED":
                    raise RuntimeError(
                        f"Glue job {job_name} run {run_id} failed:\n{response['JobRun']['ErrorMessage']}"
                    )
                else:
                    context.log.info(f"Glue job {job_name} run {run_id} completed successfully")

            except ClientError as err:
                context.log.error(
                    "Couldn't create job %s. Here's why: %s: %s",
                    job_name,
                    err.response["Error"]["Code"],
                    err.response["Error"]["Message"],
                )
                raise

        # TODO: get logs from CloudWatch. there are 2 separate streams for stdout and driver stderr to read from
        # the log group can be found in the response from start_job_run, and the log stream is the job run id
        # worker logs have log streams like: <job_id>_<worker_id> but we probably don't need to read those

        # should probably have a way to return the lambda result payload
        return PipesClientCompletedInvocation(session)

    def _wait_for_job_run_completion(self, job_name: str, run_id: str) -> Dict[str, Any]:
        while True:
            response = self._client.get_job_run(JobName=job_name, RunId=run_id)
            if response["JobRun"]["JobRunState"] in ["FAILED", "SUCCEEDED"]:
                return response
            time.sleep(5)<|MERGE_RESOLUTION|>--- conflicted
+++ resolved
@@ -285,17 +285,6 @@
 
 @experimental
 class PipesGlueClient(PipesClient, TreatAsResourceParam):
-<<<<<<< HEAD
-    """A pipes client for invoking AWS Glue jobs. Expects the external process to call
-    `open_dagster_pipes` with :py:class:`PipesClirArgsParamsLoader` as `params_loader`.
-
-    Args:
-        client (boto3.client): The boto Glue client used to create the job run.
-        context_injector (Optional[PipesContextInjector]): A context injector used to inject
-            Dagster context into the Glue job. Defaults to :py:class:`PipesGlueContextInjector`.
-        message_reader (Optional[PipesMessageReader]): A message reader to use to read Dagster messages
-            from the Glue job run. Defaults to :py:class:`PipesGlueLogsMessageReader`.
-=======
     """A pipes client for invoking AWS Glue jobs.
 
     Args:
@@ -304,7 +293,6 @@
             context into the Glue job, for example, :py:class:`PipesGlueContextInjector`.
         message_reader (Optional[PipesMessageReader]): A message reader to use to read messages
             from the glue job run. Defaults to :py:class:`PipesGlueLogsMessageReader`.
->>>>>>> 6d692bbb
     """
 
     def __init__(
