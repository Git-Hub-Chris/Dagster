import os

from slack_sdk.web.client import WebClient

from dagster import AssetKey, RunFailureSensorContext, RunRequest, SkipReason
from dagster import _check as check
<<<<<<< HEAD
from dagster import asset_sensor, run_failure_sensor, sensor
=======
from dagster import asset_sensor, sensor
from dagster._legacy import pipeline_failure_sensor
>>>>>>> 725a3aaf


def get_directory_files(directory_name, since=None):
    check.str_param(directory_name, "directory_name")
    if not os.path.isdir(directory_name):
        return []

    try:
        since = float(since)
    except (TypeError, ValueError):
        since = None

    files = []
    for filename in os.listdir(directory_name):
        filepath = os.path.join(directory_name, filename)
        if not os.path.isfile(filepath):
            continue
        fstats = os.stat(filepath)
        if not since or fstats.st_mtime > since:
            files.append((filename, fstats.st_mtime))

    return files


def get_toys_sensors():

    directory_name = os.environ.get("DAGSTER_TOY_SENSOR_DIRECTORY")

    @sensor(pipeline_name="log_file_pipeline")
    def toy_file_sensor(context):
        if not directory_name:
            yield SkipReason(
                "No directory specified at environment variable `DAGSTER_TOY_SENSOR_DIRECTORY`"
            )
            return

        if not os.path.isdir(directory_name):
            yield SkipReason(f"Directory {directory_name} not found")
            return

        directory_files = get_directory_files(directory_name, context.cursor)
        if not directory_files:
            yield SkipReason(f"No new files found in {directory_name} (after {context.cursor})")
            return

        for filename, mtime in directory_files:
            yield RunRequest(
                run_key="{}:{}".format(filename, str(mtime)),
                run_config={
                    "solids": {
                        "read_file": {
                            "config": {
                                "directory": directory_name,
                                "filename": filename,
                            }
                        }
                    }
                },
            )

    bucket = os.environ.get("DAGSTER_TOY_SENSOR_S3_BUCKET")

    from dagster_aws.s3.sensor import get_s3_keys

    @sensor(pipeline_name="log_s3_pipeline")
    def toy_s3_sensor(context):
        if not bucket:
            raise Exception(
                "S3 bucket not specified at environment variable `DAGSTER_TOY_SENSOR_S3_BUCKET`."
            )

        new_s3_keys = get_s3_keys(bucket, since_key=context.last_run_key)
        if not new_s3_keys:
            yield SkipReason(f"No s3 updates found for bucket {bucket}.")
            return

        for s3_key in new_s3_keys:
            yield RunRequest(
                run_key=s3_key,
                run_config={
                    "solids": {"read_s3_key": {"config": {"bucket": bucket, "s3_key": s3_key}}}
                },
            )

    @run_failure_sensor(monitored_jobs=["error_monster", "unreliable_pipeline"])
    def custom_slack_on_pipeline_failure(context: RunFailureSensorContext):

        base_url = "http://localhost:3000"

        slack_client = WebClient(token=os.environ["SLACK_DAGSTER_ETL_BOT_TOKEN"])

        run_page_url = f"{base_url}/instance/runs/{context.pipeline_run.run_id}"
        channel = "#yuhan-test"
        message = "\n".join(
            [
                f'Pipeline "{context.pipeline_run.pipeline_name}" failed.',
                f"error: {context.failure_event.message}",
                f"mode: {context.pipeline_run.mode}",
                f"run_page_url: {run_page_url}",
            ]
        )

        slack_client.chat_postMessage(
            channel=channel,
            blocks=[{"type": "section", "text": {"type": "mrkdwn", "text": message}}],
        )

    @asset_sensor(asset_key=AssetKey("model"), pipeline_name="log_asset_pipeline")
    def toy_asset_sensor(context, asset_event):
        yield RunRequest(
            run_key=context.cursor,
            run_config={
                "solids": {
                    "read_materialization": {
                        "config": {
                            "asset_key": ["model"],
                            "pipeline": asset_event.pipeline_name,
                        }
                    }
                }
            },
        )

    return [
        toy_file_sensor,
        toy_asset_sensor,
        toy_s3_sensor,
        custom_slack_on_pipeline_failure,
    ]<|MERGE_RESOLUTION|>--- conflicted
+++ resolved
@@ -4,12 +4,7 @@
 
 from dagster import AssetKey, RunFailureSensorContext, RunRequest, SkipReason
 from dagster import _check as check
-<<<<<<< HEAD
 from dagster import asset_sensor, run_failure_sensor, sensor
-=======
-from dagster import asset_sensor, sensor
-from dagster._legacy import pipeline_failure_sensor
->>>>>>> 725a3aaf
 
 
 def get_directory_files(directory_name, since=None):
