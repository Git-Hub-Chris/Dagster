from time import time

from dagster import (
    DagsterRunStatus,
    JobSelector,
    RepositorySelector,
    RunRequest,
    SkipReason,
    job,
    op,
    run_failure_sensor,
    run_status_sensor,
)
from dagster._core.definitions.run_request import PipelineRunReaction


@op
def succeeds():
    return 1


@op
def fails():
    raise Exception("fails")


@job
def succeeds_job():
    succeeds()


@job
def fails_job():
    fails()


@op
def status_printer(context):
    context.log.info(f"message: {context.op_config['message']}")


@job
def status_job():
    status_printer()


@run_status_sensor(run_status=DagsterRunStatus.SUCCESS, request_job=status_job)
def yield_run_request_succeeds_sensor(context):
    """
    We recommend returning RunRequests, but it's possible to yield, so this is here to test it
    """
    if context.dagster_run.pipeline_name != status_job.name:
        yield RunRequest(
            run_key=None,
            run_config={
                "ops": {
                    "status_printer": {
                        "config": {
                            "message": f"{context.dagster_run.pipeline_name} job succeeded!!!"
                        }
                    }
                }
            },
        )
    else:
        yield SkipReason("Don't report status of status_job.")


@run_status_sensor(run_status=DagsterRunStatus.SUCCESS, request_job=status_job)
def return_run_request_succeeds_sensor(context):
    if context.dagster_run.pipeline_name != status_job.name:
        return RunRequest(
            run_key=None,
            run_config={
                "ops": {
                    "status_printer": {
                        "config": {
                            "message": f"{context.dagster_run.pipeline_name} job succeeded!!!"
                        }
                    }
                }
            },
        )
    else:
        return SkipReason("Don't report status of status_job.")


@run_failure_sensor(request_job=status_job)
def fails_sensor(context):
    return RunRequest(
        run_key=None,
        run_config={
            "ops": {
                "status_printer": {
                    "config": {"message": f"{context.dagster_run.pipeline_name} job failed!!!"}
                }
            }
        },
    )


@run_status_sensor(
    run_status=DagsterRunStatus.SUCCESS,
)
def success_sensor_with_pipeline_run_reaction(context):
    """Some users do this, so here's a way to test it out"""
    return PipelineRunReaction(context.dagster_run)


@run_status_sensor(run_status=DagsterRunStatus.SUCCESS, request_job=status_job)
def yield_multi_run_request_success_sensor(context):
    if context.dagster_run.pipeline_name != status_job.name:
        for _ in range(3):
            yield RunRequest(
                run_key=str(time()),
                run_config={
                    "ops": {
                        "status_printer": {
                            "config": {
                                "message": f"{context.dagster_run.pipeline_name} job succeeded!!!"
                            }
                        }
                    }
                },
            )
    else:
        return SkipReason("Don't report status of status_job.")


@run_status_sensor(run_status=DagsterRunStatus.SUCCESS, request_job=status_job)
def return_multi_run_request_success_sensor(context):
    """
    Also test returning a list of run requests
    """
    if context.dagster_run.pipeline_name != status_job.name:
        reqs = []
        for _ in range(3):
            r = RunRequest(
                run_key=str(time()),
                run_config={
                    "ops": {
                        "status_printer": {
                            "config": {
                                "message": f"{context.dagster_run.pipeline_name} job succeeded!!!"
                            }
                        }
                    }
                },
            )
            reqs.append(r)
        return reqs
    else:
        return SkipReason("Don't report status of status_job.")


@run_failure_sensor(
    monitored_jobs=[
        fails_job,
        JobSelector(
            location_name="dagster_test.toys.repo",
            repository_name="more_toys_repository",
            job_name="fails_job",
        ),
    ],
    request_job=status_job,
)
def cross_repo_job_sensor(context):
    return RunRequest(
        run_key=None,
        run_config={
            "ops": {
                "status_printer": {
                    "config": {"message": f"{context.dagster_run.pipeline_name} job failed!!!"}
                }
            }
        },
    )


@run_failure_sensor(
    monitored_jobs=[
        fails_job,
        RepositorySelector(
            location_name="dagster_test.toys.repo",
            repository_name="more_toys_repository",
        ),
    ],
    request_job=status_job,
)
def cross_repo_sensor(context):
    return RunRequest(
        run_key=None,
        run_config={
            "ops": {
                "status_printer": {
                    "config": {"message": f"{context.dagster_run.pipeline_name} job failed!!!"}
                }
            }
        },
    )

<<<<<<< HEAD
=======

>>>>>>> 4c0f7d1e
@run_status_sensor(
    monitored_jobs=[
        JobSelector(
            location_name="dagster_test.toys.repo",
            repository_name="more_toys_repository",
            job_name="succeeds_job",
        ),
    ],
    request_job=status_job,
<<<<<<< HEAD
    run_status=DagsterRunStatus.SUCCESS
=======
    run_status=DagsterRunStatus.SUCCESS,
>>>>>>> 4c0f7d1e
)
def cross_repo_success_job_sensor(context):
    return RunRequest(
        run_key=None,
        run_config={
            "ops": {
                "status_printer": {
                    "config": {"message": f"{context.dagster_run.pipeline_name} job succeeded!!!"}
                }
            }
        },
    )<|MERGE_RESOLUTION|>--- conflicted
+++ resolved
@@ -199,10 +199,7 @@
         },
     )
 
-<<<<<<< HEAD
-=======
-
->>>>>>> 4c0f7d1e
+
 @run_status_sensor(
     monitored_jobs=[
         JobSelector(
@@ -212,11 +209,7 @@
         ),
     ],
     request_job=status_job,
-<<<<<<< HEAD
     run_status=DagsterRunStatus.SUCCESS
-=======
-    run_status=DagsterRunStatus.SUCCESS,
->>>>>>> 4c0f7d1e
 )
 def cross_repo_success_job_sensor(context):
     return RunRequest(
