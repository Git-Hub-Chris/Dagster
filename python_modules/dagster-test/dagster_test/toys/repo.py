import warnings

from dagster import ExperimentalWarning

# squelch experimental warnings since we often include experimental things in toys for development
warnings.filterwarnings("ignore", category=ExperimentalWarning)

import pendulum
from dagster_test.toys.asset_lineage import asset_lineage_job, asset_lineage_partition_set
from dagster_test.toys.asset_sensors import get_asset_sensors_repo
from dagster_test.toys.big_honkin_asset_graph import big_honkin_asset_group
from dagster_test.toys.branches import branch_failed_job, branch_job
from dagster_test.toys.composition import composition_job
from dagster_test.toys.conditional_assets import get_conditional_assets_repo
from dagster_test.toys.cross_repo_assets import (
    downstream_asset_group1,
    downstream_asset_group2,
    upstream_asset_group,
)
from dagster_test.toys.dynamic import dynamic_job
from dagster_test.toys.error_monster import error_monster_failing_job, error_monster_passing_job
from dagster_test.toys.graph_backed_assets import graph_backed_group
from dagster_test.toys.hammer import hammer_default_executor_job
from dagster_test.toys.input_managers import df_stats_job
from dagster_test.toys.log_asset import log_asset_job
from dagster_test.toys.log_file import log_file_job
from dagster_test.toys.log_s3 import log_s3_job
from dagster_test.toys.log_spew import log_spew
from dagster_test.toys.long_asset_keys import long_asset_keys_group
from dagster_test.toys.longitudinal import longitudinal_job
from dagster_test.toys.many_events import many_events, many_events_subset_job
from dagster_test.toys.metadata import with_metadata
from dagster_test.toys.multi_inputs_outputs import multi_inputs_outputs_job
from dagster_test.toys.notebooks import hello_world_notebook_pipeline
from dagster_test.toys.partitioned_assets import partitioned_asset_group
from dagster_test.toys.retries import retry_job
from dagster_test.toys.run_status_sensors import (
    fails_job,
    fails_sensor,
    return_multi_run_request_success_sensor,
    return_run_request_succeeds_sensor,
    status_job,
    succeeds_job,
    success_sensor_with_pipeline_run_reaction,
    yield_multi_run_request_success_sensor,
    yield_run_request_succeeds_sensor,
)
from dagster_test.toys.sleepy import sleepy_job
from dagster_test.toys.software_defined_assets import software_defined_assets
from dagster_test.toys.unreliable import unreliable_job

from dagster import AssetMaterialization, Output, graph, load_assets_from_modules, op, repository

from .schedules import get_toys_schedules
from .sensors import get_toys_sensors


@op
def materialization_op():
    timestamp = pendulum.now("UTC").timestamp()
    yield AssetMaterialization(asset_key="model", metadata={"timestamp": timestamp})
    yield Output(1)


@graph
def model():
    materialization_op()


model_job = model.to_job()


@repository
def toys_repository():
    return (
        [
            composition_job,
            error_monster_failing_job,
            error_monster_passing_job,
            hammer_default_executor_job,
            log_asset_job,
            log_file_job,
            log_s3_job,
            log_spew,
            longitudinal_job,
            many_events,
            many_events_subset_job,
            sleepy_job,
            retry_job,
            branch_job,
            branch_failed_job,
            unreliable_job,
            dynamic_job,
            asset_lineage_job,
            asset_lineage_partition_set,
            model_job,
            multi_inputs_outputs_job,
            hello_world_notebook_pipeline,
            software_defined_assets,
            with_metadata,
            succeeds_job,
            return_run_request_succeeds_sensor,
            yield_run_request_succeeds_sensor,
            fails_job,
            fails_sensor,
            status_job,
            df_stats_job,
            yield_multi_run_request_success_sensor,
            return_multi_run_request_success_sensor,
            success_sensor_with_pipeline_run_reaction,
        ]
        + get_toys_schedules()
        + get_toys_sensors()
    )


@repository
def asset_groups_repository():
    from . import asset_groups

    return load_assets_from_modules([asset_groups])


@repository
def long_asset_keys_repository():
    return [long_asset_keys_group]


@repository
def big_honkin_assets_repository():
    return [big_honkin_asset_group]


@repository
def partitioned_asset_repository():
    return [partitioned_asset_group]


@repository
def upstream_assets_repository():
    return [upstream_asset_group]


@repository
def downstream_assets_repository1():
    return [downstream_asset_group1]


@repository
def downstream_assets_repository2():
    return [downstream_asset_group2]


@repository
def graph_backed_asset_repository():
    return [graph_backed_group]


@repository
<<<<<<< HEAD
def assets_with_sensors_repository():
    return get_asset_sensors_repo()
=======
def conditional_assets_repository():
    return get_conditional_assets_repo()
>>>>>>> 623d240c
<|MERGE_RESOLUTION|>--- conflicted
+++ resolved
@@ -157,10 +157,10 @@
 
 
 @repository
-<<<<<<< HEAD
 def assets_with_sensors_repository():
     return get_asset_sensors_repo()
-=======
+
+
+@repository
 def conditional_assets_repository():
-    return get_conditional_assets_repo()
->>>>>>> 623d240c
+    return get_conditional_assets_repo()