--- conflicted
+++ resolved
@@ -2,21 +2,14 @@
 
 import dagster._check as check
 import graphene
-<<<<<<< HEAD
+from dagster._core.definitions.time_window_partitions import (
+    TimeWindowPartitionsSubset,
+)
 from dagster._core.execution.backfill import (
     BackfillPartitionsStatus,
     BulkActionStatus,
     PartitionBackfill,
 )
-from dagster._core.definitions.time_window_partitions import (
-    TimeWindowPartitionsSubset,
-)
-=======
-from dagster._core.definitions.time_window_partitions import (
-    TimeWindowPartitionsSubset,
-)
-from dagster._core.execution.backfill import BackfillPartitionsStatus, PartitionBackfill
->>>>>>> a30b514d
 from dagster._core.host_representation.external import ExternalPartitionSet
 from dagster._core.storage.pipeline_run import RunPartitionData, RunRecord, RunsFilter
 from dagster._core.storage.tags import BACKFILL_ID_TAG
@@ -126,11 +119,7 @@
     rootAssetTargetedRanges = graphene.List(
         graphene.NonNull("dagster_graphql.schema.partition_sets.GraphenePartitionKeyRange")
     )
-<<<<<<< HEAD
-    rootAssetTargetedPartitions = graphene.List(graphene.String)
-=======
     rootAssetTargetedPartitions = graphene.List(graphene.NonNull(graphene.String))
->>>>>>> a30b514d
 
 
 class GraphenePartitionBackfill(graphene.ObjectType):
@@ -165,10 +154,7 @@
     partitionStatusCounts = non_null_list(
         "dagster_graphql.schema.partition_sets.GraphenePartitionStatusCounts"
     )
-<<<<<<< HEAD
-=======
     isAssetBackfill = graphene.NonNull(graphene.Boolean)
->>>>>>> a30b514d
     assetBackfillData = graphene.Field(GrapheneAssetBackfillData)
 
     hasCancelPermission = graphene.NonNull(graphene.Boolean)
@@ -305,12 +291,9 @@
             check.not_none(self._backfill_job.get_partition_names(graphene_info.context)),
         )
 
-<<<<<<< HEAD
-=======
     def resolve_isAssetBackfill(self, _graphene_info: ResolveInfo) -> bool:
         return self._backfill_job.is_asset_backfill
 
->>>>>>> a30b514d
     def resolve_assetBackfillData(self, graphene_info: ResolveInfo) -> GrapheneAssetBackfillData:
         from dagster_graphql.schema.partition_sets import (
             GrapheneAssetPartitionsStatusCounts,
