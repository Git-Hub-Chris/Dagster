--- conflicted
+++ resolved
@@ -1,8 +1,4 @@
-<<<<<<< HEAD
-from typing import Dict, Optional, cast
-=======
 from typing import Dict, Optional, Sequence, cast
->>>>>>> c1b1dc4e
 
 import dagster._check as check
 import graphene
@@ -58,11 +54,7 @@
     def __init__(
         self,
         external_schedule: ExternalSchedule,
-<<<<<<< HEAD
-        schedule_state: InstigatorState,
-=======
         schedule_state: Optional[InstigatorState],
->>>>>>> c1b1dc4e
         batch_loader: Optional[RepositoryScopedBatchLoader] = None,
     ):
         self._external_schedule = check.inst_param(
