import csv
import datetime
import logging
import os
import string
import time
from collections import OrderedDict
from contextlib import contextmanager
from copy import deepcopy
from typing import List

from dagster import (
    Any,
    AssetKey,
    AssetMaterialization,
    Bool,
    DagsterInstance,
    DynamicOutput,
    DynamicOutputDefinition,
    Enum,
    EnumValue,
    EventMetadataEntry,
    ExpectationResult,
    Field,
    InputDefinition,
    Int,
    Materialization,
    ModeDefinition,
    Noneable,
    Nothing,
    Output,
    OutputDefinition,
    Partition,
    PartitionSetDefinition,
    PresetDefinition,
    PythonObjectDagsterType,
    ScheduleDefinition,
    ScheduleEvaluationContext,
    SolidExecutionContext,
    String,
    check,
    composite_solid,
    dagster_type_loader,
    dagster_type_materializer,
    daily_schedule,
    graph,
    hourly_schedule,
    job,
    lambda_solid,
    logger,
    monthly_schedule,
    op,
    pipeline,
    repository,
    resource,
    solid,
    usable_as_dagster_type,
    weekly_schedule,
)
from dagster.core.asset_defs import asset, build_assets_job
from dagster.core.definitions.decorators.sensor import sensor
from dagster.core.definitions.reconstructable import ReconstructableRepository
from dagster.core.definitions.sensor_definition import RunRequest, SkipReason
from dagster.core.log_manager import coerce_valid_log_level
from dagster.core.storage.fs_io_manager import fs_io_manager
from dagster.core.storage.pipeline_run import PipelineRunStatus, PipelineRunsFilter
from dagster.core.storage.tags import RESUME_RETRY_TAG
from dagster.core.test_utils import default_mode_def_for_test, today_at_midnight
from dagster.core.workspace.context import WorkspaceProcessContext
from dagster.core.workspace.load_target import PythonFileTarget
from dagster.seven import get_system_temp_directory
from dagster.utils import file_relative_path, segfault
from dagster_graphql.test.utils import (
    define_out_of_process_context,
    infer_pipeline_selector,
    main_repo_location_name,
    main_repo_name,
)

LONG_INT = 2875972244  # 32b unsigned, > 32b signed


@dagster_type_loader(String)
def df_input_schema(_context, path):
    with open(path, "r") as fd:
        return [OrderedDict(sorted(x.items(), key=lambda x: x[0])) for x in csv.DictReader(fd)]


@dagster_type_materializer(String)
def df_output_schema(_context, path, value):
    with open(path, "w") as fd:
        writer = csv.DictWriter(fd, fieldnames=value[0].keys())
        writer.writeheader()
        writer.writerows(rowdicts=value)

    return AssetMaterialization.file(path)


PoorMansDataFrame = PythonObjectDagsterType(
    python_type=list,
    name="PoorMansDataFrame",
    loader=df_input_schema,
    materializer=df_output_schema,
)


@contextmanager
def define_test_out_of_process_context(instance):
    check.inst_param(instance, "instance", DagsterInstance)
    with define_out_of_process_context(__file__, main_repo_name(), instance) as context:
        yield context


def create_main_recon_repo():
    return ReconstructableRepository.for_file(__file__, main_repo_name())


@contextmanager
def get_main_workspace(instance):
    with WorkspaceProcessContext(
        instance,
        PythonFileTarget(
            python_file=file_relative_path(__file__, "setup.py"),
            attribute=main_repo_name(),
            working_directory=None,
            location_name=main_repo_location_name(),
        ),
    ) as workspace_process_context:
        yield workspace_process_context.create_request_context()


@contextmanager
def get_main_external_repo(instance):
    with get_main_workspace(instance) as workspace:
        location = workspace.get_repository_location(main_repo_location_name())
        yield location.get_repository(main_repo_name())


@lambda_solid(
    input_defs=[InputDefinition("num", PoorMansDataFrame)],
    output_def=OutputDefinition(PoorMansDataFrame),
)
def sum_solid(num):
    sum_df = deepcopy(num)
    for x in sum_df:
        x["sum"] = int(x["num1"]) + int(x["num2"])
    return sum_df


@lambda_solid(
    input_defs=[InputDefinition("sum_df", PoorMansDataFrame)],
    output_def=OutputDefinition(PoorMansDataFrame),
)
def sum_sq_solid(sum_df):
    sum_sq_df = deepcopy(sum_df)
    for x in sum_sq_df:
        x["sum_sq"] = int(x["sum"]) ** 2
    return sum_sq_df


@solid(
    input_defs=[InputDefinition("sum_df", PoorMansDataFrame)],
    output_defs=[OutputDefinition(PoorMansDataFrame)],
)
def df_expectations_solid(_context, sum_df):
    yield ExpectationResult(label="some_expectation", success=True)
    yield ExpectationResult(label="other_expectation", success=True)
    yield Output(sum_df)


def csv_hello_world_solids_config():
    return {
        "solids": {
            "sum_solid": {"inputs": {"num": file_relative_path(__file__, "../data/num.csv")}}
        }
    }


@solid(config_schema={"file": Field(String)})
def loop(context):
    with open(context.solid_config["file"], "w") as ff:
        ff.write("yup")

    while True:
        time.sleep(0.1)


@pipeline
def infinite_loop_pipeline():
    loop()


@solid
def noop_solid(_):
    pass


@pipeline
def noop_pipeline():
    noop_solid()


@solid
def solid_asset_a(_):
    yield AssetMaterialization(asset_key="a")
    yield Output(1)


@solid
def solid_asset_b(_, num):
    yield AssetMaterialization(asset_key="b")
    time.sleep(0.1)
    yield AssetMaterialization(asset_key="c")
    yield Output(num)


@solid
def solid_partitioned_asset(_):
    yield AssetMaterialization(asset_key="a", partition="partition_1")
    yield Output(1)


@solid
def tag_asset_solid(_):
    yield AssetMaterialization(asset_key="a", tags={"foo": "FOO"})
    yield Output(1)


def lineage_solid_factory(solid_name_prefix, key, partitions=None):
    @solid(
        name=f"{solid_name_prefix}_{key}",
        output_defs=[OutputDefinition(asset_key=AssetKey(key), asset_partitions=partitions)],
    )
    def _solid(_, _in1):
        yield Output(1)

    return _solid


@pipeline
def single_asset_pipeline():
    solid_asset_a()


@pipeline
def multi_asset_pipeline():
    solid_asset_b(solid_asset_a())


@pipeline
def partitioned_asset_pipeline():
    solid_partitioned_asset()


@pipeline
def asset_tag_pipeline():
    tag_asset_solid()


@pipeline
def asset_lineage_pipeline():
    lineage_solid_factory("alp", "b")(lineage_solid_factory("alp", "a")(noop_solid()))


@pipeline
def partitioned_asset_lineage_pipeline():
    lineage_solid_factory("palp", "b", set("1"))(
        lineage_solid_factory("palp", "a", set("1"))(noop_solid())
    )


@pipeline
def pipeline_with_expectations():
    @solid(output_defs=[])
    def emit_successful_expectation(_context):
        yield ExpectationResult(
            success=True,
            label="always_true",
            description="Successful",
            metadata={"data": {"reason": "Just because."}},
        )

    @solid(output_defs=[])
    def emit_failed_expectation(_context):
        yield ExpectationResult(
            success=False,
            label="always_false",
            description="Failure",
            metadata={"data": {"reason": "Relentless pessimism."}},
        )

    @solid(output_defs=[])
    def emit_successful_expectation_no_metadata(_context):
        yield ExpectationResult(success=True, label="no_metadata", description="Successful")

    emit_successful_expectation()
    emit_failed_expectation()
    emit_successful_expectation_no_metadata()


@pipeline
def more_complicated_config():
    @solid(
        config_schema={
            "field_one": Field(String),
            "field_two": Field(String, is_required=False),
            "field_three": Field(String, is_required=False, default_value="some_value"),
        }
    )
    def a_solid_with_three_field_config(_context):
        return None

    noop_solid()
    a_solid_with_three_field_config()


@pipeline
def more_complicated_nested_config():
    @solid(
        name="a_solid_with_multilayered_config",
        input_defs=[],
        output_defs=[],
        config_schema={
            "field_any": Any,
            "field_one": String,
            "field_two": Field(String, is_required=False),
            "field_three": Field(String, is_required=False, default_value="some_value"),
            "nested_field": {
                "field_four_str": String,
                "field_five_int": Int,
                "field_six_nullable_int_list": Field([Noneable(int)], is_required=False),
            },
        },
    )
    def a_solid_with_multilayered_config(_):
        return None

    a_solid_with_multilayered_config()


@pipeline(
    mode_defs=[default_mode_def_for_test],
    preset_defs=[
        PresetDefinition.from_files(
            name="prod",
            config_files=[
                file_relative_path(__file__, "../environments/csv_hello_world_prod.yaml")
            ],
        ),
        PresetDefinition.from_files(
            name="test",
            config_files=[
                file_relative_path(__file__, "../environments/csv_hello_world_test.yaml")
            ],
        ),
        PresetDefinition(
            name="test_inline",
            run_config={
                "solids": {
                    "sum_solid": {
                        "inputs": {"num": file_relative_path(__file__, "../data/num.csv")}
                    }
                }
            },
        ),
    ],
)
def csv_hello_world():
    sum_sq_solid(sum_df=sum_solid())


@pipeline(mode_defs=[default_mode_def_for_test])
def csv_hello_world_with_expectations():
    ss = sum_solid()
    sum_sq_solid(sum_df=ss)
    df_expectations_solid(sum_df=ss)


@pipeline(mode_defs=[default_mode_def_for_test])
def csv_hello_world_two():
    sum_solid()


@solid
def solid_that_gets_tags(context):
    return context.pipeline_run.tags


@pipeline(mode_defs=[default_mode_def_for_test], tags={"tag_key": "tag_value"})
def hello_world_with_tags():
    solid_that_gets_tags()


@solid(name="solid_with_list", input_defs=[], output_defs=[], config_schema=[int])
def solid_def(_):
    return None


@pipeline
def pipeline_with_list():
    solid_def()


@pipeline(mode_defs=[default_mode_def_for_test])
def csv_hello_world_df_input():
    sum_sq_solid(sum_solid())


@pipeline(mode_defs=[default_mode_def_for_test])
def no_config_pipeline():
    @lambda_solid
    def return_hello():
        return "Hello"

    return_hello()


@pipeline
def no_config_chain_pipeline():
    @lambda_solid
    def return_foo():
        return "foo"

    @lambda_solid
    def return_hello_world(_):
        return "Hello World"

    return_hello_world(return_foo())


@pipeline
def scalar_output_pipeline():
    @lambda_solid(output_def=OutputDefinition(String))
    def return_str():
        return "foo"

    @lambda_solid(output_def=OutputDefinition(Int))
    def return_int():
        return 34234

    @lambda_solid(output_def=OutputDefinition(Bool))
    def return_bool():
        return True

    @lambda_solid(output_def=OutputDefinition(Any))
    def return_any():
        return "dkjfkdjfe"

    return_str()
    return_int()
    return_bool()
    return_any()


@pipeline
def pipeline_with_enum_config():
    @solid(
        config_schema=Enum(
            "TestEnum",
            [
                EnumValue(config_value="ENUM_VALUE_ONE", description="An enum value."),
                EnumValue(config_value="ENUM_VALUE_TWO", description="An enum value."),
                EnumValue(config_value="ENUM_VALUE_THREE", description="An enum value."),
            ],
        )
    )
    def takes_an_enum(_context):
        pass

    takes_an_enum()


@pipeline
def naughty_programmer_pipeline():
    @lambda_solid
    def throw_a_thing():
        raise Exception("bad programmer, bad")

    throw_a_thing()


@pipeline
def pipeline_with_invalid_definition_error():
    @usable_as_dagster_type(name="InputTypeWithoutHydration")
    class InputTypeWithoutHydration(int):
        pass

    @solid(output_defs=[OutputDefinition(InputTypeWithoutHydration)])
    def one(_):
        return 1

    @solid(
        input_defs=[InputDefinition("some_input", InputTypeWithoutHydration)],
        output_defs=[OutputDefinition(Int)],
    )
    def fail_subset(_, some_input):
        return some_input

    fail_subset(one())


@resource(config_schema=Field(Int))
def adder_resource(init_context):
    return lambda x: x + init_context.resource_config


@resource(config_schema=Field(Int))
def multer_resource(init_context):
    return lambda x: x * init_context.resource_config


@resource(config_schema={"num_one": Field(Int), "num_two": Field(Int)})
def double_adder_resource(init_context):
    return (
        lambda x: x
        + init_context.resource_config["num_one"]
        + init_context.resource_config["num_two"]
    )


@pipeline(
    mode_defs=[
        ModeDefinition(
            name="add_mode",
            resource_defs={"op": adder_resource},
            description="Mode that adds things",
        ),
        ModeDefinition(
            name="mult_mode",
            resource_defs={"op": multer_resource},
            description="Mode that multiplies things",
        ),
        ModeDefinition(
            name="double_adder",
            resource_defs={"op": double_adder_resource},
            description="Mode that adds two numbers to thing",
        ),
    ],
    preset_defs=[PresetDefinition.from_files("add", mode="add_mode")],
)
def multi_mode_with_resources():
    @solid(required_resource_keys={"op"})
    def apply_to_three(context):
        return context.resources.op(3)

    apply_to_three()


@resource(config_schema=Field(Int, is_required=False))
def req_resource(_):
    return 1


@pipeline(mode_defs=[ModeDefinition(resource_defs={"R1": req_resource})])
def required_resource_pipeline():
    @solid(required_resource_keys={"R1"})
    def solid_with_required_resource(_):
        return 1

    solid_with_required_resource()


@logger(config_schema=Field(str))
def foo_logger(init_context):
    logger_ = logging.Logger("foo")
    logger_.setLevel(coerce_valid_log_level(init_context.logger_config))
    return logger_


@logger({"log_level": Field(str), "prefix": Field(str)})
def bar_logger(init_context):
    class BarLogger(logging.Logger):
        def __init__(self, name, prefix, *args, **kwargs):
            self.prefix = prefix
            super(BarLogger, self).__init__(name, *args, **kwargs)

        def log(self, lvl, msg, *args, **kwargs):  # pylint: disable=arguments-differ
            msg = self.prefix + msg
            super(BarLogger, self).log(lvl, msg, *args, **kwargs)

    logger_ = BarLogger("bar", init_context.logger_config["prefix"])
    logger_.setLevel(coerce_valid_log_level(init_context.logger_config["log_level"]))


@pipeline(
    mode_defs=[
        ModeDefinition(
            name="foo_mode",
            resource_defs={"io_manager": fs_io_manager},
            logger_defs={"foo": foo_logger},
            description="Mode with foo logger",
        ),
        ModeDefinition(
            name="bar_mode",
            resource_defs={"io_manager": fs_io_manager},
            logger_defs={"bar": bar_logger},
            description="Mode with bar logger",
        ),
        ModeDefinition(
            name="foobar_mode",
            resource_defs={"io_manager": fs_io_manager},
            logger_defs={"foo": foo_logger, "bar": bar_logger},
            description="Mode with multiple loggers",
        ),
    ]
)
def multi_mode_with_loggers():
    @solid
    def return_six(context):
        context.log.critical("OMG!")
        return 6

    return_six()


@pipeline
def composites_pipeline():
    @lambda_solid(input_defs=[InputDefinition("num", Int)], output_def=OutputDefinition(Int))
    def add_one(num):
        return num + 1

    @lambda_solid(input_defs=[InputDefinition("num")])
    def div_two(num):
        return num / 2

    @composite_solid(input_defs=[InputDefinition("num", Int)], output_defs=[OutputDefinition(Int)])
    def add_two(num):
        return add_one.alias("adder_2")(add_one.alias("adder_1")(num))

    @composite_solid(input_defs=[InputDefinition("num", Int)], output_defs=[OutputDefinition(Int)])
    def add_four(num):
        return add_two.alias("adder_2")(add_two.alias("adder_1")(num))

    @composite_solid
    def div_four(num):
        return div_two.alias("div_2")(div_two.alias("div_1")(num))

    div_four(add_four())


@pipeline
def materialization_pipeline():
    @solid
    def materialize(_):
        yield AssetMaterialization(
            asset_key="all_types",
            description="a materialization with all metadata types",
            metadata_entries=[
                EventMetadataEntry.text("text is cool", "text"),
                EventMetadataEntry.url("https://bigty.pe/neato", "url"),
                EventMetadataEntry.fspath("/tmp/awesome", "path"),
                EventMetadataEntry.json({"is_dope": True}, "json"),
                EventMetadataEntry.python_artifact(EventMetadataEntry, "python class"),
                EventMetadataEntry.python_artifact(file_relative_path, "python function"),
                EventMetadataEntry.float(1.2, "float"),
                EventMetadataEntry.int(1, "int"),
                EventMetadataEntry.float(float("nan"), "float NaN"),
                EventMetadataEntry.int(LONG_INT, "long int"),
                EventMetadataEntry.pipeline_run("fake_run_id", "pipeline run"),
                EventMetadataEntry.asset(AssetKey("my_asset"), "my asset"),
            ],
        )
        yield Output(None)

    materialize()


@pipeline
def spew_pipeline():
    @solid
    def spew(_):
        print("HELLO WORLD")  # pylint: disable=print-call

    spew()


def retry_config(count):
    return {
        "resources": {"retry_count": {"config": {"count": count}}},
    }


@resource(config_schema={"count": Field(Int, is_required=False, default_value=0)})
def retry_config_resource(context):
    return context.resource_config["count"]


@pipeline(
    mode_defs=[
        ModeDefinition(
            resource_defs={"io_manager": fs_io_manager, "retry_count": retry_config_resource}
        )
    ]
)
def eventually_successful():
    @solid
    def spawn() -> int:
        return 0

    @solid(
        required_resource_keys={"retry_count"},
    )
    def fail(context: SolidExecutionContext, depth: int) -> int:
        if context.resources.retry_count <= depth:
            raise Exception("fail")

        return depth + 1

    @solid
    def reset(depth: int) -> int:
        return depth

    @solid
    def collect(fan_in: List[int]):
        if fan_in != [1, 2, 3]:
            raise Exception(f"Fan in failed, expected [1, 2, 3] got {fan_in}")

    s = spawn()
    f1 = fail(s)
    f2 = fail(f1)
    f3 = fail(f2)
    reset(f3)
    collect([f1, f2, f3])


@pipeline
def hard_failer():
    @solid(
        config_schema={"fail": Field(Bool, is_required=False, default_value=False)},
        output_defs=[OutputDefinition(Int)],
    )
    def hard_fail_or_0(context):
        if context.solid_config["fail"]:
            segfault()
        return 0

    @solid(
        input_defs=[InputDefinition("n", Int)],
    )
    def increment(_, n):
        return n + 1

    increment(hard_fail_or_0())


@resource
def resource_a(_):
    return "A"


@resource
def resource_b(_):
    return "B"


@solid(required_resource_keys={"a"})
def start(context):
    assert context.resources.a == "A"
    return 1


@solid(required_resource_keys={"b"})
def will_fail(context, num):  # pylint: disable=unused-argument
    assert context.resources.b == "B"
    raise Exception("fail")


@pipeline(
    mode_defs=[
        ModeDefinition(
            resource_defs={"a": resource_a, "b": resource_b, "io_manager": fs_io_manager}
        )
    ]
)
def retry_resource_pipeline():
    will_fail(start())


@solid(
    config_schema={"fail": bool},
    input_defs=[InputDefinition("inp", str)],
    output_defs=[
        OutputDefinition(str, "start_fail", is_required=False),
        OutputDefinition(str, "start_skip", is_required=False),
    ],
)
def can_fail(context, inp):  # pylint: disable=unused-argument
    if context.solid_config["fail"]:
        raise Exception("blah")

    yield Output("okay perfect", "start_fail")


@solid(
    output_defs=[
        OutputDefinition(str, "success", is_required=False),
        OutputDefinition(str, "skip", is_required=False),
    ],
)
def multi(_):
    yield Output("okay perfect", "success")


@solid
def passthrough(_, value):
    return value


@solid(input_defs=[InputDefinition("start", Nothing)], output_defs=[])
def no_output(_):
    yield ExpectationResult(True)


@pipeline(mode_defs=[default_mode_def_for_test])
def retry_multi_output_pipeline():
    multi_success, multi_skip = multi()
    fail, skip = can_fail(multi_success)
    no_output.alias("child_multi_skip")(multi_skip)
    no_output.alias("child_skip")(skip)
    no_output.alias("grandchild_fail")(passthrough.alias("child_fail")(fail))


@pipeline(tags={"foo": "bar"}, mode_defs=[default_mode_def_for_test])
def tagged_pipeline():
    @lambda_solid
    def simple_solid():
        return "Hello"

    simple_solid()


@pipeline(mode_defs=[default_mode_def_for_test])
def retry_multi_input_early_terminate_pipeline():
    @lambda_solid(output_def=OutputDefinition(Int))
    def return_one():
        return 1

    @solid(
        config_schema={"wait_to_terminate": bool},
        input_defs=[InputDefinition("one", Int)],
        output_defs=[OutputDefinition(Int)],
    )
    def get_input_one(context, one):
        if context.solid_config["wait_to_terminate"]:
            while True:
                time.sleep(0.1)
        return one

    @solid(
        config_schema={"wait_to_terminate": bool},
        input_defs=[InputDefinition("one", Int)],
        output_defs=[OutputDefinition(Int)],
    )
    def get_input_two(context, one):
        if context.solid_config["wait_to_terminate"]:
            while True:
                time.sleep(0.1)
        return one

    @lambda_solid(
        input_defs=[InputDefinition("input_one", Int), InputDefinition("input_two", Int)],
        output_def=OutputDefinition(Int),
    )
    def sum_inputs(input_one, input_two):
        return input_one + input_two

    step_one = return_one()
    sum_inputs(input_one=get_input_one(step_one), input_two=get_input_two(step_one))


@pipeline(mode_defs=[default_mode_def_for_test])
def dynamic_pipeline():
    @solid
    def multiply_by_two(context, y):
        context.log.info("multiply_by_two is returning " + str(y * 2))
        return y * 2

    @solid
    def multiply_inputs(context, y, ten, should_fail):
        current_run = context.instance.get_run_by_id(context.run_id)
        if should_fail:
            if y == 2 and current_run.parent_run_id is None:
                raise Exception()
        context.log.info("multiply_inputs is returning " + str(y * ten))
        return y * ten

    @solid
    def emit_ten(_):
        return 10

    @solid(output_defs=[DynamicOutputDefinition()])
    def emit(_):
        for i in range(3):
            yield DynamicOutput(value=i, mapping_key=str(i))

    @solid
    def sum_numbers(_, nums):
        return sum(nums)

    # pylint: disable=no-member
    multiply_by_two.alias("double_total")(
        sum_numbers(
            emit()
            .map(
                lambda n: multiply_by_two(multiply_inputs(n, emit_ten())),
            )
            .collect(),
        )
    )


def get_retry_multi_execution_params(graphql_context, should_fail, retry_id=None):
    selector = infer_pipeline_selector(graphql_context, "retry_multi_output_pipeline")
    return {
        "mode": "default",
        "selector": selector,
        "runConfigData": {
            "solids": {"can_fail": {"config": {"fail": should_fail}}},
        },
        "executionMetadata": {
            "rootRunId": retry_id,
            "parentRunId": retry_id,
            "tags": ([{"key": RESUME_RETRY_TAG, "value": "true"}] if retry_id else []),
        },
    }


def last_empty_partition(context, partition_set_def):
    check.inst_param(context, "context", ScheduleEvaluationContext)
    partition_set_def = check.inst_param(
        partition_set_def, "partition_set_def", PartitionSetDefinition
    )

    partitions = partition_set_def.get_partitions(context.scheduled_execution_time)
    if not partitions:
        return None
    selected = None
    for partition in reversed(partitions):
        filters = PipelineRunsFilter.for_partition(partition_set_def, partition)
        matching = context.instance.get_runs(filters)
        if not any(run.status == PipelineRunStatus.SUCCESS for run in matching):
            selected = partition
            break
    return selected


def define_schedules():
    integer_partition_set = PartitionSetDefinition(
        name="scheduled_integer_partitions",
        pipeline_name="no_config_pipeline",
        partition_fn=lambda: [Partition(x) for x in range(1, 10)],
        tags_fn_for_partition=lambda _partition: {"test": "1234"},
    )

    no_config_pipeline_hourly_schedule = ScheduleDefinition(
        name="no_config_pipeline_hourly_schedule",
        cron_schedule="0 0 * * *",
        pipeline_name="no_config_pipeline",
    )

    no_config_pipeline_hourly_schedule_with_config_fn = ScheduleDefinition(
        name="no_config_pipeline_hourly_schedule_with_config_fn",
        cron_schedule="0 0 * * *",
        pipeline_name="no_config_pipeline",
    )

    no_config_should_execute = ScheduleDefinition(
        name="no_config_should_execute",
        cron_schedule="0 0 * * *",
        pipeline_name="no_config_pipeline",
        should_execute=lambda _context: False,
    )

    dynamic_config = ScheduleDefinition(
        name="dynamic_config",
        cron_schedule="0 0 * * *",
        pipeline_name="no_config_pipeline",
    )

    partition_based = integer_partition_set.create_schedule_definition(
        schedule_name="partition_based",
        cron_schedule="0 0 * * *",
        partition_selector=last_empty_partition,
    )

    @daily_schedule(
        pipeline_name="no_config_pipeline",
        start_date=today_at_midnight().subtract(days=1),
        execution_time=(datetime.datetime.now() + datetime.timedelta(hours=2)).time(),
    )
    def partition_based_decorator(_date):
        return {}

    @daily_schedule(
        pipeline_name="multi_mode_with_loggers",
        start_date=today_at_midnight().subtract(days=1),
        execution_time=(datetime.datetime.now() + datetime.timedelta(hours=2)).time(),
        mode="foo_mode",
    )
    def partition_based_multi_mode_decorator(_date):
        return {}

    @hourly_schedule(
        pipeline_name="no_config_chain_pipeline",
        start_date=today_at_midnight().subtract(days=1),
        execution_time=(datetime.datetime.now() + datetime.timedelta(hours=2)).time(),
        solid_selection=["return_foo"],
    )
    def solid_selection_hourly_decorator(_date):
        return {}

    @daily_schedule(
        pipeline_name="no_config_chain_pipeline",
        start_date=today_at_midnight().subtract(days=2),
        execution_time=(datetime.datetime.now() + datetime.timedelta(hours=3)).time(),
        solid_selection=["return_foo"],
    )
    def solid_selection_daily_decorator(_date):
        return {}

    @monthly_schedule(
        pipeline_name="no_config_chain_pipeline",
        start_date=(today_at_midnight().subtract(days=100)).replace(day=1),
        execution_time=(datetime.datetime.now() + datetime.timedelta(hours=4)).time(),
        solid_selection=["return_foo"],
    )
    def solid_selection_monthly_decorator(_date):
        return {}

    @weekly_schedule(
        pipeline_name="no_config_chain_pipeline",
        start_date=today_at_midnight().subtract(days=50),
        execution_time=(datetime.datetime.now() + datetime.timedelta(hours=5)).time(),
        solid_selection=["return_foo"],
    )
    def solid_selection_weekly_decorator(_date):
        return {}

    # Schedules for testing the user error boundary
    @daily_schedule(
        pipeline_name="no_config_pipeline",
        start_date=today_at_midnight().subtract(days=1),
        should_execute=lambda _: asdf,  # pylint: disable=undefined-variable
    )
    def should_execute_error_schedule(_date):
        return {}

    @daily_schedule(
        pipeline_name="no_config_pipeline",
        start_date=today_at_midnight().subtract(days=1),
        tags_fn_for_date=lambda _: asdf,  # pylint: disable=undefined-variable
    )
    def tags_error_schedule(_date):
        return {}

    @daily_schedule(
        pipeline_name="no_config_pipeline",
        start_date=today_at_midnight().subtract(days=1),
    )
    def run_config_error_schedule(_date):
        return asdf  # pylint: disable=undefined-variable

    @daily_schedule(
        pipeline_name="no_config_pipeline",
        start_date=today_at_midnight("US/Central") - datetime.timedelta(days=1),
        execution_timezone="US/Central",
    )
    def timezone_schedule(_date):
        return {}

    tagged_pipeline_schedule = ScheduleDefinition(
        name="tagged_pipeline_schedule",
        cron_schedule="0 0 * * *",
        pipeline_name="tagged_pipeline",
    )

    tagged_pipeline_override_schedule = ScheduleDefinition(
        name="tagged_pipeline_override_schedule",
        cron_schedule="0 0 * * *",
        pipeline_name="tagged_pipeline",
        tags={"foo": "notbar"},
    )

    invalid_config_schedule = ScheduleDefinition(
        name="invalid_config_schedule",
        cron_schedule="0 0 * * *",
        pipeline_name="pipeline_with_enum_config",
        run_config={"solids": {"takes_an_enum": {"config": "invalid"}}},
    )

    return [
        run_config_error_schedule,
        no_config_pipeline_hourly_schedule,
        no_config_pipeline_hourly_schedule_with_config_fn,
        no_config_should_execute,
        dynamic_config,
        partition_based,
        partition_based_decorator,
        partition_based_multi_mode_decorator,
        solid_selection_hourly_decorator,
        solid_selection_daily_decorator,
        solid_selection_monthly_decorator,
        solid_selection_weekly_decorator,
        should_execute_error_schedule,
        tagged_pipeline_schedule,
        tagged_pipeline_override_schedule,
        tags_error_schedule,
        timezone_schedule,
        invalid_config_schedule,
    ]


def define_partitions():
    integer_set = PartitionSetDefinition(
        name="integer_partition",
        pipeline_name="no_config_pipeline",
        solid_selection=["return_hello"],
        mode="default",
        partition_fn=lambda: [Partition(i) for i in range(10)],
        tags_fn_for_partition=lambda partition: {"foo": partition.name},
    )

    enum_set = PartitionSetDefinition(
        name="enum_partition",
        pipeline_name="noop_pipeline",
        partition_fn=lambda: ["one", "two", "three"],
    )

    chained_partition_set = PartitionSetDefinition(
        name="chained_integer_partition",
        pipeline_name="chained_failure_pipeline",
        mode="default",
        partition_fn=lambda: [Partition(i) for i in range(10)],
    )

    alphabet_partition_set = PartitionSetDefinition(
        name="alpha_partition",
        pipeline_name="no_config_pipeline",
        partition_fn=lambda: list(string.ascii_lowercase),
    )

    return [integer_set, enum_set, chained_partition_set, alphabet_partition_set]


def define_sensors():
    @sensor(pipeline_name="no_config_pipeline", mode="default")
    def always_no_config_sensor(_):
        return RunRequest(
            run_key=None,
            tags={"test": "1234"},
        )

    @sensor(pipeline_name="no_config_pipeline", mode="default")
    def once_no_config_sensor(_):
        return RunRequest(
            run_key="once",
            tags={"test": "1234"},
        )

    @sensor(pipeline_name="no_config_pipeline", mode="default")
    def never_no_config_sensor(_):
        return SkipReason("never")

    @sensor(pipeline_name="no_config_pipeline", mode="default")
    def multi_no_config_sensor(_):
        yield RunRequest(run_key="A")
        yield RunRequest(run_key="B")

    @sensor(pipeline_name="no_config_pipeline", mode="default", minimum_interval_seconds=60)
    def custom_interval_sensor(_):
        return RunRequest(
            run_key=None,
            tags={"test": "1234"},
        )

    return [
        always_no_config_sensor,
        once_no_config_sensor,
        never_no_config_sensor,
        multi_no_config_sensor,
        custom_interval_sensor,
    ]


@pipeline(mode_defs=[default_mode_def_for_test])
def chained_failure_pipeline():
    @lambda_solid
    def always_succeed():
        return "hello"

    @lambda_solid
    def conditionally_fail(_):
        if os.path.isfile(
            os.path.join(get_system_temp_directory(), "chained_failure_pipeline_conditionally_fail")
        ):
            raise Exception("blah")

        return "hello"

    @lambda_solid
    def after_failure(_):
        return "world"

    after_failure(conditionally_fail(always_succeed()))


@pipeline
def backcompat_materialization_pipeline():
    @solid
    def backcompat_materialize(_):
        yield Materialization(
            asset_key="all_types",
            description="a materialization with all metadata types",
            metadata_entries=[
                EventMetadataEntry.text("text is cool", "text"),
                EventMetadataEntry.url("https://bigty.pe/neato", "url"),
                EventMetadataEntry.fspath("/tmp/awesome", "path"),
                EventMetadataEntry.json({"is_dope": True}, "json"),
                EventMetadataEntry.python_artifact(EventMetadataEntry, "python class"),
                EventMetadataEntry.python_artifact(file_relative_path, "python function"),
                EventMetadataEntry.float(1.2, "float"),
                EventMetadataEntry.int(1, "int"),
                EventMetadataEntry.float(float("nan"), "float NaN"),
                EventMetadataEntry.int(LONG_INT, "long int"),
                EventMetadataEntry.pipeline_run("fake_run_id", "pipeline run"),
                EventMetadataEntry.asset(AssetKey("my_asset"), "my asset"),
            ],
        )
        yield Output(None)

    backcompat_materialize()


@graph
def simple_graph():
    noop_solid()


@graph
def composed_graph():
    simple_graph()


@job(config={"ops": {"a_solid_with_config": {"config": {"one": "hullo"}}}})
def job_with_default_config():
    @op(config_schema={"one": Field(String)})
    def a_solid_with_config(context):
        return context.op_config["one"]

    a_solid_with_config()


<<<<<<< HEAD
@resource(config_schema={"file": Field(String)})
def hanging_asset_resource(context):
    # Hack to allow asset to get value from run config
    return context.resource_config.get("file")


@asset(required_resource_keys={"hanging_asset_resource"})
def hanging_asset(context):
    """
    Asset that hangs forever, used to test in-progress ops.
    """
    with open(context.resources.hanging_asset_resource, "w") as ff:
        ff.write("yup")

    while True:
        time.sleep(0.1)


hanging_job = build_assets_job(
    name="hanging_job",
    assets=[hanging_asset],
    resource_defs={"hanging_asset_resource": hanging_asset_resource},
)
=======
@job
def two_ins_job():
    @op
    def op_1():
        return 1

    @op
    def op_2():
        return 1

    @op
    def op_with_2_ins(in_1, in_2):
        return in_1 + in_2

    op_with_2_ins(op_1(), op_2())
>>>>>>> 10947916


@repository
def empty_repo():
    return []


def define_pipelines():
    return [
        asset_tag_pipeline,
        composites_pipeline,
        csv_hello_world_df_input,
        csv_hello_world_two,
        csv_hello_world_with_expectations,
        csv_hello_world,
        eventually_successful,
        hard_failer,
        hello_world_with_tags,
        infinite_loop_pipeline,
        materialization_pipeline,
        more_complicated_config,
        more_complicated_nested_config,
        multi_asset_pipeline,
        multi_mode_with_loggers,
        multi_mode_with_resources,
        naughty_programmer_pipeline,
        no_config_chain_pipeline,
        no_config_pipeline,
        noop_pipeline,
        partitioned_asset_pipeline,
        pipeline_with_enum_config,
        pipeline_with_expectations,
        pipeline_with_invalid_definition_error,
        pipeline_with_list,
        required_resource_pipeline,
        retry_multi_input_early_terminate_pipeline,
        retry_multi_output_pipeline,
        retry_resource_pipeline,
        scalar_output_pipeline,
        single_asset_pipeline,
        spew_pipeline,
        tagged_pipeline,
        chained_failure_pipeline,
        dynamic_pipeline,
        asset_lineage_pipeline,
        partitioned_asset_lineage_pipeline,
        backcompat_materialization_pipeline,
        simple_graph.to_job("simple_job_a"),
        simple_graph.to_job("simple_job_b"),
        composed_graph.to_job(),
        job_with_default_config,
<<<<<<< HEAD
        hanging_job,
=======
        two_ins_job,
>>>>>>> 10947916
    ]


@repository
def test_repo():
    return define_pipelines() + define_schedules() + define_sensors() + define_partitions()


@repository
def test_dict_repo():
    return {
        "pipelines": {pipeline.name: pipeline for pipeline in define_pipelines()},
        "schedules": {schedule.name: schedule for schedule in define_schedules()},
        "sensors": {sensor.name: sensor for sensor in define_sensors()},
        "partition_sets": {
            partition_set.name: partition_set for partition_set in define_partitions()
        },
    }<|MERGE_RESOLUTION|>--- conflicted
+++ resolved
@@ -1250,7 +1250,6 @@
     a_solid_with_config()
 
 
-<<<<<<< HEAD
 @resource(config_schema={"file": Field(String)})
 def hanging_asset_resource(context):
     # Hack to allow asset to get value from run config
@@ -1274,7 +1273,8 @@
     assets=[hanging_asset],
     resource_defs={"hanging_asset_resource": hanging_asset_resource},
 )
-=======
+
+
 @job
 def two_ins_job():
     @op
@@ -1290,7 +1290,6 @@
         return in_1 + in_2
 
     op_with_2_ins(op_1(), op_2())
->>>>>>> 10947916
 
 
 @repository
@@ -1342,11 +1341,8 @@
         simple_graph.to_job("simple_job_b"),
         composed_graph.to_job(),
         job_with_default_config,
-<<<<<<< HEAD
         hanging_job,
-=======
         two_ins_job,
->>>>>>> 10947916
     ]
 
 
