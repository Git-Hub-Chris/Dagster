from typing import Optional

from dagster import (
    AssetKey,
    DailyPartitionsDefinition,
    Definitions,
    HourlyPartitionsDefinition,
    StaticPartitionsDefinition,
    asset,
)
from dagster._core.definitions.asset_graph_subset import AssetGraphSubset
from dagster._core.execution.asset_backfill import AssetBackfillData
from dagster._core.test_utils import instance_for_test
from dagster_graphql.client.query import LAUNCH_PARTITION_BACKFILL_MUTATION
from dagster_graphql.test.utils import define_out_of_process_context, execute_dagster_graphql

GET_PARTITION_BACKFILLS_QUERY = """
  query InstanceBackfillsQuery($cursor: String, $limit: Int) {
    partitionBackfillsOrError(cursor: $cursor, limit: $limit) {
      ... on PartitionBackfills {
        results {
          backfillId
          status
          numPartitions
          timestamp
          partitionNames
          partitionSetName
          partitionSet {
            id
            name
            mode
            pipelineName
            repositoryOrigin {
              id
              repositoryName
              repositoryLocationName
            }
          }
        }
      }
    }
  }
"""

SINGLE_BACKFILL_QUERY = """
  query SingleBackfillQuery($backfillId: String!) {
    partitionBackfillOrError(backfillId: $backfillId) {
      ... on PartitionBackfill {
        partitionStatuses {
          results {
            id
            partitionName
            runId
            runStatus
          }
        }
      }
    }
  }
"""

ASSET_BACKFILL_DATA_QUERY = """
  query BackfillStatusesByAsset($backfillId: String!) {
    partitionBackfillOrError(backfillId: $backfillId) {
      ... on PartitionBackfill {
        assetBackfillData {
            rootAssetTargetedRanges {
                start
                end
            }
            rootAssetTargetedPartitions
        }
<<<<<<< HEAD
=======
        isAssetBackfill
>>>>>>> a30b514d
      }
    }
  }
"""


def get_repo():
    partitions_def = StaticPartitionsDefinition(["a", "b", "c"])

    @asset(partitions_def=partitions_def)
    def asset1():
        ...

    @asset(partitions_def=partitions_def)
    def asset2():
        ...

    return Definitions(assets=[asset1, asset2]).get_repository_def()


def get_repo_with_non_partitioned_asset():
    partitions_def = StaticPartitionsDefinition(["a", "b", "c"])

    @asset(partitions_def=partitions_def)
    def asset1():
        ...

    @asset
    def asset2(asset1):
        ...

    return Definitions(assets=[asset1, asset2]).get_repository_def()


def test_launch_asset_backfill():
    repo = get_repo()
    all_asset_keys = repo.asset_graph.all_asset_keys

    with instance_for_test() as instance:
        # read-only context fails
        with define_out_of_process_context(
            __file__, "get_repo", instance, read_only=True
        ) as read_only_context:
            assert read_only_context.read_only
            # launchPartitionBackfill
            launch_backfill_result = execute_dagster_graphql(
                read_only_context,
                LAUNCH_PARTITION_BACKFILL_MUTATION,
                variables={
                    "backfillParams": {
                        "partitionNames": ["a", "b"],
                        "assetSelection": [key.to_graphql_input() for key in all_asset_keys],
                    }
                },
            )
            assert launch_backfill_result
            assert launch_backfill_result.data

            assert (
                launch_backfill_result.data["launchPartitionBackfill"]["__typename"]
                == "UnauthorizedError"
            )

        with define_out_of_process_context(__file__, "get_repo", instance) as context:
            # launchPartitionBackfill

            # can't launch with allPartitions

            launch_backfill_result = execute_dagster_graphql(
                context,
                LAUNCH_PARTITION_BACKFILL_MUTATION,
                variables={
                    "backfillParams": {
                        "partitionNames": ["a", "b"],
                        "assetSelection": [key.to_graphql_input() for key in all_asset_keys],
                        "allPartitions": True,
                    }
                },
            )

            assert launch_backfill_result
            assert (
                launch_backfill_result.data["launchPartitionBackfill"]["__typename"]
                == "PythonError"
            )
            assert (
                "allPartitions is not supported for pure asset backfills"
                in launch_backfill_result.data["launchPartitionBackfill"]["message"]
            )

            launch_backfill_result = execute_dagster_graphql(
                context,
                LAUNCH_PARTITION_BACKFILL_MUTATION,
                variables={
                    "backfillParams": {
                        "partitionNames": ["a", "b"],
                        "assetSelection": [key.to_graphql_input() for key in all_asset_keys],
                    }
                },
            )
            backfill_id, asset_backfill_data = _get_backfill_data(
                launch_backfill_result, instance, repo
            )
            assert asset_backfill_data.target_subset.asset_keys == all_asset_keys

            # on PartitionBackfills
            get_backfills_result = execute_dagster_graphql(
                context, GET_PARTITION_BACKFILLS_QUERY, variables={}
            )
            assert not get_backfills_result.errors
            assert get_backfills_result.data
            backfill_results = get_backfills_result.data["partitionBackfillsOrError"]["results"]
            assert len(backfill_results) == 1
            assert backfill_results[0]["numPartitions"] == 2
            assert backfill_results[0]["backfillId"] == backfill_id
            assert backfill_results[0]["partitionSet"] is None
            assert backfill_results[0]["partitionSetName"] is None
            assert set(backfill_results[0]["partitionNames"]) == {"a", "b"}

            # on PartitionBackfill
            single_backfill_result = execute_dagster_graphql(
                context, SINGLE_BACKFILL_QUERY, variables={"backfillId": backfill_id}
            )
            assert not single_backfill_result.errors
            assert single_backfill_result.data
            partition_status_results = single_backfill_result.data["partitionBackfillOrError"][
                "partitionStatuses"
            ]["results"]
            assert len(partition_status_results) == 2
            assert {
                partition_status_result["partitionName"]
                for partition_status_result in partition_status_results
            } == {"a", "b"}


def test_remove_partitions_defs_after_backfill():
    repo = get_repo()
    all_asset_keys = repo.asset_graph.all_asset_keys

    with instance_for_test() as instance:
        with define_out_of_process_context(__file__, "get_repo", instance) as context:
            # launchPartitionBackfill
            launch_backfill_result = execute_dagster_graphql(
                context,
                LAUNCH_PARTITION_BACKFILL_MUTATION,
                variables={
                    "backfillParams": {
                        "partitionNames": ["a", "b"],
                        "assetSelection": [key.to_graphql_input() for key in all_asset_keys],
                    }
                },
            )
            backfill_id, asset_backfill_data = _get_backfill_data(
                launch_backfill_result, instance, repo
            )
            assert asset_backfill_data.target_subset.asset_keys == all_asset_keys

        with define_out_of_process_context(
            __file__, "get_repo_with_non_partitioned_asset", instance
        ) as context:
            # on PartitionBackfills
            get_backfills_result = execute_dagster_graphql(
                context, GET_PARTITION_BACKFILLS_QUERY, variables={}
            )
            assert not get_backfills_result.errors
            assert get_backfills_result.data
            backfill_results = get_backfills_result.data["partitionBackfillsOrError"]["results"]
            assert len(backfill_results) == 1
            assert backfill_results[0]["numPartitions"] == 0
            assert backfill_results[0]["backfillId"] == backfill_id
            assert backfill_results[0]["partitionSet"] is None
            assert backfill_results[0]["partitionSetName"] is None
            assert set(backfill_results[0]["partitionNames"]) == set()

            # on PartitionBackfill
            single_backfill_result = execute_dagster_graphql(
                context, SINGLE_BACKFILL_QUERY, variables={"backfillId": backfill_id}
            )
            assert not single_backfill_result.errors
            assert single_backfill_result.data
            partition_status_results = single_backfill_result.data["partitionBackfillOrError"][
                "partitionStatuses"
            ]["results"]
            assert len(partition_status_results) == 0
            assert {
                partition_status_result["partitionName"]
                for partition_status_result in partition_status_results
            } == set()


def test_launch_asset_backfill_with_non_partitioned_asset():
    repo = get_repo_with_non_partitioned_asset()
    all_asset_keys = repo.asset_graph.all_asset_keys

    with instance_for_test() as instance:
        with define_out_of_process_context(
            __file__, "get_repo_with_non_partitioned_asset", instance
        ) as context:
            # launchPartitionBackfill
            launch_backfill_result = execute_dagster_graphql(
                context,
                LAUNCH_PARTITION_BACKFILL_MUTATION,
                variables={
                    "backfillParams": {
                        "partitionNames": ["a", "b"],
                        "assetSelection": [key.to_graphql_input() for key in all_asset_keys],
                    }
                },
            )
            backfill_id, asset_backfill_data = _get_backfill_data(
                launch_backfill_result, instance, repo
            )
            target_subset = asset_backfill_data.target_subset
            assert target_subset.asset_keys == all_asset_keys
            assert target_subset.get_partitions_subset(AssetKey("asset1")).get_partition_keys() == {
                "a",
                "b",
            }
            assert AssetKey("asset2") in target_subset.non_partitioned_asset_keys
            assert AssetKey("asset2") not in target_subset.partitions_subsets_by_asset_key


def get_daily_hourly_repo():
    @asset(partitions_def=HourlyPartitionsDefinition(start_date="2020-01-01-00:00"))
    def hourly():
        ...

    @asset(partitions_def=DailyPartitionsDefinition(start_date="2020-01-01"))
    def daily(hourly):
        ...

    return Definitions(assets=[hourly, daily]).get_repository_def()


def test_launch_asset_backfill_with_upstream_anchor_asset():
    repo = get_daily_hourly_repo()
    all_asset_keys = repo.asset_graph.all_asset_keys

    hourly_partitions = ["2020-01-02-23:00", "2020-01-02-22:00", "2020-01-03-00:00"]

    with instance_for_test() as instance:
        with define_out_of_process_context(__file__, "get_daily_hourly_repo", instance) as context:
            # launchPartitionBackfill
            launch_backfill_result = execute_dagster_graphql(
                context,
                LAUNCH_PARTITION_BACKFILL_MUTATION,
                variables={
                    "backfillParams": {
                        "partitionNames": hourly_partitions,
                        "assetSelection": [key.to_graphql_input() for key in all_asset_keys],
                    }
                },
            )
            backfill_id, asset_backfill_data = _get_backfill_data(
                launch_backfill_result, instance, repo
            )
            target_subset = asset_backfill_data.target_subset
            asset_graph = target_subset.asset_graph
            assert target_subset == AssetGraphSubset(
                target_subset.asset_graph,
                partitions_subsets_by_asset_key={
                    AssetKey("hourly"): asset_graph.get_partitions_def(
                        AssetKey("hourly")
                    ).subset_with_partition_keys(hourly_partitions),
                    AssetKey("daily"): asset_graph.get_partitions_def(
                        AssetKey("daily")
                    ).subset_with_partition_keys(["2020-01-02", "2020-01-03"]),
                },
            )

            # on PartitionBackfills
            get_backfills_result = execute_dagster_graphql(
                context, GET_PARTITION_BACKFILLS_QUERY, variables={}
            )
            assert not get_backfills_result.errors
            assert get_backfills_result.data
            backfill_results = get_backfills_result.data["partitionBackfillsOrError"]["results"]
            assert len(backfill_results) == 1
            assert backfill_results[0]["numPartitions"] is None
            assert backfill_results[0]["backfillId"] == backfill_id
            assert backfill_results[0]["partitionSet"] is None
            assert backfill_results[0]["partitionSetName"] is None
            assert backfill_results[0]["partitionNames"] is None


def get_daily_two_hourly_repo():
    @asset(partitions_def=HourlyPartitionsDefinition(start_date="2020-01-01-00:00"))
    def hourly1():
        ...

    @asset(partitions_def=HourlyPartitionsDefinition(start_date="2020-01-01-00:00"))
    def hourly2():
        ...

    @asset(partitions_def=DailyPartitionsDefinition(start_date="2020-01-01"))
    def daily(hourly1, hourly2):
        ...

    return Definitions(assets=[hourly1, hourly2, daily]).get_repository_def()


def test_launch_asset_backfill_with_two_anchor_assets():
    repo = get_daily_two_hourly_repo()
    all_asset_keys = repo.asset_graph.all_asset_keys

    hourly_partitions = ["2020-01-02-23:00", "2020-01-02-22:00", "2020-01-03-00:00"]

    with instance_for_test() as instance:
        with define_out_of_process_context(
            __file__, "get_daily_two_hourly_repo", instance
        ) as context:
            # launchPartitionBackfill
            launch_backfill_result = execute_dagster_graphql(
                context,
                LAUNCH_PARTITION_BACKFILL_MUTATION,
                variables={
                    "backfillParams": {
                        "partitionNames": hourly_partitions,
                        "assetSelection": [key.to_graphql_input() for key in all_asset_keys],
                    }
                },
            )
            backfill_id, asset_backfill_data = _get_backfill_data(
                launch_backfill_result, instance, repo
            )
            target_subset = asset_backfill_data.target_subset
            asset_graph = target_subset.asset_graph
            assert target_subset == AssetGraphSubset(
                target_subset.asset_graph,
                partitions_subsets_by_asset_key={
                    AssetKey("hourly1"): asset_graph.get_partitions_def(
                        AssetKey("hourly1")
                    ).subset_with_partition_keys(hourly_partitions),
                    AssetKey("hourly2"): asset_graph.get_partitions_def(
                        AssetKey("hourly2")
                    ).subset_with_partition_keys(hourly_partitions),
                    AssetKey("daily"): asset_graph.get_partitions_def(
                        AssetKey("daily")
                    ).subset_with_partition_keys(["2020-01-02", "2020-01-03"]),
                },
            )


def get_daily_hourly_non_partitioned_repo():
    @asset(partitions_def=HourlyPartitionsDefinition(start_date="2020-01-01-00:00"))
    def hourly():
        ...

    @asset(partitions_def=DailyPartitionsDefinition(start_date="2020-01-01"))
    def daily(hourly):
        ...

    @asset
    def non_partitioned(hourly):
        ...

    return Definitions(assets=[hourly, daily, non_partitioned]).get_repository_def()


def test_launch_asset_backfill_with_upstream_anchor_asset_and_non_partitioned_asset():
    repo = get_daily_hourly_non_partitioned_repo()
    all_asset_keys = repo.asset_graph.all_asset_keys

    hourly_partitions = ["2020-01-02-23:00", "2020-01-02-22:00", "2020-01-03-00:00"]

    with instance_for_test() as instance:
        with define_out_of_process_context(
            __file__, "get_daily_hourly_non_partitioned_repo", instance
        ) as context:
            # launchPartitionBackfill
            launch_backfill_result = execute_dagster_graphql(
                context,
                LAUNCH_PARTITION_BACKFILL_MUTATION,
                variables={
                    "backfillParams": {
                        "partitionNames": hourly_partitions,
                        "assetSelection": [key.to_graphql_input() for key in all_asset_keys],
                    }
                },
            )
            backfill_id, asset_backfill_data = _get_backfill_data(
                launch_backfill_result, instance, repo
            )
            target_subset = asset_backfill_data.target_subset
            asset_graph = target_subset.asset_graph
            assert target_subset == AssetGraphSubset(
                target_subset.asset_graph,
                non_partitioned_asset_keys={AssetKey("non_partitioned")},
                partitions_subsets_by_asset_key={
                    AssetKey("hourly"): asset_graph.get_partitions_def(AssetKey("hourly"))
                    .empty_subset()
                    .with_partition_keys(hourly_partitions),
                    AssetKey("daily"): asset_graph.get_partitions_def(AssetKey("daily"))
                    .empty_subset()
                    .with_partition_keys(["2020-01-02", "2020-01-03"]),
                },
            )

            asset_backfill_data_result = execute_dagster_graphql(
                context, ASSET_BACKFILL_DATA_QUERY, variables={"backfillId": backfill_id}
            )
            assert asset_backfill_data_result.data
<<<<<<< HEAD
=======
            assert (
                asset_backfill_data_result.data["partitionBackfillOrError"]["isAssetBackfill"]
                is True
            )
>>>>>>> a30b514d
            targeted_ranges = asset_backfill_data_result.data["partitionBackfillOrError"][
                "assetBackfillData"
            ]["rootAssetTargetedRanges"]
            assert len(targeted_ranges) == 1
            assert targeted_ranges[0]["start"] == "2020-01-02-22:00"
            assert targeted_ranges[0]["end"] == "2020-01-03-00:00"


def _get_backfill_data(launch_backfill_result, instance, repo):
    assert launch_backfill_result
    assert launch_backfill_result.data
    assert (
        "backfillId" in launch_backfill_result.data["launchPartitionBackfill"]
    ), _get_error_message(launch_backfill_result)

    backfill_id = launch_backfill_result.data["launchPartitionBackfill"]["backfillId"]

    backfills = instance.get_backfills()
    assert len(backfills) == 1
    backfill = backfills[0]
    assert backfill.backfill_id == backfill_id
    assert backfill.serialized_asset_backfill_data

    return backfill_id, AssetBackfillData.from_serialized(
        backfill.serialized_asset_backfill_data, repo.asset_graph
    )


def _get_error_message(launch_backfill_result) -> Optional[str]:
    return (
        (
            "".join(launch_backfill_result.data["launchPartitionBackfill"]["stack"])
            + launch_backfill_result.data["launchPartitionBackfill"]["message"]
        )
        if "message" in launch_backfill_result.data["launchPartitionBackfill"]
        else None
    )<|MERGE_RESOLUTION|>--- conflicted
+++ resolved
@@ -70,10 +70,7 @@
             }
             rootAssetTargetedPartitions
         }
-<<<<<<< HEAD
-=======
         isAssetBackfill
->>>>>>> a30b514d
       }
     }
   }
@@ -476,13 +473,10 @@
                 context, ASSET_BACKFILL_DATA_QUERY, variables={"backfillId": backfill_id}
             )
             assert asset_backfill_data_result.data
-<<<<<<< HEAD
-=======
             assert (
                 asset_backfill_data_result.data["partitionBackfillOrError"]["isAssetBackfill"]
                 is True
             )
->>>>>>> a30b514d
             targeted_ranges = asset_backfill_data_result.data["partitionBackfillOrError"][
                 "assetBackfillData"
             ]["rootAssetTargetedRanges"]
