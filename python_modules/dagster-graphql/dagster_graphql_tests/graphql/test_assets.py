import os
import time

from dagster import AssetKey
from dagster.utils import safe_tempfile_path
from dagster_graphql.client.query import LAUNCH_PIPELINE_EXECUTION_MUTATION
from dagster_graphql.test.utils import (
    execute_dagster_graphql,
    infer_pipeline_selector,
    infer_repository_selector,
)

from .graphql_context_test_suite import GraphQLContextVariant, make_graphql_context_test_suite

GET_ASSET_KEY_QUERY = """
    query AssetKeyQuery {
        assetsOrError {
            __typename
            ...on AssetConnection {
                nodes {
                    key {
                        path
                    }
                }
            }
        }
    }
"""

GET_ASSET_MATERIALIZATION = """
    query AssetQuery($assetKey: AssetKeyInput!) {
        assetOrError(assetKey: $assetKey) {
            ... on Asset {
                assetMaterializations(limit: 1) {
                    label
                    assetLineage {
                        assetKey {
                            path
                        }
                        partitions
                    }
                }
            }
            ... on AssetNotFoundError {
                __typename
            }
        }
    }
"""

GET_ASSET_MATERIALIZATION_WITH_PARTITION = """
    query AssetQuery($assetKey: AssetKeyInput!) {
        assetOrError(assetKey: $assetKey) {
            ... on Asset {
                assetMaterializations(limit: 1) {
                    partition
                    label
                }
            }
        }
    }
"""


WIPE_ASSETS = """
    mutation AssetKeyWipe($assetKeys: [AssetKeyInput!]!) {
        wipeAssets(assetKeys: $assetKeys) {
            __typename
        }
    }
"""

GET_ASSET_MATERIALIZATION_TIMESTAMP = """
    query AssetQuery($assetKey: AssetKeyInput!, $asOf: String) {
        assetOrError(assetKey: $assetKey) {
            ... on Asset {
                assetMaterializations(beforeTimestampMillis: $asOf) {
                    timestamp
                }
            }
        }
    }
"""

GET_ASSET_IN_PROGRESS_RUNS = """
    query AssetGraphQuery($repositorySelector: RepositorySelector!) {
        repositoryOrError(repositorySelector: $repositorySelector) {
            ... on Repository {
                assetNodes {
                    opName
                    description
                    jobs {
                        id
                        name
                    }
                }
                inProgressRunsByStep {
                    stepKey
                    unstartedRuns {
                        runId
                    }
                    inProgressRuns {
                        runId
                    }
                }
            }
        }
    }
"""

GET_ASSET_NODES_FROM_KEYS = """
    query AssetNodeQuery($pipelineSelector: PipelineSelector!, $assetKeys: [AssetKeyInput!]) {
        assetNodes(pipeline: $pipelineSelector, assetKeys: $assetKeys) {
            id
        }
    }
"""


GET_ASSET_PARTITIONS = """
    query AssetNodeQuery($pipelineSelector: PipelineSelector!) {
        assetNodes(pipeline: $pipelineSelector) {
            id
            partitionKeys
        }
    }
"""

GET_LATEST_MATERIALIZATION_PER_PARTITION = """
    query AssetNodeQuery($pipelineSelector: PipelineSelector!, $partitions: [String!]) {
        assetNodes(pipeline: $pipelineSelector) {
            id
            partitionKeys
            latestMaterializationByPartition(partitions: $partitions) {
                partition
                stepStats {
                    startTime
                }
            }
        }
    }
"""

GET_ASSET_OBSERVATIONS = """
    query AssetGraphQuery($repositorySelector: RepositorySelector!) {
        repositoryOrError(repositorySelector: $repositorySelector) {
            ... on Repository {
                assetNodes {
                    opName
                    description
                    assetObservations {
                        label
                        description
                        runOrError {
                            ... on Run {
                                jobName
                            }
                        }
                        assetKey {
                            path
                        }
                        metadataEntries {
                            label
                            description
                            ... on EventTextMetadataEntry {
                                text
                            }
                        }
                    }
                }
            }
        }
    }
"""

GET_MATERIALIZATION_COUNT_BY_PARTITION = """
    query AssetNodeQuery($pipelineSelector: PipelineSelector!) {
        assetNodes(pipeline: $pipelineSelector) {
            id
            materializationCountByPartition {
                ... on MaterializationCountByPartition {
                    partition
                    materializationCount
                }
            }
        }
    }
"""

GET_ASSET_MATERIALIZATION_AFTER_TIMESTAMP = """
    query AssetQuery($assetKey: AssetKeyInput!, $afterTimestamp: String) {
        assetOrError(assetKey: $assetKey) {
            ... on Asset {
                assetMaterializations(afterTimestampMillis: $afterTimestamp) {
                    timestamp
                }
            }
        }
    }
"""


def _create_run(graphql_context, pipeline_name, mode="default"):
    selector = infer_pipeline_selector(graphql_context, pipeline_name)
    result = execute_dagster_graphql(
        graphql_context,
        LAUNCH_PIPELINE_EXECUTION_MUTATION,
        variables={
            "executionParams": {
                "selector": selector,
                "mode": mode,
            }
        },
    )
    assert result.data["launchPipelineExecution"]["__typename"] == "LaunchRunSuccess"
    graphql_context.instance.run_launcher.join()
    return result.data["launchPipelineExecution"]["run"]["runId"]


class TestAssetAwareEventLog(
    make_graphql_context_test_suite(
        context_variants=[
            GraphQLContextVariant.consolidated_sqlite_instance_managed_grpc_env(),
            GraphQLContextVariant.sqlite_with_default_run_launcher_managed_grpc_env(),
            GraphQLContextVariant.postgres_with_default_run_launcher_managed_grpc_env(),
        ]
    )
):
    def test_all_asset_keys(self, graphql_context, snapshot):
        _create_run(graphql_context, "multi_asset_pipeline")
        result = execute_dagster_graphql(graphql_context, GET_ASSET_KEY_QUERY)
        assert result.data
        assert result.data["assetsOrError"]
        assert result.data["assetsOrError"]["nodes"]

        # sort by materialization asset key to keep list order is consistent for snapshot
        result.data["assetsOrError"]["nodes"].sort(key=lambda e: e["key"]["path"][0])

        snapshot.assert_match(result.data)

    def test_get_asset_key_materialization(self, graphql_context, snapshot):
        _create_run(graphql_context, "single_asset_pipeline")
        result = execute_dagster_graphql(
            graphql_context, GET_ASSET_MATERIALIZATION, variables={"assetKey": {"path": ["a"]}}
        )
        assert result.data
        snapshot.assert_match(result.data)

    def test_get_asset_key_not_found(self, graphql_context, snapshot):
        _create_run(graphql_context, "single_asset_pipeline")

        result = execute_dagster_graphql(
            graphql_context,
            GET_ASSET_MATERIALIZATION,
            variables={"assetKey": {"path": ["bogus", "asset"]}},
        )
        assert result.data
        snapshot.assert_match(result.data)

    def test_get_partitioned_asset_key_materialization(self, graphql_context, snapshot):
        _create_run(graphql_context, "partitioned_asset_pipeline")

        result = execute_dagster_graphql(
            graphql_context,
            GET_ASSET_MATERIALIZATION_WITH_PARTITION,
            variables={"assetKey": {"path": ["a"]}},
        )
        assert result.data
        snapshot.assert_match(result.data)

    def test_get_asset_key_lineage(self, graphql_context, snapshot):
        selector = infer_pipeline_selector(graphql_context, "asset_lineage_pipeline")
        result = execute_dagster_graphql(
            graphql_context,
            LAUNCH_PIPELINE_EXECUTION_MUTATION,
            variables={"executionParams": {"selector": selector, "mode": "default"}},
        )
        assert result.data["launchPipelineExecution"]["__typename"] == "LaunchRunSuccess"

        graphql_context.instance.run_launcher.join()

        result = execute_dagster_graphql(
            graphql_context,
            GET_ASSET_MATERIALIZATION,
            variables={"assetKey": {"path": ["b"]}},
        )
        assert result.data
        snapshot.assert_match(result.data)

    def test_get_partitioned_asset_key_lineage(self, graphql_context, snapshot):
        selector = infer_pipeline_selector(graphql_context, "partitioned_asset_lineage_pipeline")
        result = execute_dagster_graphql(
            graphql_context,
            LAUNCH_PIPELINE_EXECUTION_MUTATION,
            variables={"executionParams": {"selector": selector, "mode": "default"}},
        )
        assert result.data["launchPipelineExecution"]["__typename"] == "LaunchRunSuccess"

        graphql_context.instance.run_launcher.join()

        result = execute_dagster_graphql(
            graphql_context,
            GET_ASSET_MATERIALIZATION,
            variables={"assetKey": {"path": ["b"]}},
        )
        assert result.data
        snapshot.assert_match(result.data)

    def test_asset_wipe(self, graphql_context):
        _create_run(graphql_context, "single_asset_pipeline")
        _create_run(graphql_context, "multi_asset_pipeline")

        asset_keys = graphql_context.instance.all_asset_keys()
        assert AssetKey("a") in asset_keys

        result = execute_dagster_graphql(
            graphql_context, WIPE_ASSETS, variables={"assetKeys": [{"path": ["a"]}]}
        )

        assert result.data
        assert result.data["wipeAssets"]
        assert result.data["wipeAssets"]["__typename"] == "AssetWipeSuccess"

        asset_keys = graphql_context.instance.all_asset_keys()
        assert AssetKey("a") not in asset_keys

    def test_asset_asof_timestamp(self, graphql_context):
        _create_run(graphql_context, "asset_tag_pipeline")
        result = execute_dagster_graphql(
            graphql_context,
            GET_ASSET_MATERIALIZATION_TIMESTAMP,
            variables={"assetKey": {"path": ["a"]}},
        )
        assert result.data
        assert result.data["assetOrError"]
        materializations = result.data["assetOrError"]["assetMaterializations"]
        assert len(materializations) == 1
        first_timestamp = int(materializations[0]["timestamp"])

        as_of_timestamp = first_timestamp + 1

        time.sleep(1.1)
        _create_run(graphql_context, "asset_tag_pipeline")
        result = execute_dagster_graphql(
            graphql_context,
            GET_ASSET_MATERIALIZATION_TIMESTAMP,
            variables={"assetKey": {"path": ["a"]}},
        )
        assert result.data
        assert result.data["assetOrError"]
        materializations = result.data["assetOrError"]["assetMaterializations"]
        assert len(materializations) == 2
        second_timestamp = int(materializations[0]["timestamp"])

        assert second_timestamp > as_of_timestamp

        result = execute_dagster_graphql(
            graphql_context,
            GET_ASSET_MATERIALIZATION_TIMESTAMP,
            variables={"assetKey": {"path": ["a"]}, "asOf": as_of_timestamp},
        )
        assert result.data
        assert result.data["assetOrError"]
        materializations = result.data["assetOrError"]["assetMaterializations"]
        assert len(materializations) == 1
        assert first_timestamp == int(materializations[0]["timestamp"])

<<<<<<< HEAD
    def test_asset_nodes_in_pipeline(self, graphql_context):
=======
        # Test afterTimestep before the first timestamp, which should return both results
        after_timestamp = first_timestamp - 1

        result = execute_dagster_graphql(
            graphql_context,
            GET_ASSET_MATERIALIZATION_AFTER_TIMESTAMP,
            variables={"assetKey": {"path": ["a"]}, "afterTimestamp": after_timestamp},
        )
        assert result.data
        assert result.data["assetOrError"]
        materializations = result.data["assetOrError"]["assetMaterializations"]
        assert len(materializations) == 2

        # Test afterTimestamp between the two timestamps, which should only return the first result
        after_timestamp = first_timestamp + 1

        result = execute_dagster_graphql(
            graphql_context,
            GET_ASSET_MATERIALIZATION_AFTER_TIMESTAMP,
            variables={"assetKey": {"path": ["a"]}, "afterTimestamp": after_timestamp},
        )
        assert result.data
        assert result.data["assetOrError"]
        materializations = result.data["assetOrError"]["assetMaterializations"]
        assert len(materializations) == 1
        assert second_timestamp == int(materializations[0]["timestamp"])

    def test_asset_node_in_pipeline(self, graphql_context):
>>>>>>> e8f69239
        selector = infer_pipeline_selector(graphql_context, "two_assets_job")
        result = execute_dagster_graphql(
            graphql_context,
            GET_ASSET_NODES_FROM_KEYS,
            variables={"pipelineSelector": selector, "assetKeys": [{"path": ["asset_one"]}]},
        )

        assert result.data
        assert result.data["assetNodes"]

        assert len(result.data["assetNodes"]) == 1
        asset_node = result.data["assetNodes"][0]
        assert asset_node["id"] == '["asset_one"]'

        result = execute_dagster_graphql(
            graphql_context,
            GET_ASSET_NODES_FROM_KEYS,
            variables={"pipelineSelector": selector},
        )

        assert result.data
        assert result.data["assetNodes"]

        assert len(result.data["assetNodes"]) == 2
        asset_node = result.data["assetNodes"][0]
        assert asset_node["id"] == '["asset_one"]'

    def test_asset_partitions_in_pipeline(self, graphql_context):
        selector = infer_pipeline_selector(graphql_context, "two_assets_job")
        result = execute_dagster_graphql(
            graphql_context,
            GET_ASSET_PARTITIONS,
            variables={"pipelineSelector": selector},
        )

        assert result.data
        assert result.data["assetNodes"]
        assert len(result.data["assetNodes"]) == 2
        asset_node = result.data["assetNodes"][0]
        assert asset_node["partitionKeys"] == []

        selector = infer_pipeline_selector(graphql_context, "static_partitioned_assets_job")
        result = execute_dagster_graphql(
            graphql_context,
            GET_ASSET_PARTITIONS,
            variables={"pipelineSelector": selector},
        )

        assert result.data
        assert result.data["assetNodes"]
        assert len(result.data["assetNodes"]) == 2
        asset_node = result.data["assetNodes"][0]
        assert asset_node["partitionKeys"] and asset_node["partitionKeys"] == [
            "a",
            "b",
            "c",
            "d",
        ]
        asset_node = result.data["assetNodes"][1]
        assert asset_node["partitionKeys"] and asset_node["partitionKeys"] == [
            "a",
            "b",
            "c",
            "d",
        ]

        selector = infer_pipeline_selector(graphql_context, "time_partitioned_assets_job")
        result = execute_dagster_graphql(
            graphql_context,
            GET_ASSET_PARTITIONS,
            variables={"pipelineSelector": selector},
        )

        assert result.data
        assert result.data["assetNodes"]
        assert len(result.data["assetNodes"]) == 2
        asset_node = result.data["assetNodes"][0]

        # test partition starts at "2021-05-05-01:00". Should be > 100 partition keys
        # since partition is hourly
        assert asset_node["partitionKeys"] and len(asset_node["partitionKeys"]) > 100
        assert asset_node["partitionKeys"][0] == "2021-05-05-01:00"
        assert asset_node["partitionKeys"][1] == "2021-05-05-02:00"

    def test_latest_materialization_per_partition(self, graphql_context):
        _create_run(graphql_context, "partition_materialization_job")

        selector = infer_pipeline_selector(graphql_context, "partition_materialization_job")
        result = execute_dagster_graphql(
            graphql_context,
            GET_LATEST_MATERIALIZATION_PER_PARTITION,
            variables={"pipelineSelector": selector, "partitions": ["a"]},
        )

        assert result.data
        assert result.data["assetNodes"]
        asset_node = result.data["assetNodes"][0]
        assert len(asset_node["latestMaterializationByPartition"]) == 1
        assert asset_node["latestMaterializationByPartition"][0] == None

        result = execute_dagster_graphql(
            graphql_context,
            GET_LATEST_MATERIALIZATION_PER_PARTITION,
            variables={"pipelineSelector": selector, "partitions": ["c"]},
        )

        assert result.data
        assert result.data["assetNodes"]
        asset_node = result.data["assetNodes"][0]
        assert len(asset_node["latestMaterializationByPartition"]) == 1
        materialization = asset_node["latestMaterializationByPartition"][0]
        start_time = materialization["stepStats"]["startTime"]
        assert materialization["partition"] == "c"

        _create_run(graphql_context, "partition_materialization_job")
        result = execute_dagster_graphql(
            graphql_context,
            GET_LATEST_MATERIALIZATION_PER_PARTITION,
            variables={"pipelineSelector": selector, "partitions": ["c", "a"]},
        )
        assert result.data and result.data["assetNodes"]
        asset_node = result.data["assetNodes"][0]
        assert len(asset_node["latestMaterializationByPartition"]) == 2
        materialization = asset_node["latestMaterializationByPartition"][0]
        new_start_time = materialization["stepStats"]["startTime"]
        assert new_start_time > start_time

        assert asset_node["latestMaterializationByPartition"][1] == None

    def test_materialization_count_by_partition(self, graphql_context):
        # test for unpartitioned asset
        selector = infer_pipeline_selector(graphql_context, "two_assets_job")
        result = execute_dagster_graphql(
            graphql_context,
            GET_MATERIALIZATION_COUNT_BY_PARTITION,
            variables={"pipelineSelector": selector},
        )
        assert result.data
        assert result.data["assetNodes"]

        materialization_count = result.data["assetNodes"][0]["materializationCountByPartition"]
        assert len(materialization_count) == 0

        # test for partitioned asset with no materializations
        selector = infer_pipeline_selector(graphql_context, "partition_materialization_job")
        result = execute_dagster_graphql(
            graphql_context,
            GET_MATERIALIZATION_COUNT_BY_PARTITION,
            variables={"pipelineSelector": selector},
        )
        assert result.data
        assert result.data["assetNodes"]

        materialization_count_result = result.data["assetNodes"][0][
            "materializationCountByPartition"
        ]
        assert len(materialization_count_result) == 4
        for materialization_count in materialization_count_result:
            assert materialization_count["materializationCount"] == 0

        # test for partitioned asset with 1 materialization in 1 partition
        _create_run(graphql_context, "partition_materialization_job")

        selector = infer_pipeline_selector(graphql_context, "partition_materialization_job")
        result = execute_dagster_graphql(
            graphql_context,
            GET_MATERIALIZATION_COUNT_BY_PARTITION,
            variables={"pipelineSelector": selector},
        )

        assert result.data
        assert result.data["assetNodes"]
        asset_node = result.data["assetNodes"][0]
        materialization_count = asset_node["materializationCountByPartition"]

        assert len(materialization_count) == 4
        assert materialization_count[0]["partition"] == "a"
        assert materialization_count[0]["materializationCount"] == 0

        assert materialization_count[2]["partition"] == "c"
        assert materialization_count[2]["materializationCount"] == 1

        # test for partitioned asset with 2 materializations in 1 partition
        _create_run(graphql_context, "partition_materialization_job")

        result = execute_dagster_graphql(
            graphql_context,
            GET_MATERIALIZATION_COUNT_BY_PARTITION,
            variables={"pipelineSelector": selector},
        )

        assert result.data
        assert result.data["assetNodes"]
        asset_node = result.data["assetNodes"][0]
        materialization_count = asset_node["materializationCountByPartition"]

        assert len(materialization_count) == 4
        assert materialization_count[0]["partition"] == "a"
        assert materialization_count[0]["materializationCount"] == 0

        assert materialization_count[2]["partition"] == "c"
        assert materialization_count[2]["materializationCount"] == 2

    def test_asset_observations(self, graphql_context):
        _create_run(graphql_context, "observation_job")
        result = execute_dagster_graphql(
            graphql_context,
            GET_ASSET_OBSERVATIONS,
            variables={"repositorySelector": infer_repository_selector(graphql_context)},
        )

        assert result.data
        assert result.data["repositoryOrError"] and result.data["repositoryOrError"]["assetNodes"]

        asset_node = [
            asset_node
            for asset_node in result.data["repositoryOrError"]["assetNodes"]
            if asset_node["opName"] == "asset_yields_observation"
        ][0]

        assert asset_node["assetObservations"]

        assert asset_node["assetObservations"][0]["runOrError"]["jobName"] == "observation_job"

        asset_key_path = asset_node["assetObservations"][0]["assetKey"]["path"]
        assert asset_key_path
        assert asset_key_path == ["asset_yields_observation"]

        metadata = asset_node["assetObservations"][0]["metadataEntries"]
        assert metadata
        assert metadata[0]["text"] == "FOO"

        assert asset_node["assetObservations"][0]["label"] == "asset_yields_observation"


class TestPersistentInstanceAssetInProgress(
    make_graphql_context_test_suite(
        context_variants=[
            GraphQLContextVariant.sqlite_with_default_run_launcher_managed_grpc_env(),
            GraphQLContextVariant.postgres_with_default_run_launcher_managed_grpc_env(),
        ]
    )
):
    def test_asset_in_progress(self, graphql_context):
        selector = infer_pipeline_selector(graphql_context, "hanging_job")
        run_id = "foo"

        with safe_tempfile_path() as path:
            result = execute_dagster_graphql(
                graphql_context,
                LAUNCH_PIPELINE_EXECUTION_MUTATION,
                variables={
                    "executionParams": {
                        "selector": selector,
                        "mode": "default",
                        "runConfigData": {
                            "resources": {"hanging_asset_resource": {"config": {"file": path}}}
                        },
                        "executionMetadata": {"runId": run_id},
                    }
                },
            )

            assert not result.errors
            assert result.data

            # ensure the execution has happened
            while not os.path.exists(path):
                time.sleep(0.1)

            result = execute_dagster_graphql(
                graphql_context,
                GET_ASSET_IN_PROGRESS_RUNS,
                variables={"repositorySelector": infer_repository_selector(graphql_context)},
            )
            graphql_context.instance.run_launcher.terminate(run_id)

            assert result.data
            assert result.data["repositoryOrError"]
            assert result.data["repositoryOrError"]["inProgressRunsByStep"]

            in_progress_runs_by_step = result.data["repositoryOrError"]["inProgressRunsByStep"]

            assert len(in_progress_runs_by_step) == 2

            hanging_asset_status = in_progress_runs_by_step[0]
            never_runs_asset_status = in_progress_runs_by_step[1]
            # graphql endpoint returns unordered list of steps
            # swap if never_runs_asset_status is first in list
            if hanging_asset_status["stepKey"] != "hanging_asset":
                never_runs_asset_status, hanging_asset_status = (
                    hanging_asset_status,
                    never_runs_asset_status,
                )

            assert hanging_asset_status["stepKey"] == "hanging_asset"
            assert len(hanging_asset_status["inProgressRuns"]) == 1
            assert hanging_asset_status["inProgressRuns"][0]["runId"] == run_id
            assert len(hanging_asset_status["unstartedRuns"]) == 0

            assert never_runs_asset_status["stepKey"] == "never_runs_asset"
            assert len(never_runs_asset_status["inProgressRuns"]) == 0
            assert len(never_runs_asset_status["unstartedRuns"]) == 1
            assert never_runs_asset_status["unstartedRuns"][0]["runId"] == run_id<|MERGE_RESOLUTION|>--- conflicted
+++ resolved
@@ -365,10 +365,7 @@
         assert len(materializations) == 1
         assert first_timestamp == int(materializations[0]["timestamp"])
 
-<<<<<<< HEAD
-    def test_asset_nodes_in_pipeline(self, graphql_context):
-=======
-        # Test afterTimestep before the first timestamp, which should return both results
+        # Test afterTimestamp before the first timestamp, which should return both results
         after_timestamp = first_timestamp - 1
 
         result = execute_dagster_graphql(
@@ -396,7 +393,6 @@
         assert second_timestamp == int(materializations[0]["timestamp"])
 
     def test_asset_node_in_pipeline(self, graphql_context):
->>>>>>> e8f69239
         selector = infer_pipeline_selector(graphql_context, "two_assets_job")
         result = execute_dagster_graphql(
             graphql_context,
