--- conflicted
+++ resolved
@@ -6,8 +6,6 @@
 
 snapshots = Snapshot()
 
-<<<<<<< HEAD
-=======
 snapshots['TestMaterializations.test_materialization_backcompat[postgres_with_default_run_launcher_deployed_grpc_env] 1'] = {
     'assetOrError': {
         'tags': [
@@ -22,7 +20,6 @@
     }
 }
 
->>>>>>> b2a6e502
 snapshots['TestMaterializations.test_materialization_backcompat[sqlite_with_default_run_launcher_deployed_grpc_env] 1'] = {
     'assetOrError': {
         'tags': [
@@ -37,11 +34,9 @@
     }
 }
 
-<<<<<<< HEAD
-=======
 snapshots['TestMaterializations.test_materializations[postgres_with_default_run_launcher_deployed_grpc_env] 1'] = [
-    'PipelineStartingEvent',
-    'PipelineStartEvent',
+    'RunStartingEvent',
+    'RunStartEvent',
     'LogsCapturedEvent',
     'ExecutionStepStartEvent',
     'StepMaterializationEvent',
@@ -52,18 +47,17 @@
 ]
 
 snapshots['TestMaterializations.test_materializations[postgres_with_default_run_launcher_managed_grpc_env] 1'] = [
-    'PipelineStartingEvent',
-    'PipelineStartEvent',
+    'RunStartingEvent',
+    'RunStartEvent',
     'LogsCapturedEvent',
     'ExecutionStepStartEvent',
     'StepMaterializationEvent',
     'ExecutionStepOutputEvent',
     'HandledOutputEvent',
     'ExecutionStepSuccessEvent',
-    'PipelineSuccessEvent'
+    'RunSuccessEvent'
 ]
 
->>>>>>> b2a6e502
 snapshots['TestMaterializations.test_materializations[sqlite_with_default_run_launcher_deployed_grpc_env] 1'] = [
     'RunStartingEvent',
     'RunStartEvent',
