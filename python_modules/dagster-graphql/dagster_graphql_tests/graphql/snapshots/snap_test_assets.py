--- conflicted
+++ resolved
@@ -7,250 +7,6 @@
 
 snapshots = Snapshot()
 
-<<<<<<< HEAD
-snapshots[
-    "TestAssetAwareEventLog.test_all_asset_keys[postgres_with_default_run_launcher_deployed_grpc_env] 1"
-] = {
-    "assetsOrError": {
-        "__typename": "AssetConnection",
-        "nodes": [
-            {"key": {"path": ["a"]}},
-            {"key": {"path": ["asset_1"]}},
-            {"key": {"path": ["asset_2"]}},
-            {"key": {"path": ["asset_3"]}},
-            {"key": {"path": ["asset_one"]}},
-            {"key": {"path": ["asset_two"]}},
-            {"key": {"path": ["asset_yields_observation"]}},
-            {"key": {"path": ["b"]}},
-            {"key": {"path": ["bar"]}},
-            {"key": {"path": ["baz"]}},
-            {"key": {"path": ["c"]}},
-            {"key": {"path": ["diamond_source"]}},
-            {"key": {"path": ["downstream_asset"]}},
-            {"key": {"path": ["downstream_dynamic_partitioned_asset"]}},
-            {"key": {"path": ["downstream_static_partitioned_asset"]}},
-            {"key": {"path": ["downstream_time_partitioned_asset"]}},
-            {"key": {"path": ["dummy_source_asset"]}},
-            {"key": {"path": ["dynamic_in_multipartitions_fail"]}},
-            {"key": {"path": ["dynamic_in_multipartitions_success"]}},
-            {"key": {"path": ["fail_partition_materialization"]}},
-            {"key": {"path": ["first_asset"]}},
-            {"key": {"path": ["foo"]}},
-            {"key": {"path": ["foo_bar"]}},
-            {"key": {"path": ["fresh_diamond_bottom"]}},
-            {"key": {"path": ["fresh_diamond_left"]}},
-            {"key": {"path": ["fresh_diamond_right"]}},
-            {"key": {"path": ["fresh_diamond_top"]}},
-            {"key": {"path": ["grouped_asset_1"]}},
-            {"key": {"path": ["grouped_asset_2"]}},
-            {"key": {"path": ["grouped_asset_4"]}},
-            {"key": {"path": ["hanging_asset"]}},
-            {"key": {"path": ["hanging_graph"]}},
-            {"key": {"path": ["int_asset"]}},
-            {"key": {"path": ["multipartitions_1"]}},
-            {"key": {"path": ["multipartitions_2"]}},
-            {"key": {"path": ["multipartitions_fail"]}},
-            {"key": {"path": ["never_runs_asset"]}},
-            {"key": {"path": ["no_multipartitions_1"]}},
-            {"key": {"path": ["str_asset"]}},
-            {"key": {"path": ["typed_asset"]}},
-            {"key": {"path": ["unconnected"]}},
-            {"key": {"path": ["ungrouped_asset_3"]}},
-            {"key": {"path": ["ungrouped_asset_5"]}},
-            {"key": {"path": ["untyped_asset"]}},
-            {"key": {"path": ["upstream_dynamic_partitioned_asset"]}},
-            {"key": {"path": ["upstream_static_partitioned_asset"]}},
-            {"key": {"path": ["upstream_time_partitioned_asset"]}},
-            {"key": {"path": ["yield_partition_materialization"]}},
-        ],
-    }
-}
-
-snapshots[
-    "TestAssetAwareEventLog.test_all_asset_keys[postgres_with_default_run_launcher_managed_grpc_env] 1"
-] = {
-    "assetsOrError": {
-        "__typename": "AssetConnection",
-        "nodes": [
-            {"key": {"path": ["a"]}},
-            {"key": {"path": ["asset_1"]}},
-            {"key": {"path": ["asset_2"]}},
-            {"key": {"path": ["asset_3"]}},
-            {"key": {"path": ["asset_one"]}},
-            {"key": {"path": ["asset_two"]}},
-            {"key": {"path": ["asset_yields_observation"]}},
-            {"key": {"path": ["b"]}},
-            {"key": {"path": ["bar"]}},
-            {"key": {"path": ["baz"]}},
-            {"key": {"path": ["c"]}},
-            {"key": {"path": ["diamond_source"]}},
-            {"key": {"path": ["downstream_asset"]}},
-            {"key": {"path": ["downstream_dynamic_partitioned_asset"]}},
-            {"key": {"path": ["downstream_static_partitioned_asset"]}},
-            {"key": {"path": ["downstream_time_partitioned_asset"]}},
-            {"key": {"path": ["dummy_source_asset"]}},
-            {"key": {"path": ["dynamic_in_multipartitions_fail"]}},
-            {"key": {"path": ["dynamic_in_multipartitions_success"]}},
-            {"key": {"path": ["fail_partition_materialization"]}},
-            {"key": {"path": ["first_asset"]}},
-            {"key": {"path": ["foo"]}},
-            {"key": {"path": ["foo_bar"]}},
-            {"key": {"path": ["fresh_diamond_bottom"]}},
-            {"key": {"path": ["fresh_diamond_left"]}},
-            {"key": {"path": ["fresh_diamond_right"]}},
-            {"key": {"path": ["fresh_diamond_top"]}},
-            {"key": {"path": ["grouped_asset_1"]}},
-            {"key": {"path": ["grouped_asset_2"]}},
-            {"key": {"path": ["grouped_asset_4"]}},
-            {"key": {"path": ["hanging_asset"]}},
-            {"key": {"path": ["hanging_graph"]}},
-            {"key": {"path": ["int_asset"]}},
-            {"key": {"path": ["multipartitions_1"]}},
-            {"key": {"path": ["multipartitions_2"]}},
-            {"key": {"path": ["multipartitions_fail"]}},
-            {"key": {"path": ["never_runs_asset"]}},
-            {"key": {"path": ["no_multipartitions_1"]}},
-            {"key": {"path": ["str_asset"]}},
-            {"key": {"path": ["typed_asset"]}},
-            {"key": {"path": ["unconnected"]}},
-            {"key": {"path": ["ungrouped_asset_3"]}},
-            {"key": {"path": ["ungrouped_asset_5"]}},
-            {"key": {"path": ["untyped_asset"]}},
-            {"key": {"path": ["upstream_dynamic_partitioned_asset"]}},
-            {"key": {"path": ["upstream_static_partitioned_asset"]}},
-            {"key": {"path": ["upstream_time_partitioned_asset"]}},
-            {"key": {"path": ["yield_partition_materialization"]}},
-        ],
-    }
-}
-
-snapshots[
-    "TestAssetAwareEventLog.test_all_asset_keys[sqlite_with_default_run_launcher_deployed_grpc_env] 1"
-] = {
-    "assetsOrError": {
-        "__typename": "AssetConnection",
-        "nodes": [
-            {"key": {"path": ["a"]}},
-            {"key": {"path": ["asset_1"]}},
-            {"key": {"path": ["asset_2"]}},
-            {"key": {"path": ["asset_3"]}},
-            {"key": {"path": ["asset_one"]}},
-            {"key": {"path": ["asset_two"]}},
-            {"key": {"path": ["asset_yields_observation"]}},
-            {"key": {"path": ["b"]}},
-            {"key": {"path": ["bar"]}},
-            {"key": {"path": ["baz"]}},
-            {"key": {"path": ["c"]}},
-            {"key": {"path": ["diamond_source"]}},
-            {"key": {"path": ["downstream_asset"]}},
-            {"key": {"path": ["downstream_dynamic_partitioned_asset"]}},
-            {"key": {"path": ["downstream_static_partitioned_asset"]}},
-            {"key": {"path": ["downstream_time_partitioned_asset"]}},
-            {"key": {"path": ["dummy_source_asset"]}},
-            {"key": {"path": ["dynamic_in_multipartitions_fail"]}},
-            {"key": {"path": ["dynamic_in_multipartitions_success"]}},
-            {"key": {"path": ["fail_partition_materialization"]}},
-            {"key": {"path": ["first_asset"]}},
-            {"key": {"path": ["foo"]}},
-            {"key": {"path": ["foo_bar"]}},
-            {"key": {"path": ["fresh_diamond_bottom"]}},
-            {"key": {"path": ["fresh_diamond_left"]}},
-            {"key": {"path": ["fresh_diamond_right"]}},
-            {"key": {"path": ["fresh_diamond_top"]}},
-            {"key": {"path": ["grouped_asset_1"]}},
-            {"key": {"path": ["grouped_asset_2"]}},
-            {"key": {"path": ["grouped_asset_4"]}},
-            {"key": {"path": ["hanging_asset"]}},
-            {"key": {"path": ["hanging_graph"]}},
-            {"key": {"path": ["int_asset"]}},
-            {"key": {"path": ["multipartitions_1"]}},
-            {"key": {"path": ["multipartitions_2"]}},
-            {"key": {"path": ["multipartitions_fail"]}},
-            {"key": {"path": ["never_runs_asset"]}},
-            {"key": {"path": ["no_multipartitions_1"]}},
-            {"key": {"path": ["str_asset"]}},
-            {"key": {"path": ["typed_asset"]}},
-            {"key": {"path": ["unconnected"]}},
-            {"key": {"path": ["ungrouped_asset_3"]}},
-            {"key": {"path": ["ungrouped_asset_5"]}},
-            {"key": {"path": ["untyped_asset"]}},
-            {"key": {"path": ["upstream_dynamic_partitioned_asset"]}},
-            {"key": {"path": ["upstream_static_partitioned_asset"]}},
-            {"key": {"path": ["upstream_time_partitioned_asset"]}},
-            {"key": {"path": ["yield_partition_materialization"]}},
-        ],
-    }
-}
-
-snapshots[
-    "TestAssetAwareEventLog.test_all_asset_keys[sqlite_with_default_run_launcher_managed_grpc_env] 1"
-] = {
-    "assetsOrError": {
-        "__typename": "AssetConnection",
-        "nodes": [
-            {"key": {"path": ["a"]}},
-            {"key": {"path": ["asset_1"]}},
-            {"key": {"path": ["asset_2"]}},
-            {"key": {"path": ["asset_3"]}},
-            {"key": {"path": ["asset_one"]}},
-            {"key": {"path": ["asset_two"]}},
-            {"key": {"path": ["asset_yields_observation"]}},
-            {"key": {"path": ["b"]}},
-            {"key": {"path": ["bar"]}},
-            {"key": {"path": ["baz"]}},
-            {"key": {"path": ["c"]}},
-            {"key": {"path": ["diamond_source"]}},
-            {"key": {"path": ["downstream_asset"]}},
-            {"key": {"path": ["downstream_dynamic_partitioned_asset"]}},
-            {"key": {"path": ["downstream_static_partitioned_asset"]}},
-            {"key": {"path": ["downstream_time_partitioned_asset"]}},
-            {"key": {"path": ["dummy_source_asset"]}},
-            {"key": {"path": ["dynamic_in_multipartitions_fail"]}},
-            {"key": {"path": ["dynamic_in_multipartitions_success"]}},
-            {"key": {"path": ["fail_partition_materialization"]}},
-            {"key": {"path": ["first_asset"]}},
-            {"key": {"path": ["foo"]}},
-            {"key": {"path": ["foo_bar"]}},
-            {"key": {"path": ["fresh_diamond_bottom"]}},
-            {"key": {"path": ["fresh_diamond_left"]}},
-            {"key": {"path": ["fresh_diamond_right"]}},
-            {"key": {"path": ["fresh_diamond_top"]}},
-            {"key": {"path": ["grouped_asset_1"]}},
-            {"key": {"path": ["grouped_asset_2"]}},
-            {"key": {"path": ["grouped_asset_4"]}},
-            {"key": {"path": ["hanging_asset"]}},
-            {"key": {"path": ["hanging_graph"]}},
-            {"key": {"path": ["int_asset"]}},
-            {"key": {"path": ["multipartitions_1"]}},
-            {"key": {"path": ["multipartitions_2"]}},
-            {"key": {"path": ["multipartitions_fail"]}},
-            {"key": {"path": ["never_runs_asset"]}},
-            {"key": {"path": ["no_multipartitions_1"]}},
-            {"key": {"path": ["str_asset"]}},
-            {"key": {"path": ["typed_asset"]}},
-            {"key": {"path": ["unconnected"]}},
-            {"key": {"path": ["ungrouped_asset_3"]}},
-            {"key": {"path": ["ungrouped_asset_5"]}},
-            {"key": {"path": ["untyped_asset"]}},
-            {"key": {"path": ["upstream_dynamic_partitioned_asset"]}},
-            {"key": {"path": ["upstream_static_partitioned_asset"]}},
-            {"key": {"path": ["upstream_time_partitioned_asset"]}},
-            {"key": {"path": ["yield_partition_materialization"]}},
-        ],
-    }
-}
-
-snapshots[
-    "TestAssetAwareEventLog.test_asset_op[postgres_with_default_run_launcher_deployed_grpc_env] 1"
-] = {
-    "assetOrError": {
-        "definition": {
-            "op": {
-                "description": None,
-                "inputDefinitions": [{"name": "asset_one"}],
-                "name": "asset_two",
-                "outputDefinitions": [{"name": "result"}],
-=======
 snapshots['TestAssetAwareEventLog.test_all_asset_keys[postgres_with_default_run_launcher_deployed_grpc_env] 1'] = {
     'assetsOrError': {
         '__typename': 'AssetConnection',
@@ -597,13 +353,1064 @@
                         'yield_partition_materialization'
                     ]
                 }
->>>>>>> 7f9d8f42
+            }
+        ]
+    }
+}
+
+snapshots['TestAssetAwareEventLog.test_all_asset_keys[postgres_with_default_run_launcher_managed_grpc_env] 1'] = {
+    'assetsOrError': {
+        '__typename': 'AssetConnection',
+        'nodes': [
+            {
+                'key': {
+                    'path': [
+                        'a'
+                    ]
+                }
+            },
+            {
+                'key': {
+                    'path': [
+                        'asset_1'
+                    ]
+                }
+            },
+            {
+                'key': {
+                    'path': [
+                        'asset_2'
+                    ]
+                }
+            },
+            {
+                'key': {
+                    'path': [
+                        'asset_3'
+                    ]
+                }
+            },
+            {
+                'key': {
+                    'path': [
+                        'asset_one'
+                    ]
+                }
+            },
+            {
+                'key': {
+                    'path': [
+                        'asset_two'
+                    ]
+                }
+            },
+            {
+                'key': {
+                    'path': [
+                        'asset_yields_observation'
+                    ]
+                }
+            },
+            {
+                'key': {
+                    'path': [
+                        'b'
+                    ]
+                }
+            },
+            {
+                'key': {
+                    'path': [
+                        'bar'
+                    ]
+                }
+            },
+            {
+                'key': {
+                    'path': [
+                        'baz'
+                    ]
+                }
+            },
+            {
+                'key': {
+                    'path': [
+                        'c'
+                    ]
+                }
+            },
+            {
+                'key': {
+                    'path': [
+                        'diamond_source'
+                    ]
+                }
+            },
+            {
+                'key': {
+                    'path': [
+                        'downstream_asset'
+                    ]
+                }
+            },
+            {
+                'key': {
+                    'path': [
+                        'downstream_dynamic_partitioned_asset'
+                    ]
+                }
+            },
+            {
+                'key': {
+                    'path': [
+                        'downstream_static_partitioned_asset'
+                    ]
+                }
+            },
+            {
+                'key': {
+                    'path': [
+                        'downstream_time_partitioned_asset'
+                    ]
+                }
+            },
+            {
+                'key': {
+                    'path': [
+                        'dummy_source_asset'
+                    ]
+                }
+            },
+            {
+                'key': {
+                    'path': [
+                        'dynamic_in_multipartitions_fail'
+                    ]
+                }
+            },
+            {
+                'key': {
+                    'path': [
+                        'dynamic_in_multipartitions_success'
+                    ]
+                }
+            },
+            {
+                'key': {
+                    'path': [
+                        'fail_partition_materialization'
+                    ]
+                }
+            },
+            {
+                'key': {
+                    'path': [
+                        'first_asset'
+                    ]
+                }
+            },
+            {
+                'key': {
+                    'path': [
+                        'foo'
+                    ]
+                }
+            },
+            {
+                'key': {
+                    'path': [
+                        'foo_bar'
+                    ]
+                }
+            },
+            {
+                'key': {
+                    'path': [
+                        'fresh_diamond_bottom'
+                    ]
+                }
+            },
+            {
+                'key': {
+                    'path': [
+                        'fresh_diamond_left'
+                    ]
+                }
+            },
+            {
+                'key': {
+                    'path': [
+                        'fresh_diamond_right'
+                    ]
+                }
+            },
+            {
+                'key': {
+                    'path': [
+                        'fresh_diamond_top'
+                    ]
+                }
+            },
+            {
+                'key': {
+                    'path': [
+                        'grouped_asset_1'
+                    ]
+                }
+            },
+            {
+                'key': {
+                    'path': [
+                        'grouped_asset_2'
+                    ]
+                }
+            },
+            {
+                'key': {
+                    'path': [
+                        'grouped_asset_4'
+                    ]
+                }
+            },
+            {
+                'key': {
+                    'path': [
+                        'hanging_asset'
+                    ]
+                }
+            },
+            {
+                'key': {
+                    'path': [
+                        'hanging_graph'
+                    ]
+                }
+            },
+            {
+                'key': {
+                    'path': [
+                        'hanging_partition_asset'
+                    ]
+                }
+            },
+            {
+                'key': {
+                    'path': [
+                        'int_asset'
+                    ]
+                }
+            },
+            {
+                'key': {
+                    'path': [
+                        'multipartitions_1'
+                    ]
+                }
+            },
+            {
+                'key': {
+                    'path': [
+                        'multipartitions_2'
+                    ]
+                }
+            },
+            {
+                'key': {
+                    'path': [
+                        'multipartitions_fail'
+                    ]
+                }
+            },
+            {
+                'key': {
+                    'path': [
+                        'never_runs_asset'
+                    ]
+                }
+            },
+            {
+                'key': {
+                    'path': [
+                        'no_multipartitions_1'
+                    ]
+                }
+            },
+            {
+                'key': {
+                    'path': [
+                        'str_asset'
+                    ]
+                }
+            },
+            {
+                'key': {
+                    'path': [
+                        'typed_asset'
+                    ]
+                }
+            },
+            {
+                'key': {
+                    'path': [
+                        'unconnected'
+                    ]
+                }
+            },
+            {
+                'key': {
+                    'path': [
+                        'ungrouped_asset_3'
+                    ]
+                }
+            },
+            {
+                'key': {
+                    'path': [
+                        'ungrouped_asset_5'
+                    ]
+                }
+            },
+            {
+                'key': {
+                    'path': [
+                        'untyped_asset'
+                    ]
+                }
+            },
+            {
+                'key': {
+                    'path': [
+                        'upstream_dynamic_partitioned_asset'
+                    ]
+                }
+            },
+            {
+                'key': {
+                    'path': [
+                        'upstream_static_partitioned_asset'
+                    ]
+                }
+            },
+            {
+                'key': {
+                    'path': [
+                        'upstream_time_partitioned_asset'
+                    ]
+                }
+            },
+            {
+                'key': {
+                    'path': [
+                        'yield_partition_materialization'
+                    ]
+                }
+            }
+        ]
+    }
+}
+
+snapshots['TestAssetAwareEventLog.test_all_asset_keys[sqlite_with_default_run_launcher_deployed_grpc_env] 1'] = {
+    'assetsOrError': {
+        '__typename': 'AssetConnection',
+        'nodes': [
+            {
+                'key': {
+                    'path': [
+                        'a'
+                    ]
+                }
+            },
+            {
+                'key': {
+                    'path': [
+                        'asset_1'
+                    ]
+                }
+            },
+            {
+                'key': {
+                    'path': [
+                        'asset_2'
+                    ]
+                }
+            },
+            {
+                'key': {
+                    'path': [
+                        'asset_3'
+                    ]
+                }
+            },
+            {
+                'key': {
+                    'path': [
+                        'asset_one'
+                    ]
+                }
+            },
+            {
+                'key': {
+                    'path': [
+                        'asset_two'
+                    ]
+                }
+            },
+            {
+                'key': {
+                    'path': [
+                        'asset_yields_observation'
+                    ]
+                }
+            },
+            {
+                'key': {
+                    'path': [
+                        'b'
+                    ]
+                }
+            },
+            {
+                'key': {
+                    'path': [
+                        'bar'
+                    ]
+                }
+            },
+            {
+                'key': {
+                    'path': [
+                        'baz'
+                    ]
+                }
+            },
+            {
+                'key': {
+                    'path': [
+                        'c'
+                    ]
+                }
+            },
+            {
+                'key': {
+                    'path': [
+                        'diamond_source'
+                    ]
+                }
+            },
+            {
+                'key': {
+                    'path': [
+                        'downstream_asset'
+                    ]
+                }
+            },
+            {
+                'key': {
+                    'path': [
+                        'downstream_dynamic_partitioned_asset'
+                    ]
+                }
+            },
+            {
+                'key': {
+                    'path': [
+                        'downstream_static_partitioned_asset'
+                    ]
+                }
+            },
+            {
+                'key': {
+                    'path': [
+                        'downstream_time_partitioned_asset'
+                    ]
+                }
+            },
+            {
+                'key': {
+                    'path': [
+                        'dummy_source_asset'
+                    ]
+                }
+            },
+            {
+                'key': {
+                    'path': [
+                        'dynamic_in_multipartitions_fail'
+                    ]
+                }
+            },
+            {
+                'key': {
+                    'path': [
+                        'dynamic_in_multipartitions_success'
+                    ]
+                }
+            },
+            {
+                'key': {
+                    'path': [
+                        'fail_partition_materialization'
+                    ]
+                }
+            },
+            {
+                'key': {
+                    'path': [
+                        'first_asset'
+                    ]
+                }
+            },
+            {
+                'key': {
+                    'path': [
+                        'foo'
+                    ]
+                }
+            },
+            {
+                'key': {
+                    'path': [
+                        'foo_bar'
+                    ]
+                }
+            },
+            {
+                'key': {
+                    'path': [
+                        'fresh_diamond_bottom'
+                    ]
+                }
+            },
+            {
+                'key': {
+                    'path': [
+                        'fresh_diamond_left'
+                    ]
+                }
+            },
+            {
+                'key': {
+                    'path': [
+                        'fresh_diamond_right'
+                    ]
+                }
+            },
+            {
+                'key': {
+                    'path': [
+                        'fresh_diamond_top'
+                    ]
+                }
+            },
+            {
+                'key': {
+                    'path': [
+                        'grouped_asset_1'
+                    ]
+                }
+            },
+            {
+                'key': {
+                    'path': [
+                        'grouped_asset_2'
+                    ]
+                }
+            },
+            {
+                'key': {
+                    'path': [
+                        'grouped_asset_4'
+                    ]
+                }
+            },
+            {
+                'key': {
+                    'path': [
+                        'hanging_asset'
+                    ]
+                }
+            },
+            {
+                'key': {
+                    'path': [
+                        'hanging_graph'
+                    ]
+                }
+            },
+            {
+                'key': {
+                    'path': [
+                        'hanging_partition_asset'
+                    ]
+                }
+            },
+            {
+                'key': {
+                    'path': [
+                        'int_asset'
+                    ]
+                }
+            },
+            {
+                'key': {
+                    'path': [
+                        'multipartitions_1'
+                    ]
+                }
+            },
+            {
+                'key': {
+                    'path': [
+                        'multipartitions_2'
+                    ]
+                }
+            },
+            {
+                'key': {
+                    'path': [
+                        'multipartitions_fail'
+                    ]
+                }
+            },
+            {
+                'key': {
+                    'path': [
+                        'never_runs_asset'
+                    ]
+                }
+            },
+            {
+                'key': {
+                    'path': [
+                        'no_multipartitions_1'
+                    ]
+                }
+            },
+            {
+                'key': {
+                    'path': [
+                        'str_asset'
+                    ]
+                }
+            },
+            {
+                'key': {
+                    'path': [
+                        'typed_asset'
+                    ]
+                }
+            },
+            {
+                'key': {
+                    'path': [
+                        'unconnected'
+                    ]
+                }
+            },
+            {
+                'key': {
+                    'path': [
+                        'ungrouped_asset_3'
+                    ]
+                }
+            },
+            {
+                'key': {
+                    'path': [
+                        'ungrouped_asset_5'
+                    ]
+                }
+            },
+            {
+                'key': {
+                    'path': [
+                        'untyped_asset'
+                    ]
+                }
+            },
+            {
+                'key': {
+                    'path': [
+                        'upstream_dynamic_partitioned_asset'
+                    ]
+                }
+            },
+            {
+                'key': {
+                    'path': [
+                        'upstream_static_partitioned_asset'
+                    ]
+                }
+            },
+            {
+                'key': {
+                    'path': [
+                        'upstream_time_partitioned_asset'
+                    ]
+                }
+            },
+            {
+                'key': {
+                    'path': [
+                        'yield_partition_materialization'
+                    ]
+                }
+            }
+        ]
+    }
+}
+
+snapshots['TestAssetAwareEventLog.test_all_asset_keys[sqlite_with_default_run_launcher_managed_grpc_env] 1'] = {
+    'assetsOrError': {
+        '__typename': 'AssetConnection',
+        'nodes': [
+            {
+                'key': {
+                    'path': [
+                        'a'
+                    ]
+                }
+            },
+            {
+                'key': {
+                    'path': [
+                        'asset_1'
+                    ]
+                }
+            },
+            {
+                'key': {
+                    'path': [
+                        'asset_2'
+                    ]
+                }
+            },
+            {
+                'key': {
+                    'path': [
+                        'asset_3'
+                    ]
+                }
+            },
+            {
+                'key': {
+                    'path': [
+                        'asset_one'
+                    ]
+                }
+            },
+            {
+                'key': {
+                    'path': [
+                        'asset_two'
+                    ]
+                }
+            },
+            {
+                'key': {
+                    'path': [
+                        'asset_yields_observation'
+                    ]
+                }
+            },
+            {
+                'key': {
+                    'path': [
+                        'b'
+                    ]
+                }
+            },
+            {
+                'key': {
+                    'path': [
+                        'bar'
+                    ]
+                }
+            },
+            {
+                'key': {
+                    'path': [
+                        'baz'
+                    ]
+                }
+            },
+            {
+                'key': {
+                    'path': [
+                        'c'
+                    ]
+                }
+            },
+            {
+                'key': {
+                    'path': [
+                        'diamond_source'
+                    ]
+                }
+            },
+            {
+                'key': {
+                    'path': [
+                        'downstream_asset'
+                    ]
+                }
+            },
+            {
+                'key': {
+                    'path': [
+                        'downstream_dynamic_partitioned_asset'
+                    ]
+                }
+            },
+            {
+                'key': {
+                    'path': [
+                        'downstream_static_partitioned_asset'
+                    ]
+                }
+            },
+            {
+                'key': {
+                    'path': [
+                        'downstream_time_partitioned_asset'
+                    ]
+                }
+            },
+            {
+                'key': {
+                    'path': [
+                        'dummy_source_asset'
+                    ]
+                }
+            },
+            {
+                'key': {
+                    'path': [
+                        'dynamic_in_multipartitions_fail'
+                    ]
+                }
+            },
+            {
+                'key': {
+                    'path': [
+                        'dynamic_in_multipartitions_success'
+                    ]
+                }
+            },
+            {
+                'key': {
+                    'path': [
+                        'fail_partition_materialization'
+                    ]
+                }
+            },
+            {
+                'key': {
+                    'path': [
+                        'first_asset'
+                    ]
+                }
+            },
+            {
+                'key': {
+                    'path': [
+                        'foo'
+                    ]
+                }
+            },
+            {
+                'key': {
+                    'path': [
+                        'foo_bar'
+                    ]
+                }
+            },
+            {
+                'key': {
+                    'path': [
+                        'fresh_diamond_bottom'
+                    ]
+                }
+            },
+            {
+                'key': {
+                    'path': [
+                        'fresh_diamond_left'
+                    ]
+                }
+            },
+            {
+                'key': {
+                    'path': [
+                        'fresh_diamond_right'
+                    ]
+                }
+            },
+            {
+                'key': {
+                    'path': [
+                        'fresh_diamond_top'
+                    ]
+                }
+            },
+            {
+                'key': {
+                    'path': [
+                        'grouped_asset_1'
+                    ]
+                }
+            },
+            {
+                'key': {
+                    'path': [
+                        'grouped_asset_2'
+                    ]
+                }
+            },
+            {
+                'key': {
+                    'path': [
+                        'grouped_asset_4'
+                    ]
+                }
+            },
+            {
+                'key': {
+                    'path': [
+                        'hanging_asset'
+                    ]
+                }
+            },
+            {
+                'key': {
+                    'path': [
+                        'hanging_graph'
+                    ]
+                }
+            },
+            {
+                'key': {
+                    'path': [
+                        'hanging_partition_asset'
+                    ]
+                }
+            },
+            {
+                'key': {
+                    'path': [
+                        'int_asset'
+                    ]
+                }
+            },
+            {
+                'key': {
+                    'path': [
+                        'multipartitions_1'
+                    ]
+                }
+            },
+            {
+                'key': {
+                    'path': [
+                        'multipartitions_2'
+                    ]
+                }
+            },
+            {
+                'key': {
+                    'path': [
+                        'multipartitions_fail'
+                    ]
+                }
+            },
+            {
+                'key': {
+                    'path': [
+                        'never_runs_asset'
+                    ]
+                }
+            },
+            {
+                'key': {
+                    'path': [
+                        'no_multipartitions_1'
+                    ]
+                }
+            },
+            {
+                'key': {
+                    'path': [
+                        'str_asset'
+                    ]
+                }
+            },
+            {
+                'key': {
+                    'path': [
+                        'typed_asset'
+                    ]
+                }
+            },
+            {
+                'key': {
+                    'path': [
+                        'unconnected'
+                    ]
+                }
+            },
+            {
+                'key': {
+                    'path': [
+                        'ungrouped_asset_3'
+                    ]
+                }
+            },
+            {
+                'key': {
+                    'path': [
+                        'ungrouped_asset_5'
+                    ]
+                }
+            },
+            {
+                'key': {
+                    'path': [
+                        'untyped_asset'
+                    ]
+                }
+            },
+            {
+                'key': {
+                    'path': [
+                        'upstream_dynamic_partitioned_asset'
+                    ]
+                }
+            },
+            {
+                'key': {
+                    'path': [
+                        'upstream_static_partitioned_asset'
+                    ]
+                }
+            },
+            {
+                'key': {
+                    'path': [
+                        'upstream_time_partitioned_asset'
+                    ]
+                }
+            },
+            {
+                'key': {
+                    'path': [
+                        'yield_partition_materialization'
+                    ]
+                }
             }
         }
     }
 }
 
-<<<<<<< HEAD
 snapshots[
     "TestAssetAwareEventLog.test_asset_op[postgres_with_default_run_launcher_managed_grpc_env] 1"
 ] = {
@@ -614,360 +1421,11 @@
                 "inputDefinitions": [{"name": "asset_one"}],
                 "name": "asset_two",
                 "outputDefinitions": [{"name": "result"}],
-=======
-snapshots['TestAssetAwareEventLog.test_all_asset_keys[postgres_with_default_run_launcher_managed_grpc_env] 1'] = {
-    'assetsOrError': {
-        '__typename': 'AssetConnection',
-        'nodes': [
-            {
-                'key': {
-                    'path': [
-                        'a'
-                    ]
-                }
-            },
-            {
-                'key': {
-                    'path': [
-                        'asset_1'
-                    ]
-                }
-            },
-            {
-                'key': {
-                    'path': [
-                        'asset_2'
-                    ]
-                }
-            },
-            {
-                'key': {
-                    'path': [
-                        'asset_3'
-                    ]
-                }
-            },
-            {
-                'key': {
-                    'path': [
-                        'asset_one'
-                    ]
-                }
-            },
-            {
-                'key': {
-                    'path': [
-                        'asset_two'
-                    ]
-                }
-            },
-            {
-                'key': {
-                    'path': [
-                        'asset_yields_observation'
-                    ]
-                }
-            },
-            {
-                'key': {
-                    'path': [
-                        'b'
-                    ]
-                }
-            },
-            {
-                'key': {
-                    'path': [
-                        'bar'
-                    ]
-                }
-            },
-            {
-                'key': {
-                    'path': [
-                        'baz'
-                    ]
-                }
-            },
-            {
-                'key': {
-                    'path': [
-                        'c'
-                    ]
-                }
-            },
-            {
-                'key': {
-                    'path': [
-                        'diamond_source'
-                    ]
-                }
-            },
-            {
-                'key': {
-                    'path': [
-                        'downstream_asset'
-                    ]
-                }
-            },
-            {
-                'key': {
-                    'path': [
-                        'downstream_dynamic_partitioned_asset'
-                    ]
-                }
-            },
-            {
-                'key': {
-                    'path': [
-                        'downstream_static_partitioned_asset'
-                    ]
-                }
-            },
-            {
-                'key': {
-                    'path': [
-                        'downstream_time_partitioned_asset'
-                    ]
-                }
-            },
-            {
-                'key': {
-                    'path': [
-                        'dummy_source_asset'
-                    ]
-                }
-            },
-            {
-                'key': {
-                    'path': [
-                        'dynamic_in_multipartitions_fail'
-                    ]
-                }
-            },
-            {
-                'key': {
-                    'path': [
-                        'dynamic_in_multipartitions_success'
-                    ]
-                }
-            },
-            {
-                'key': {
-                    'path': [
-                        'fail_partition_materialization'
-                    ]
-                }
-            },
-            {
-                'key': {
-                    'path': [
-                        'first_asset'
-                    ]
-                }
-            },
-            {
-                'key': {
-                    'path': [
-                        'foo'
-                    ]
-                }
-            },
-            {
-                'key': {
-                    'path': [
-                        'foo_bar'
-                    ]
-                }
-            },
-            {
-                'key': {
-                    'path': [
-                        'fresh_diamond_bottom'
-                    ]
-                }
-            },
-            {
-                'key': {
-                    'path': [
-                        'fresh_diamond_left'
-                    ]
-                }
-            },
-            {
-                'key': {
-                    'path': [
-                        'fresh_diamond_right'
-                    ]
-                }
-            },
-            {
-                'key': {
-                    'path': [
-                        'fresh_diamond_top'
-                    ]
-                }
-            },
-            {
-                'key': {
-                    'path': [
-                        'grouped_asset_1'
-                    ]
-                }
-            },
-            {
-                'key': {
-                    'path': [
-                        'grouped_asset_2'
-                    ]
-                }
-            },
-            {
-                'key': {
-                    'path': [
-                        'grouped_asset_4'
-                    ]
-                }
-            },
-            {
-                'key': {
-                    'path': [
-                        'hanging_asset'
-                    ]
-                }
-            },
-            {
-                'key': {
-                    'path': [
-                        'hanging_graph'
-                    ]
-                }
-            },
-            {
-                'key': {
-                    'path': [
-                        'hanging_partition_asset'
-                    ]
-                }
-            },
-            {
-                'key': {
-                    'path': [
-                        'int_asset'
-                    ]
-                }
-            },
-            {
-                'key': {
-                    'path': [
-                        'multipartitions_1'
-                    ]
-                }
-            },
-            {
-                'key': {
-                    'path': [
-                        'multipartitions_2'
-                    ]
-                }
-            },
-            {
-                'key': {
-                    'path': [
-                        'multipartitions_fail'
-                    ]
-                }
-            },
-            {
-                'key': {
-                    'path': [
-                        'never_runs_asset'
-                    ]
-                }
-            },
-            {
-                'key': {
-                    'path': [
-                        'no_multipartitions_1'
-                    ]
-                }
-            },
-            {
-                'key': {
-                    'path': [
-                        'str_asset'
-                    ]
-                }
-            },
-            {
-                'key': {
-                    'path': [
-                        'typed_asset'
-                    ]
-                }
-            },
-            {
-                'key': {
-                    'path': [
-                        'unconnected'
-                    ]
-                }
-            },
-            {
-                'key': {
-                    'path': [
-                        'ungrouped_asset_3'
-                    ]
-                }
-            },
-            {
-                'key': {
-                    'path': [
-                        'ungrouped_asset_5'
-                    ]
-                }
-            },
-            {
-                'key': {
-                    'path': [
-                        'untyped_asset'
-                    ]
-                }
-            },
-            {
-                'key': {
-                    'path': [
-                        'upstream_dynamic_partitioned_asset'
-                    ]
-                }
-            },
-            {
-                'key': {
-                    'path': [
-                        'upstream_static_partitioned_asset'
-                    ]
-                }
-            },
-            {
-                'key': {
-                    'path': [
-                        'upstream_time_partitioned_asset'
-                    ]
-                }
-            },
-            {
-                'key': {
-                    'path': [
-                        'yield_partition_materialization'
-                    ]
-                }
->>>>>>> 7f9d8f42
             }
         }
     }
 }
 
-<<<<<<< HEAD
 snapshots[
     "TestAssetAwareEventLog.test_asset_op[sqlite_with_default_run_launcher_deployed_grpc_env] 1"
 ] = {
@@ -978,360 +1436,11 @@
                 "inputDefinitions": [{"name": "asset_one"}],
                 "name": "asset_two",
                 "outputDefinitions": [{"name": "result"}],
-=======
-snapshots['TestAssetAwareEventLog.test_all_asset_keys[sqlite_with_default_run_launcher_deployed_grpc_env] 1'] = {
-    'assetsOrError': {
-        '__typename': 'AssetConnection',
-        'nodes': [
-            {
-                'key': {
-                    'path': [
-                        'a'
-                    ]
-                }
-            },
-            {
-                'key': {
-                    'path': [
-                        'asset_1'
-                    ]
-                }
-            },
-            {
-                'key': {
-                    'path': [
-                        'asset_2'
-                    ]
-                }
-            },
-            {
-                'key': {
-                    'path': [
-                        'asset_3'
-                    ]
-                }
-            },
-            {
-                'key': {
-                    'path': [
-                        'asset_one'
-                    ]
-                }
-            },
-            {
-                'key': {
-                    'path': [
-                        'asset_two'
-                    ]
-                }
-            },
-            {
-                'key': {
-                    'path': [
-                        'asset_yields_observation'
-                    ]
-                }
-            },
-            {
-                'key': {
-                    'path': [
-                        'b'
-                    ]
-                }
-            },
-            {
-                'key': {
-                    'path': [
-                        'bar'
-                    ]
-                }
-            },
-            {
-                'key': {
-                    'path': [
-                        'baz'
-                    ]
-                }
-            },
-            {
-                'key': {
-                    'path': [
-                        'c'
-                    ]
-                }
-            },
-            {
-                'key': {
-                    'path': [
-                        'diamond_source'
-                    ]
-                }
-            },
-            {
-                'key': {
-                    'path': [
-                        'downstream_asset'
-                    ]
-                }
-            },
-            {
-                'key': {
-                    'path': [
-                        'downstream_dynamic_partitioned_asset'
-                    ]
-                }
-            },
-            {
-                'key': {
-                    'path': [
-                        'downstream_static_partitioned_asset'
-                    ]
-                }
-            },
-            {
-                'key': {
-                    'path': [
-                        'downstream_time_partitioned_asset'
-                    ]
-                }
-            },
-            {
-                'key': {
-                    'path': [
-                        'dummy_source_asset'
-                    ]
-                }
-            },
-            {
-                'key': {
-                    'path': [
-                        'dynamic_in_multipartitions_fail'
-                    ]
-                }
-            },
-            {
-                'key': {
-                    'path': [
-                        'dynamic_in_multipartitions_success'
-                    ]
-                }
-            },
-            {
-                'key': {
-                    'path': [
-                        'fail_partition_materialization'
-                    ]
-                }
-            },
-            {
-                'key': {
-                    'path': [
-                        'first_asset'
-                    ]
-                }
-            },
-            {
-                'key': {
-                    'path': [
-                        'foo'
-                    ]
-                }
-            },
-            {
-                'key': {
-                    'path': [
-                        'foo_bar'
-                    ]
-                }
-            },
-            {
-                'key': {
-                    'path': [
-                        'fresh_diamond_bottom'
-                    ]
-                }
-            },
-            {
-                'key': {
-                    'path': [
-                        'fresh_diamond_left'
-                    ]
-                }
-            },
-            {
-                'key': {
-                    'path': [
-                        'fresh_diamond_right'
-                    ]
-                }
-            },
-            {
-                'key': {
-                    'path': [
-                        'fresh_diamond_top'
-                    ]
-                }
-            },
-            {
-                'key': {
-                    'path': [
-                        'grouped_asset_1'
-                    ]
-                }
-            },
-            {
-                'key': {
-                    'path': [
-                        'grouped_asset_2'
-                    ]
-                }
-            },
-            {
-                'key': {
-                    'path': [
-                        'grouped_asset_4'
-                    ]
-                }
-            },
-            {
-                'key': {
-                    'path': [
-                        'hanging_asset'
-                    ]
-                }
-            },
-            {
-                'key': {
-                    'path': [
-                        'hanging_graph'
-                    ]
-                }
-            },
-            {
-                'key': {
-                    'path': [
-                        'hanging_partition_asset'
-                    ]
-                }
-            },
-            {
-                'key': {
-                    'path': [
-                        'int_asset'
-                    ]
-                }
-            },
-            {
-                'key': {
-                    'path': [
-                        'multipartitions_1'
-                    ]
-                }
-            },
-            {
-                'key': {
-                    'path': [
-                        'multipartitions_2'
-                    ]
-                }
-            },
-            {
-                'key': {
-                    'path': [
-                        'multipartitions_fail'
-                    ]
-                }
-            },
-            {
-                'key': {
-                    'path': [
-                        'never_runs_asset'
-                    ]
-                }
-            },
-            {
-                'key': {
-                    'path': [
-                        'no_multipartitions_1'
-                    ]
-                }
-            },
-            {
-                'key': {
-                    'path': [
-                        'str_asset'
-                    ]
-                }
-            },
-            {
-                'key': {
-                    'path': [
-                        'typed_asset'
-                    ]
-                }
-            },
-            {
-                'key': {
-                    'path': [
-                        'unconnected'
-                    ]
-                }
-            },
-            {
-                'key': {
-                    'path': [
-                        'ungrouped_asset_3'
-                    ]
-                }
-            },
-            {
-                'key': {
-                    'path': [
-                        'ungrouped_asset_5'
-                    ]
-                }
-            },
-            {
-                'key': {
-                    'path': [
-                        'untyped_asset'
-                    ]
-                }
-            },
-            {
-                'key': {
-                    'path': [
-                        'upstream_dynamic_partitioned_asset'
-                    ]
-                }
-            },
-            {
-                'key': {
-                    'path': [
-                        'upstream_static_partitioned_asset'
-                    ]
-                }
-            },
-            {
-                'key': {
-                    'path': [
-                        'upstream_time_partitioned_asset'
-                    ]
-                }
-            },
-            {
-                'key': {
-                    'path': [
-                        'yield_partition_materialization'
-                    ]
-                }
->>>>>>> 7f9d8f42
             }
         }
     }
 }
 
-<<<<<<< HEAD
 snapshots[
     "TestAssetAwareEventLog.test_asset_op[sqlite_with_default_run_launcher_managed_grpc_env] 1"
 ] = {
@@ -1342,354 +1451,6 @@
                 "inputDefinitions": [{"name": "asset_one"}],
                 "name": "asset_two",
                 "outputDefinitions": [{"name": "result"}],
-=======
-snapshots['TestAssetAwareEventLog.test_all_asset_keys[sqlite_with_default_run_launcher_managed_grpc_env] 1'] = {
-    'assetsOrError': {
-        '__typename': 'AssetConnection',
-        'nodes': [
-            {
-                'key': {
-                    'path': [
-                        'a'
-                    ]
-                }
-            },
-            {
-                'key': {
-                    'path': [
-                        'asset_1'
-                    ]
-                }
-            },
-            {
-                'key': {
-                    'path': [
-                        'asset_2'
-                    ]
-                }
-            },
-            {
-                'key': {
-                    'path': [
-                        'asset_3'
-                    ]
-                }
-            },
-            {
-                'key': {
-                    'path': [
-                        'asset_one'
-                    ]
-                }
-            },
-            {
-                'key': {
-                    'path': [
-                        'asset_two'
-                    ]
-                }
-            },
-            {
-                'key': {
-                    'path': [
-                        'asset_yields_observation'
-                    ]
-                }
-            },
-            {
-                'key': {
-                    'path': [
-                        'b'
-                    ]
-                }
-            },
-            {
-                'key': {
-                    'path': [
-                        'bar'
-                    ]
-                }
-            },
-            {
-                'key': {
-                    'path': [
-                        'baz'
-                    ]
-                }
-            },
-            {
-                'key': {
-                    'path': [
-                        'c'
-                    ]
-                }
-            },
-            {
-                'key': {
-                    'path': [
-                        'diamond_source'
-                    ]
-                }
-            },
-            {
-                'key': {
-                    'path': [
-                        'downstream_asset'
-                    ]
-                }
-            },
-            {
-                'key': {
-                    'path': [
-                        'downstream_dynamic_partitioned_asset'
-                    ]
-                }
-            },
-            {
-                'key': {
-                    'path': [
-                        'downstream_static_partitioned_asset'
-                    ]
-                }
-            },
-            {
-                'key': {
-                    'path': [
-                        'downstream_time_partitioned_asset'
-                    ]
-                }
-            },
-            {
-                'key': {
-                    'path': [
-                        'dummy_source_asset'
-                    ]
-                }
-            },
-            {
-                'key': {
-                    'path': [
-                        'dynamic_in_multipartitions_fail'
-                    ]
-                }
-            },
-            {
-                'key': {
-                    'path': [
-                        'dynamic_in_multipartitions_success'
-                    ]
-                }
-            },
-            {
-                'key': {
-                    'path': [
-                        'fail_partition_materialization'
-                    ]
-                }
-            },
-            {
-                'key': {
-                    'path': [
-                        'first_asset'
-                    ]
-                }
-            },
-            {
-                'key': {
-                    'path': [
-                        'foo'
-                    ]
-                }
-            },
-            {
-                'key': {
-                    'path': [
-                        'foo_bar'
-                    ]
-                }
-            },
-            {
-                'key': {
-                    'path': [
-                        'fresh_diamond_bottom'
-                    ]
-                }
-            },
-            {
-                'key': {
-                    'path': [
-                        'fresh_diamond_left'
-                    ]
-                }
-            },
-            {
-                'key': {
-                    'path': [
-                        'fresh_diamond_right'
-                    ]
-                }
-            },
-            {
-                'key': {
-                    'path': [
-                        'fresh_diamond_top'
-                    ]
-                }
-            },
-            {
-                'key': {
-                    'path': [
-                        'grouped_asset_1'
-                    ]
-                }
-            },
-            {
-                'key': {
-                    'path': [
-                        'grouped_asset_2'
-                    ]
-                }
-            },
-            {
-                'key': {
-                    'path': [
-                        'grouped_asset_4'
-                    ]
-                }
-            },
-            {
-                'key': {
-                    'path': [
-                        'hanging_asset'
-                    ]
-                }
-            },
-            {
-                'key': {
-                    'path': [
-                        'hanging_graph'
-                    ]
-                }
-            },
-            {
-                'key': {
-                    'path': [
-                        'hanging_partition_asset'
-                    ]
-                }
-            },
-            {
-                'key': {
-                    'path': [
-                        'int_asset'
-                    ]
-                }
-            },
-            {
-                'key': {
-                    'path': [
-                        'multipartitions_1'
-                    ]
-                }
-            },
-            {
-                'key': {
-                    'path': [
-                        'multipartitions_2'
-                    ]
-                }
-            },
-            {
-                'key': {
-                    'path': [
-                        'multipartitions_fail'
-                    ]
-                }
-            },
-            {
-                'key': {
-                    'path': [
-                        'never_runs_asset'
-                    ]
-                }
-            },
-            {
-                'key': {
-                    'path': [
-                        'no_multipartitions_1'
-                    ]
-                }
-            },
-            {
-                'key': {
-                    'path': [
-                        'str_asset'
-                    ]
-                }
-            },
-            {
-                'key': {
-                    'path': [
-                        'typed_asset'
-                    ]
-                }
-            },
-            {
-                'key': {
-                    'path': [
-                        'unconnected'
-                    ]
-                }
-            },
-            {
-                'key': {
-                    'path': [
-                        'ungrouped_asset_3'
-                    ]
-                }
-            },
-            {
-                'key': {
-                    'path': [
-                        'ungrouped_asset_5'
-                    ]
-                }
-            },
-            {
-                'key': {
-                    'path': [
-                        'untyped_asset'
-                    ]
-                }
-            },
-            {
-                'key': {
-                    'path': [
-                        'upstream_dynamic_partitioned_asset'
-                    ]
-                }
-            },
-            {
-                'key': {
-                    'path': [
-                        'upstream_static_partitioned_asset'
-                    ]
-                }
-            },
-            {
-                'key': {
-                    'path': [
-                        'upstream_time_partitioned_asset'
-                    ]
-                }
-            },
-            {
-                'key': {
-                    'path': [
-                        'yield_partition_materialization'
-                    ]
-                }
->>>>>>> 7f9d8f42
             }
         }
     }
