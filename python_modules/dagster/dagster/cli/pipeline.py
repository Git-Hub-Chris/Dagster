--- conflicted
+++ resolved
@@ -318,24 +318,13 @@
 def execute_execute_command(env, raise_on_error, cli_args):
     pipeline = create_pipeline_from_cli_args(cli_args)
     return do_execute_command(pipeline, env, raise_on_error)
-<<<<<<< HEAD
-
-=======
->>>>>>> 02e1b54a
+
 
 def execute_execute_command_with_preset(preset, raise_on_error, cli_args):
     pipeline_target = load_pipeline_target_from_cli_args(cli_args)
     cli_args.pop('pipeline_name')
     repository_target_info = load_target_info_from_cli_args(cli_args)
 
-<<<<<<< HEAD
-=======
-def execute_execute_command_with_preset(preset, raise_on_error, cli_args):
-    pipeline_target = load_pipeline_target_from_cli_args(cli_args)
-    cli_args.pop('pipeline_name')
-    repository_target_info = load_target_info_from_cli_args(cli_args)
-
->>>>>>> 02e1b54a
     repository = load_repository_from_target_info(repository_target_info)
     return execute_pipeline(
         run_config=RunConfig(
