from functools import update_wrapper
from typing import (
    TYPE_CHECKING,
    AbstractSet,
    Any,
    Dict,
    List,
    Mapping,
    Optional,
    Tuple,
    Type,
    Union,
    cast,
)

import dagster._check as check
from dagster.core.definitions.composition import MappedInputPlaceholder
from dagster.core.definitions.dependency import (
    DependencyDefinition,
    DynamicCollectDependencyDefinition,
    IDependencyDefinition,
    MultiDependencyDefinition,
    Node,
    NodeHandle,
    NodeInvocation,
    SolidOutputHandle,
)
from dagster.core.definitions.events import AssetKey
from dagster.core.definitions.node_definition import NodeDefinition
from dagster.core.definitions.policy import RetryPolicy
from dagster.core.errors import (
    DagsterInvalidDefinitionError,
    DagsterInvalidInvocationError,
    DagsterInvalidSubsetError,
)
from dagster.core.selector.subset_selector import (
    AssetSelectionData,
    LeafNodeSelection,
    OpSelectionData,
    parse_op_selection,
)
from dagster.core.storage.fs_asset_io_manager import fs_asset_io_manager
from dagster.core.utils import str_format_set
from dagster.utils import merge_dicts

from .asset_layer import AssetLayer, _build_asset_selection_job
from .config import ConfigMapping
from .executor_definition import ExecutorDefinition
from .graph_definition import GraphDefinition, SubselectedGraphDefinition
from .hook_definition import HookDefinition
from .logger_definition import LoggerDefinition
from .mode import ModeDefinition
from .partition import PartitionSetDefinition, PartitionedConfig, PartitionsDefinition
from .pipeline_definition import PipelineDefinition
from .preset import PresetDefinition
from .resource_definition import ResourceDefinition
from .run_request import RunRequest
from .version_strategy import VersionStrategy

if TYPE_CHECKING:
    from dagster.core.execution.execute_in_process_result import ExecuteInProcessResult
    from dagster.core.instance import DagsterInstance
    from dagster.core.snap import PipelineSnapshot


class JobDefinition(PipelineDefinition):
    def __init__(
        self,
        graph_def: GraphDefinition,
        resource_defs: Optional[Dict[str, ResourceDefinition]] = None,
        executor_def: Optional[ExecutorDefinition] = None,
        logger_defs: Optional[Dict[str, LoggerDefinition]] = None,
        config_mapping: Optional[ConfigMapping] = None,
        partitioned_config: Optional[PartitionedConfig] = None,
        name: Optional[str] = None,
        description: Optional[str] = None,
        preset_defs: Optional[List[PresetDefinition]] = None,
        tags: Optional[Dict[str, Any]] = None,
        hook_defs: Optional[AbstractSet[HookDefinition]] = None,
        op_retry_policy: Optional[RetryPolicy] = None,
        version_strategy: Optional[VersionStrategy] = None,
        _op_selection_data: Optional[OpSelectionData] = None,
        _asset_selection_data: Optional[AssetSelectionData] = None,
        asset_layer: Optional[AssetLayer] = None,
        _input_values: Optional[Mapping[str, object]] = None,
    ):

        # Exists for backcompat - JobDefinition is implemented as a single-mode pipeline.
        mode_def = ModeDefinition(
            resource_defs=resource_defs,
            logger_defs=logger_defs,
            executor_defs=[executor_def] if executor_def else None,
            _config_mapping=config_mapping,
            _partitioned_config=partitioned_config,
        )

        self._cached_partition_set: Optional["PartitionSetDefinition"] = None
        self._op_selection_data = check.opt_inst_param(
            _op_selection_data, "_op_selection_data", OpSelectionData
        )
<<<<<<< HEAD
        self._asset_selection_data = check.opt_inst_param(
            _asset_selection_data, "_asset_selection_data", AssetSelectionData
        )
=======
        self._input_values: Mapping[str, object] = check.opt_mapping_param(
            _input_values, "_input_values"
        )
        for input_name in sorted(list(self._input_values.keys())):
            if not graph_def.has_input(input_name):
                job_name = name or graph_def.name
                raise DagsterInvalidDefinitionError(
                    f"Error when constructing JobDefinition '{job_name}': Input value provided for key '{input_name}', but job has no top-level input with that name."
                )
>>>>>>> 58978378

        super(JobDefinition, self).__init__(
            name=name,
            description=description,
            mode_defs=[mode_def],
            preset_defs=preset_defs,
            tags=tags,
            hook_defs=hook_defs,
            solid_retry_policy=op_retry_policy,
            graph_def=graph_def,
            version_strategy=version_strategy,
            asset_layer=asset_layer,
        )

    @property
    def target_type(self) -> str:
        return "job"

    @property
    def is_job(self) -> bool:
        return True

    def describe_target(self):
        return f"{self.target_type} '{self.name}'"

    @property
    def executor_def(self) -> ExecutorDefinition:
        return self.get_mode_definition().executor_defs[0]

    @property
    def resource_defs(self) -> Mapping[str, ResourceDefinition]:
        return self.get_mode_definition().resource_defs

    @property
    def partitioned_config(self) -> Optional[PartitionedConfig]:
        return self.get_mode_definition().partitioned_config

    @property
    def config_mapping(self) -> Optional[ConfigMapping]:
        return self.get_mode_definition().config_mapping

    @property
    def loggers(self) -> Mapping[str, LoggerDefinition]:
        return self.get_mode_definition().loggers

    def execute_in_process(
        self,
        run_config: Optional[Dict[str, Any]] = None,
        instance: Optional["DagsterInstance"] = None,
        partition_key: Optional[str] = None,
        raise_on_error: bool = True,
        op_selection: Optional[List[str]] = None,
        asset_selection: Optional[List[AssetKey]] = None,
        run_id: Optional[str] = None,
        input_values: Optional[Mapping[str, object]] = None,
    ) -> "ExecuteInProcessResult":
        """
        Execute the Job in-process, gathering results in-memory.

        The `executor_def` on the Job will be ignored, and replaced with the in-process executor.
        If using the default `io_manager`, it will switch from filesystem to in-memory.


        Args:
            run_config (Optional[Dict[str, Any]]:
                The configuration for the run
            instance (Optional[DagsterInstance]):
                The instance to execute against, an ephemeral one will be used if none provided.
            partition_key: (Optional[str])
                The string partition key that specifies the run config to execute. Can only be used
                to select run config for jobs with partitioned config.
            raise_on_error (Optional[bool]): Whether or not to raise exceptions when they occur.
                Defaults to ``True``.
            op_selection (Optional[List[str]]): A list of op selection queries (including single op
                names) to execute. For example:
                * ``['some_op']``: selects ``some_op`` itself.
                * ``['*some_op']``: select ``some_op`` and all its ancestors (upstream dependencies).
                * ``['*some_op+++']``: select ``some_op``, all its ancestors, and its descendants
                (downstream dependencies) within 3 levels down.
                * ``['*some_op', 'other_op_a', 'other_op_b+']``: select ``some_op`` and all its
                ancestors, ``other_op_a`` itself, and ``other_op_b`` and its direct child ops.
            input_values (Optional[Mapping[str, Any]]):
                A dictionary that maps python objects to the top-level inputs of the job. Input values provided here will override input values that have been provided to the job directly.
        Returns:
            :py:class:`~dagster.ExecuteInProcessResult`

        """
        from dagster.core.definitions.executor_definition import execute_in_process_executor
        from dagster.core.execution.execute_in_process import core_execute_in_process

        run_config = check.opt_dict_param(run_config, "run_config")
        op_selection = check.opt_list_param(op_selection, "op_selection", str)
        asset_selection = check.opt_list_param(asset_selection, "asset_selection", AssetKey)

        check.invariant(
            not (op_selection and asset_selection),
            "op_selection and asset_selection cannot both be provided as args to execute_in_process",
        )

        partition_key = check.opt_str_param(partition_key, "partition_key")
        input_values = check.opt_mapping_param(input_values, "input_values")

        # Combine provided input values at execute_in_process with input values
        # provided to the definition. Input values provided at
        # execute_in_process will override those provided on the definition.
        input_values = merge_dicts(self._input_values, input_values)

        resource_defs = dict(self.resource_defs)
        logger_defs = dict(self.loggers)
        ephemeral_job = JobDefinition(
            name=self._name,
            graph_def=self._graph_def,
            resource_defs=_swap_default_io_man(resource_defs, self),
            executor_def=execute_in_process_executor,
            logger_defs=logger_defs,
            hook_defs=self.hook_defs,
            config_mapping=self.config_mapping,
            partitioned_config=self.partitioned_config,
            tags=self.tags,
            op_retry_policy=self._solid_retry_policy,
            version_strategy=self.version_strategy,
            asset_layer=self.asset_layer,
<<<<<<< HEAD
        )

        if op_selection:
            ephemeral_job = ephemeral_job.get_job_def_for_op_selection(op_selection)
        elif asset_selection:
            ephemeral_job = ephemeral_job.get_job_def_for_asset_selection(asset_selection)
=======
            _input_values=input_values,
        ).get_job_def_for_op_selection(op_selection)
>>>>>>> 58978378

        tags = None
        if partition_key:
            if not self.partitioned_config:
                check.failed(
                    f"Provided partition key `{partition_key}` for job `{self._name}` without a partitioned config"
                )
            check.invariant(
                not run_config,
                "Cannot provide both run_config and partition_key arguments to `execute_in_process`",
            )
            partition_set = self.get_partition_set_def()
            if not partition_set:
                check.failed(
                    f"Provided partition key `{partition_key}` for job `{self._name}` without a partitioned config"
                )

            partition = partition_set.get_partition(partition_key)
            run_config = partition_set.run_config_for_partition(partition)
            tags = partition_set.tags_for_partition(partition)

        return core_execute_in_process(
            node=self._graph_def,
            ephemeral_pipeline=ephemeral_job,
            run_config=run_config,
            instance=instance,
            output_capturing_enabled=True,
            raise_on_error=raise_on_error,
            run_tags=tags,
            run_id=run_id,
            asset_selection=asset_selection,
        )

    @property
    def op_selection_data(self) -> Optional[OpSelectionData]:
        return self._op_selection_data

    @property
    def asset_selection_data(self) -> Optional[AssetSelectionData]:
        return self._asset_selection_data

    def get_job_def_for_asset_selection(
        self,
        asset_selection: Optional[List[AssetKey]] = None,
    ) -> "JobDefinition":
        asset_selection = check.opt_list_param(asset_selection, "asset_selection", AssetKey)

        for asset in asset_selection:
            nonexistent_assets = [
                asset for asset in asset_selection if asset not in self.asset_layer.asset_keys
            ]
            if nonexistent_assets:
                raise DagsterInvalidSubsetError(
                    "Assets provided in asset_selection argument "
                    f"{', '.join([asset.to_string() for asset in nonexistent_assets])} do not exist in parent asset group or job."
                )
        new_job = _build_asset_selection_job(
            job_to_subselect=self, asset_selection=asset_selection, asset_layer=self.asset_layer
        )
        asset_selection_data = AssetSelectionData(
            asset_selection=asset_selection,
            parent_job_def=self,
        )
        return new_job._with_asset_selection_data(  # pylint: disable=protected-access
            asset_selection_data
        )

    def get_job_def_for_op_selection(
        self,
        op_selection: Optional[List[str]] = None,
    ) -> "JobDefinition":
        if not op_selection:
            return self

        op_selection = check.opt_list_param(op_selection, "op_selection", str)

        resolved_op_selection_dict = parse_op_selection(self, op_selection)

        try:
            sub_graph = get_subselected_graph_definition(self.graph, resolved_op_selection_dict)

            return JobDefinition(
                name=self.name,
                description=self.description,
                resource_defs=dict(self.resource_defs),
                logger_defs=dict(self.loggers),
                executor_def=self.executor_def,
                config_mapping=self.config_mapping,
                partitioned_config=self.partitioned_config,
                preset_defs=self.preset_defs,
                tags=self.tags,
                hook_defs=self.hook_defs,
                op_retry_policy=self._solid_retry_policy,
                graph_def=sub_graph,
                version_strategy=self.version_strategy,
                _op_selection_data=OpSelectionData(
                    op_selection=op_selection,
                    resolved_op_selection=set(
                        resolved_op_selection_dict.keys()
                    ),  # equivalent to solids_to_execute. currently only gets top level nodes.
                    parent_job_def=self,  # used by pipeline snapshot lineage
                ),
                # TODO: subset this structure.
                # https://github.com/dagster-io/dagster/issues/7541
                asset_layer=self.asset_layer,
            )
        except DagsterInvalidDefinitionError as exc:
            # This handles the case when you construct a subset such that an unsatisfied
            # input cannot be loaded from config. Instead of throwing a DagsterInvalidDefinitionError,
            # we re-raise a DagsterInvalidSubsetError.
            raise DagsterInvalidSubsetError(
                f"The attempted subset {str_format_set(resolved_op_selection_dict)} for graph "
                f"{self.graph.name} results in an invalid graph."
            ) from exc

    def get_partition_set_def(self) -> Optional["PartitionSetDefinition"]:

        mode = self.get_mode_definition()
        if not mode.partitioned_config:
            return None

        if not self._cached_partition_set:

            tags_fn = mode.partitioned_config.tags_for_partition_fn
            if not tags_fn:
                tags_fn = lambda _: {}
            self._cached_partition_set = PartitionSetDefinition(
                job_name=self.name,
                name=f"{self.name}_partition_set",
                partitions_def=mode.partitioned_config.partitions_def,
                run_config_fn_for_partition=mode.partitioned_config.run_config_for_partition_fn,
                tags_fn_for_partition=tags_fn,
                mode=mode.name,
            )

        return self._cached_partition_set

    @property
    def partitions_def(self) -> Optional[PartitionsDefinition]:
        mode = self.get_mode_definition()
        if not mode.partitioned_config:
            return None

        return mode.partitioned_config.partitions_def

    def run_request_for_partition(self, partition_key: str, run_key: Optional[str]) -> RunRequest:
        partition_set = self.get_partition_set_def()
        if not partition_set:
            check.failed("Called run_request_for_partition on a non-partitioned job")

        partition = partition_set.get_partition(partition_key)
        run_config = partition_set.run_config_for_partition(partition)
        tags = partition_set.tags_for_partition(partition)
        return RunRequest(run_key=run_key, run_config=run_config, tags=tags)

    def with_hooks(self, hook_defs: AbstractSet[HookDefinition]) -> "JobDefinition":
        """Apply a set of hooks to all op instances within the job."""

        hook_defs = check.set_param(hook_defs, "hook_defs", of_type=HookDefinition)

        job_def = JobDefinition(
            name=self.name,
            graph_def=self._graph_def,
            resource_defs=dict(self.resource_defs),
            logger_defs=dict(self.loggers),
            executor_def=self.executor_def,
            partitioned_config=self.partitioned_config,
            config_mapping=self.config_mapping,
            preset_defs=self.preset_defs,
            tags=self.tags,
            hook_defs=hook_defs | self.hook_defs,
            description=self._description,
            op_retry_policy=self._solid_retry_policy,
            asset_layer=self.asset_layer,
            _op_selection_data=self._op_selection_data,
        )

        update_wrapper(job_def, self, updated=())

        return job_def

    def _with_asset_selection_data(self, asset_selection_data: AssetSelectionData):

        asset_selection_data = check.inst_param(
            asset_selection_data, "asset_selection_data", AssetSelectionData
        )

        job_def = JobDefinition(
            name=self.name,
            graph_def=self._graph_def,
            resource_defs=dict(self.resource_defs),
            logger_defs=dict(self.loggers),
            executor_def=self.executor_def,
            partitioned_config=self.partitioned_config,
            config_mapping=self.config_mapping,
            preset_defs=self.preset_defs,
            tags=self.tags,
            hook_defs=self.hook_defs,
            description=self._description,
            op_retry_policy=self._solid_retry_policy,
            asset_layer=self.asset_layer,
            _op_selection_data=self._op_selection_data,
            _asset_selection_data=asset_selection_data,
        )

<<<<<<< HEAD
        return job_def

    def get_parent_pipeline_snapshot(self) -> Optional["PipelineSnapshot"]:
        if self.op_selection_data:
            return self.op_selection_data.parent_job_def.get_pipeline_snapshot()
        elif self.asset_selection_data:
            return self.asset_selection_data.parent_job_def.get_pipeline_snapshot()
        else:
            return None
=======
    def has_direct_input_value(self, input_name: str) -> bool:
        return input_name in self._input_values

    def get_direct_input_value(self, input_name: str) -> object:
        if input_name not in self._input_values:
            raise DagsterInvalidInvocationError(
                f"On job '{self.name}', attempted to retrieve input value for input named '{input_name}', but no value was provided. Provided input values: {sorted(list(self._input_values.keys()))}"
            )
        return self._input_values[input_name]
>>>>>>> 58978378


def _swap_default_io_man(resources: Dict[str, ResourceDefinition], job: PipelineDefinition):
    """
    Used to create the user facing experience of the default io_manager
    switching to in-memory when using execute_in_process.
    """
    from dagster.core.storage.mem_io_manager import mem_io_manager

    from .graph_definition import default_job_io_manager

    if (
        # pylint: disable=comparison-with-callable
        resources.get("io_manager") in [default_job_io_manager, fs_asset_io_manager]
        and job.version_strategy is None
    ):
        updated_resources = dict(resources)
        updated_resources["io_manager"] = mem_io_manager
        return updated_resources

    return resources


def _dep_key_of(node: Node) -> NodeInvocation:
    return NodeInvocation(
        name=node.definition.name,
        alias=node.name,
        tags=node.tags,
        hook_defs=node.hook_defs,
        retry_policy=node.retry_policy,
    )


def get_subselected_graph_definition(
    graph: GraphDefinition,
    resolved_op_selection_dict: Dict,
    parent_handle: Optional[NodeHandle] = None,
) -> SubselectedGraphDefinition:
    deps: Dict[
        Union[str, NodeInvocation],
        Dict[str, IDependencyDefinition],
    ] = {}

    selected_nodes: List[Tuple[str, NodeDefinition]] = []

    for node in graph.solids_in_topological_order:
        node_handle = NodeHandle(node.name, parent=parent_handle)
        # skip if the node isn't selected
        if node.name not in resolved_op_selection_dict:
            continue

        # rebuild graph if any nodes inside the graph are selected
        if node.is_graph and resolved_op_selection_dict[node.name] is not LeafNodeSelection:
            definition = get_subselected_graph_definition(
                node.definition,
                resolved_op_selection_dict[node.name],
                parent_handle=node_handle,
            )
        # use definition if the node as a whole is selected. this includes selecting the entire graph
        else:
            definition = node.definition
        selected_nodes.append((node.name, definition))

        # build dependencies for the node. we do it for both cases because nested graphs can have
        # inputs and outputs too
        deps[_dep_key_of(node)] = {}
        for input_handle in node.input_handles():
            if graph.dependency_structure.has_direct_dep(input_handle):
                output_handle = graph.dependency_structure.get_direct_dep(input_handle)
                if output_handle.solid.name in resolved_op_selection_dict:
                    deps[_dep_key_of(node)][input_handle.input_def.name] = DependencyDefinition(
                        solid=output_handle.solid.name, output=output_handle.output_def.name
                    )
            elif graph.dependency_structure.has_dynamic_fan_in_dep(input_handle):
                output_handle = graph.dependency_structure.get_dynamic_fan_in_dep(input_handle)
                if output_handle.solid.name in resolved_op_selection_dict:
                    deps[_dep_key_of(node)][
                        input_handle.input_def.name
                    ] = DynamicCollectDependencyDefinition(
                        solid_name=output_handle.solid.name,
                        output_name=output_handle.output_def.name,
                    )
            elif graph.dependency_structure.has_fan_in_deps(input_handle):
                output_handles = graph.dependency_structure.get_fan_in_deps(input_handle)
                multi_dependencies = [
                    DependencyDefinition(
                        solid=output_handle.solid.name, output=output_handle.output_def.name
                    )
                    for output_handle in output_handles
                    if (
                        isinstance(output_handle, SolidOutputHandle)
                        and output_handle.solid.name in resolved_op_selection_dict
                    )
                ]
                deps[_dep_key_of(node)][input_handle.input_def.name] = MultiDependencyDefinition(
                    cast(
                        List[Union[DependencyDefinition, Type[MappedInputPlaceholder]]],
                        multi_dependencies,
                    )
                )
            # else input is unconnected

    # filter out unselected input/output mapping
    new_input_mappings = list(
        filter(
            lambda input_mapping: input_mapping.maps_to.solid_name
            in [name for name, _ in selected_nodes],
            graph._input_mappings,  # pylint: disable=protected-access
        )
    )
    new_output_mappings = list(
        filter(
            lambda output_mapping: output_mapping.maps_from.solid_name
            in [name for name, _ in selected_nodes],
            graph._output_mappings,  # pylint: disable=protected-access
        )
    )

    return SubselectedGraphDefinition(
        parent_graph_def=graph,
        dependencies=deps,
        node_defs=[definition for _, definition in selected_nodes],
        input_mappings=new_input_mappings,
        output_mappings=new_output_mappings,
    )


def get_direct_input_values_from_job(target: PipelineDefinition) -> Mapping[str, Any]:
    if target.is_job:
        return cast(JobDefinition, target)._input_values  # pylint: disable=protected-access
    else:
        return {}<|MERGE_RESOLUTION|>--- conflicted
+++ resolved
@@ -98,11 +98,9 @@
         self._op_selection_data = check.opt_inst_param(
             _op_selection_data, "_op_selection_data", OpSelectionData
         )
-<<<<<<< HEAD
         self._asset_selection_data = check.opt_inst_param(
             _asset_selection_data, "_asset_selection_data", AssetSelectionData
         )
-=======
         self._input_values: Mapping[str, object] = check.opt_mapping_param(
             _input_values, "_input_values"
         )
@@ -112,7 +110,6 @@
                 raise DagsterInvalidDefinitionError(
                     f"Error when constructing JobDefinition '{job_name}': Input value provided for key '{input_name}', but job has no top-level input with that name."
                 )
->>>>>>> 58978378
 
         super(JobDefinition, self).__init__(
             name=name,
@@ -235,17 +232,13 @@
             op_retry_policy=self._solid_retry_policy,
             version_strategy=self.version_strategy,
             asset_layer=self.asset_layer,
-<<<<<<< HEAD
+            _input_values=input_values,
         )
 
         if op_selection:
             ephemeral_job = ephemeral_job.get_job_def_for_op_selection(op_selection)
         elif asset_selection:
             ephemeral_job = ephemeral_job.get_job_def_for_asset_selection(asset_selection)
-=======
-            _input_values=input_values,
-        ).get_job_def_for_op_selection(op_selection)
->>>>>>> 58978378
 
         tags = None
         if partition_key:
@@ -451,7 +444,6 @@
             _asset_selection_data=asset_selection_data,
         )
 
-<<<<<<< HEAD
         return job_def
 
     def get_parent_pipeline_snapshot(self) -> Optional["PipelineSnapshot"]:
@@ -461,7 +453,7 @@
             return self.asset_selection_data.parent_job_def.get_pipeline_snapshot()
         else:
             return None
-=======
+
     def has_direct_input_value(self, input_name: str) -> bool:
         return input_name in self._input_values
 
@@ -471,7 +463,6 @@
                 f"On job '{self.name}', attempted to retrieve input value for input named '{input_name}', but no value was provided. Provided input values: {sorted(list(self._input_values.keys()))}"
             )
         return self._input_values[input_name]
->>>>>>> 58978378
 
 
 def _swap_default_io_man(resources: Dict[str, ResourceDefinition], job: PipelineDefinition):
