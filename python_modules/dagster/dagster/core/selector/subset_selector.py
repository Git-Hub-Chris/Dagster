import re
import sys
from collections import defaultdict, deque
<<<<<<< HEAD
from typing import TYPE_CHECKING, AbstractSet, Dict, FrozenSet, List, NamedTuple
=======
from typing import TYPE_CHECKING, AbstractSet, Any, Dict, FrozenSet, List, NamedTuple, Sequence, Set
>>>>>>> 3b5c1357

from dagster.core.definitions.dependency import DependencyStructure
from dagster.core.definitions.events import AssetKey
from dagster.core.errors import DagsterExecutionStepNotFoundError, DagsterInvalidSubsetError
from dagster.utils import check

if TYPE_CHECKING:
    from dagster.core.asset_defs import AssetsDefinition
    from dagster.core.definitions.events import AssetKey
    from dagster.core.definitions.job_definition import JobDefinition

MAX_NUM = sys.maxsize


class OpSelectionData(
    NamedTuple(
        "_OpSelectionData",
        [
            ("op_selection", List[str]),
            ("resolved_op_selection", AbstractSet[str]),
            ("parent_job_def", "JobDefinition"),
        ],
    )
):
    """The data about op selection.

    Attributes:
        op_selection (List[str]): The queries of op selection.
        resolved_op_selection (AbstractSet[str]): The names of selected ops.
        parent_job_def (JobDefinition): The definition of the full job. This is used for constructing
            pipeline snapshot lineage.
    """

    def __new__(cls, op_selection, resolved_op_selection, parent_job_def):
        from dagster.core.definitions.job_definition import JobDefinition

        return super(OpSelectionData, cls).__new__(
            cls,
            op_selection=check.list_param(op_selection, "op_selection", str),
            resolved_op_selection=check.set_param(
                resolved_op_selection, "resolved_op_selection", str
            ),
            parent_job_def=check.inst_param(parent_job_def, "parent_job_def", JobDefinition),
        )


<<<<<<< HEAD
class AssetSelectionData(
    NamedTuple(
        "_AssetSelectionData",
        [
            ("asset_selection", FrozenSet[AssetKey]),
            ("parent_job_def", "JobDefinition"),
        ],
    )
):
    """The data about asset selection.

    Attributes:
        asset_selection (FrozenSet[AssetKey]): The set of assets to be materialized within the job.
        parent_job_def (JobDefinition): The definition of the full job. This is used for constructing
            pipeline snapshot lineage.
    """

    def __new__(cls, asset_selection, parent_job_def):
        from dagster.core.definitions.job_definition import JobDefinition

        return super(AssetSelectionData, cls).__new__(
            cls,
            asset_selection=check.set_param(asset_selection, "asset_selection", AssetKey),
            parent_job_def=check.inst_param(parent_job_def, "parent_job_def", JobDefinition),
        )
=======
def generate_asset_dep_graph(assets_defs: Sequence["AssetsDefinition"]) -> Dict[str, Any]:
    graph: Dict[str, Any] = {"upstream": {}, "downstream": {}}
    for assets_def in assets_defs:
        for asset_key in assets_def.asset_keys:
            asset_name = asset_key.to_user_string()
            upstream_asset_keys = assets_def.asset_deps[asset_key]
            graph["upstream"][asset_name] = set()
            # for each asset upstream of this one, set that as upstream, and this downstream of it
            for upstream_key in upstream_asset_keys:
                upstream_name = upstream_key.to_user_string()
                if upstream_name not in graph["downstream"]:
                    graph["downstream"][upstream_name] = set()
                graph["upstream"][asset_name].add(upstream_name)
                graph["downstream"][upstream_name].add(asset_name)
    return graph
>>>>>>> 3b5c1357


def generate_dep_graph(pipeline_def):
    """'pipeline to dependency graph. It currently only supports top-level solids.

    Args:
        pipeline (PipelineDefinition): The pipeline to execute.

    Returns:
        graph (Dict[str, Dict[str, Set[str]]]): the input and output dependency graph. e.g.
            ```
            {
                "upstream": {
                    "solid_one_1": set(),
                    "solid_one_2": set(),
                    "solid_two": {"solid_one_1", "solid_one_2"},
                    "solid_three": {"solid_two"},
                },
                "downstream": {
                    "solid_one_1": {"solid_two"},
                    "solid_one_2": {"solid_two"},
                    "solid_two": {"solid_three"},
                    "solid_three": set(),
                },
            }
            ```
    """
    dependency_structure = check.inst_param(
        pipeline_def.dependency_structure, "dependency_structure", DependencyStructure
    )
    item_names = [i.name for i in pipeline_def.solids]

    # defaultdict isn't appropriate because we also want to include items without dependencies
    graph = {"upstream": {}, "downstream": {}}
    for item_name in item_names:
        graph["upstream"][item_name] = set()
        upstream_dep = dependency_structure.input_to_upstream_outputs_for_solid(item_name)
        for upstreams in upstream_dep.values():
            for up in upstreams:
                graph["upstream"][item_name].add(up.solid_name)

        graph["downstream"][item_name] = set()
        downstream_dep = dependency_structure.output_to_downstream_inputs_for_solid(item_name)
        for downstreams in downstream_dep.values():
            for down in downstreams:
                graph["downstream"][item_name].add(down.solid_name)

    return graph


class Traverser:
    def __init__(self, graph):
        self.graph = graph

    def _fetch_items(self, item_name, depth, direction):
        dep_graph = self.graph[direction]
        stack = deque([item_name])
        result = set()
        curr_depth = 0
        while stack:
            # stop when reach the given depth
            if curr_depth >= depth:
                break
            curr_level_len = len(stack)
            while stack and curr_level_len > 0:
                curr_item = stack.popleft()
                curr_level_len -= 1
                for item in dep_graph.get(curr_item, set()):
                    if item not in result:
                        stack.append(item)
                        result.add(item)
            curr_depth += 1
        return result

    def fetch_upstream(self, item_name, depth):
        # return a set of ancestors of the given item, up to the given depth
        return self._fetch_items(item_name, depth, "upstream")

    def fetch_downstream(self, item_name, depth):
        # return a set of descendants of the given item, down to the given depth
        return self._fetch_items(item_name, depth, "downstream")


def parse_clause(clause):
    def _get_depth(part):
        if part == "":
            return 0
        if "*" in part:
            return MAX_NUM
        if set(part) == set("+"):
            return len(part)
        return None

    token_matching = re.compile(r"^(\*?\+*)?([.>\w\d\[\]?_-]+)(\+*\*?)?$").search(clause.strip())
    # return None if query is invalid
    parts = token_matching.groups() if token_matching is not None else []
    if len(parts) != 3:
        return None

    ancestor_part, item_name, descendant_part = parts
    up_depth = _get_depth(ancestor_part)
    down_depth = _get_depth(descendant_part)

    return (up_depth, item_name, down_depth)


def parse_items_from_selection(selection):
    items = []
    for clause in selection:
        parts = parse_clause(clause)
        if parts is None:
            continue
        _u, item, _d = parts
        items.append(item)
    return items


def clause_to_subset(graph, clause):
    """Take a selection query and return a list of the selected and qualified items.

    Args:
        graph (Dict[str, Dict[str, Set[str]]]): the input and output dependency graph.
        clause (str): the subselection query in model selection syntax, e.g. "*some_solid+" will
            select all of some_solid's upstream dependencies and its direct downstream dependecies.

    Returns:
        subset_list (List[str]): a list of selected and qualified solid names, empty if input is
            invalid.
    """
    # parse cluase
    if not isinstance(clause, str):
        return []
    parts = parse_clause(clause)
    if parts is None:
        return []
    up_depth, item_name, down_depth = parts
    # item_name invalid
    if item_name not in graph["upstream"]:
        return []

    subset_list = []
    traverser = Traverser(graph=graph)
    subset_list.append(item_name)
    # traverse graph to get up/downsteam items
    subset_list += traverser.fetch_upstream(item_name, up_depth)
    subset_list += traverser.fetch_downstream(item_name, down_depth)

    return subset_list


class LeafNodeSelection:
    """Marker for no further nesting selection needed."""


def convert_dot_seperated_string_to_dict(tree, splits):
    # For example:
    # "subgraph.subsubgraph.return_one" => {"subgraph": {"subsubgraph": {"return_one": None}}}
    key = splits[0]
    if len(splits) == 1:
        tree[key] = LeafNodeSelection
    else:
        tree[key] = convert_dot_seperated_string_to_dict(
            tree[key] if key in tree else {}, splits[1:]
        )
    return tree


def parse_op_selection(job_def: "JobDefinition", op_selection: List[str]) -> Dict:
    """
    Examples:
        ["subgraph.return_one", "subgraph.adder", "subgraph.add_one", "add_one"]
        => {"subgraph": {{"return_one": LeafNodeSelection}, {"adder": LeafNodeSelection}, {"add_one": LeafNodeSelection}}, "add_one": LeafNodeSelection}

        ["subgraph.subsubgraph.return_one"]
        => {"subgraph": {"subsubgraph": {"return_one": LeafNodeSelection}}}

        ["top_level_op_1+"]
        => {"top_level_op_1": LeafNodeSelection, "top_level_op_2": LeafNodeSelection}
    """
    if any(["." in item for item in op_selection]):
        resolved_op_selection_dict: Dict = {}
        for item in op_selection:
            convert_dot_seperated_string_to_dict(resolved_op_selection_dict, splits=item.split("."))
        return resolved_op_selection_dict

    return {
        top_level_op: LeafNodeSelection
        for top_level_op in parse_solid_selection(job_def, op_selection)
    }


def parse_solid_selection(pipeline_def, solid_selection):
    """Take pipeline definition and a list of solid selection queries (inlcuding names of solid
        invocations. See syntax examples below) and return a set of the qualified solid names.

    It currently only supports top-level solids.

    Query syntax examples:
    - "some_solid": select "some_solid" itself
    - "*some_solid": select "some_solid" and all ancestors (upstream dependencies)
    - "some_solid*": select "some_solid" and all descendants (downstream dependencies)
    - "*some_solid*": select "some_solid" and all of its ancestors and descendants
    - "+some_solid": select "some_solid" and its ancestors at 1 level up
    - "some_solid+++": select "some_solid" and its descendants within 3 levels down

    Note:
    - If one of the query clauses is invalid, we will skip that one and continue to parse the valid
        ones.

    Args:
        pipeline_def (PipelineDefinition): the pipeline to execute.
        solid_selection (List[str]): a list of the solid selection queries (including single solid
            names) to execute.

    Returns:
        FrozenSet[str]: a frozenset of qualified deduplicated solid names, empty if no qualified
            subset selected.
    """
    check.list_param(solid_selection, "solid_selection", of_type=str)

    # special case: select all
    if len(solid_selection) == 1 and solid_selection[0] == "*":
        return frozenset(pipeline_def.graph.node_names())

    graph = generate_dep_graph(pipeline_def)
    solids_set = set()

    # loop over clauses
    for clause in solid_selection:
        subset = clause_to_subset(graph, clause)
        if len(subset) == 0:
            raise DagsterInvalidSubsetError(
                "No qualified {node_type} to execute found for {selection_type}={requested}".format(
                    requested=solid_selection,
                    node_type="ops" if pipeline_def.is_job else "solids",
                    selection_type="op_selection" if pipeline_def.is_job else "solid_selection",
                )
            )
        solids_set.update(subset)

    return frozenset(solids_set)


def parse_step_selection(step_deps, step_selection):
    """Take the dependency dictionary generated while building execution plan and a list of step key
     selection queries and return a set of the qualified step keys.

    It currently only supports top-level solids.

    Args:
        step_deps (Dict[str, Set[str]]): a dictionary of execution step dependency where the key is
            a step key and the value is a set of direct upstream dependency of the step.
        step_selection (List[str]): a list of the step key selection queries (including single
            step key) to execute.

    Returns:
        FrozenSet[str]: a frozenset of qualified deduplicated solid names, empty if no qualified
            subset selected.
    """
    check.list_param(step_selection, "step_selection", of_type=str)
    # reverse step_deps to get the downstream_deps
    # make sure we have all items as keys, including the ones without downstream dependencies
    downstream_deps = defaultdict(set, {k: set() for k in step_deps.keys()})
    for downstream_key, upstream_keys in step_deps.items():
        for step_key in upstream_keys:
            downstream_deps[step_key].add(downstream_key)

    # generate dep graph
    graph = {"upstream": step_deps, "downstream": downstream_deps}
    steps_set = set()

    step_keys = parse_items_from_selection(step_selection)
    invalid_keys = [key for key in step_keys if key not in step_deps]
    if invalid_keys:
        raise DagsterExecutionStepNotFoundError(
            f"Step selection refers to unknown step{'s' if len(invalid_keys)> 1 else ''}: {', '.join(invalid_keys)}",
            step_keys=invalid_keys,
        )

    # loop over clauses
    for clause in step_selection:
        subset = clause_to_subset(graph, clause)
        if len(subset) == 0:
            raise DagsterInvalidSubsetError(
                "No qualified steps to execute found for step_selection={requested}".format(
                    requested=step_selection
                ),
            )
        steps_set.update(subset)

    return frozenset(steps_set)


def parse_asset_selection(
    assets_defs: Sequence["AssetsDefinition"], asset_selection: Sequence[str]
) -> FrozenSet["AssetKey"]:
    """Find assets that match the given selection query

    Args:
        assets_defs (Sequence[Assetsdefinition]): A set of AssetsDefinition objects to select over
        asset_selection (List[str]): a list of the asset key selection queries (including single
            asset key) to execute.

    Returns:
        FrozenSet[str]: a frozenset of qualified deduplicated asset keys, empty if no qualified
            subset selected.
    """
    from dagster.core.definitions.events import AssetKey

    check.list_param(asset_selection, "asset_selection", of_type=str)

    # special case: select *
    if len(asset_selection) == 1 and asset_selection[0] == "*":
        return frozenset(set().union(*(ad.asset_keys for ad in assets_defs)))

    graph = generate_asset_dep_graph(assets_defs)
    assets_set: Set[str] = set()

    # loop over clauses
    for clause in asset_selection:
        subset = clause_to_subset(graph, clause)
        if len(subset) == 0:
            raise DagsterInvalidSubsetError(
                f"No qualified assets to execute found for clause='{clause}'"
            )
        assets_set.update(subset)

    # at the end, turn the user selection strings into asset keys
    return frozenset({AssetKey.from_user_string(asset_string) for asset_string in assets_set})<|MERGE_RESOLUTION|>--- conflicted
+++ resolved
@@ -1,11 +1,7 @@
 import re
 import sys
 from collections import defaultdict, deque
-<<<<<<< HEAD
-from typing import TYPE_CHECKING, AbstractSet, Dict, FrozenSet, List, NamedTuple
-=======
 from typing import TYPE_CHECKING, AbstractSet, Any, Dict, FrozenSet, List, NamedTuple, Sequence, Set
->>>>>>> 3b5c1357
 
 from dagster.core.definitions.dependency import DependencyStructure
 from dagster.core.definitions.events import AssetKey
@@ -14,7 +10,6 @@
 
 if TYPE_CHECKING:
     from dagster.core.asset_defs import AssetsDefinition
-    from dagster.core.definitions.events import AssetKey
     from dagster.core.definitions.job_definition import JobDefinition
 
 MAX_NUM = sys.maxsize
@@ -52,7 +47,6 @@
         )
 
 
-<<<<<<< HEAD
 class AssetSelectionData(
     NamedTuple(
         "_AssetSelectionData",
@@ -78,7 +72,8 @@
             asset_selection=check.set_param(asset_selection, "asset_selection", AssetKey),
             parent_job_def=check.inst_param(parent_job_def, "parent_job_def", JobDefinition),
         )
-=======
+
+
 def generate_asset_dep_graph(assets_defs: Sequence["AssetsDefinition"]) -> Dict[str, Any]:
     graph: Dict[str, Any] = {"upstream": {}, "downstream": {}}
     for assets_def in assets_defs:
@@ -94,7 +89,6 @@
                 graph["upstream"][asset_name].add(upstream_name)
                 graph["downstream"][upstream_name].add(asset_name)
     return graph
->>>>>>> 3b5c1357
 
 
 def generate_dep_graph(pipeline_def):
