--- conflicted
+++ resolved
@@ -372,23 +372,8 @@
         Returns:
             AssetGroup: An asset group with all the assets in the package.
         """
-<<<<<<< HEAD
-        assets: Dict[AssetsDefinition, None] = OrderedDict()
-        source_assets: Dict[SourceAsset, None] = OrderedDict()
-        for module in _find_modules_in_package(package_module):
-            module_assets, module_source_assets = _find_assets_in_module(module)
-            for a in module_assets:
-                assets[a] = None
-            for a in module_source_assets:
-                source_assets[a] = None
-
-        return AssetGroup(
-            assets=list(assets.keys()),
-            source_assets=list(source_assets.keys()),
-=======
         return AssetGroup.from_modules(
             _find_modules_in_package(package_module),
->>>>>>> 6e7cd25c
             resource_defs=resource_defs,
             executor_def=executor_def,
         )
@@ -438,20 +423,6 @@
         Returns:
             AssetGroup: An asset group with all the assets defined in the given modules.
         """
-<<<<<<< HEAD
-        assets: Dict[AssetsDefinition, None] = OrderedDict()
-        source_assets: Dict[SourceAsset, None] = OrderedDict()
-        for module in modules:
-            module_assets, module_source_assets = _find_assets_in_module(module)
-            for a in module_assets:
-                assets[a] = None
-            for a in module_source_assets:
-                source_assets[a] = None
-
-        return AssetGroup(
-            assets=list(assets.keys()),
-            source_assets=list(source_assets.keys()),
-=======
         asset_ids: Set[int] = set()
         asset_keys: Dict[AssetKey, ModuleType] = dict()
         source_assets: List[SourceAsset] = []
@@ -477,7 +448,6 @@
         return AssetGroup(
             assets=assets,
             source_assets=source_assets,
->>>>>>> 6e7cd25c
             resource_defs=resource_defs,
             executor_def=executor_def,
         )
