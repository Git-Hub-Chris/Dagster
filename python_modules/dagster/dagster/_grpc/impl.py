"""Workhorse functions for individual API requests."""

import os
import sys
from contextlib import ExitStack
from typing import Generator, List, Optional, Sequence

import pendulum

import dagster._check as check
from dagster._core.definitions import ScheduleEvaluationContext
from dagster._core.definitions.events import AssetKey
from dagster._core.definitions.reconstruct import ReconstructablePipeline
from dagster._core.definitions.repository_definition import RepositoryDefinition
from dagster._core.definitions.sensor_definition import (
    MultiAssetSensorDefinition,
    MultiAssetSensorEvaluationContext,
    SensorEvaluationContext,
)
from dagster._core.errors import (
    DagsterExecutionInterruptedError,
    DagsterRunNotFoundError,
    PartitionExecutionError,
    ScheduleExecutionError,
    SensorExecutionError,
    user_code_error_boundary,
)
from dagster._core.events import DagsterEvent, EngineEventData
from dagster._core.execution.api import create_execution_plan, execute_run_iterator
from dagster._core.host_representation import external_pipeline_data_from_def
from dagster._core.host_representation.external_data import (
    ExternalPartitionConfigData,
    ExternalPartitionExecutionErrorData,
    ExternalPartitionExecutionParamData,
    ExternalPartitionNamesData,
    ExternalPartitionSetExecutionParamData,
    ExternalPartitionTagsData,
    ExternalPipelineSubsetResult,
    ExternalScheduleExecutionErrorData,
    ExternalSensorExecutionErrorData,
)
from dagster._core.instance import DagsterInstance
from dagster._core.instance.ref import InstanceRef
from dagster._core.snap.execution_plan_snapshot import (
    ExecutionPlanSnapshotErrorData,
    snapshot_from_execution_plan,
)
from dagster._core.storage.pipeline_run import PipelineRun
from dagster._grpc.types import ExecutionPlanSnapshotArgs
from dagster._serdes import deserialize_as
from dagster._serdes.ipc import IPCErrorMessage
from dagster._seven import nullcontext
from dagster._utils import start_termination_thread
from dagster._utils.error import serializable_error_info_from_exc_info
from dagster._utils.interrupts import capture_interrupts

from .types import ExecuteExternalPipelineArgs


class RunInSubprocessComplete:
    """Sentinel passed over multiprocessing Queue when subprocess is complete"""


class StartRunInSubprocessSuccessful:
    """Sentinel passed over multiprocessing Queue when launch is successful in subprocess."""


def _report_run_failed_if_not_finished(
    instance: DagsterInstance, pipeline_run_id: str
) -> Generator[DagsterEvent, None, None]:
    check.inst_param(instance, "instance", DagsterInstance)
    pipeline_run = instance.get_run_by_id(pipeline_run_id)
    if pipeline_run and (not pipeline_run.is_finished):
        yield instance.report_run_failed(pipeline_run)


def core_execute_run(
    recon_pipeline: ReconstructablePipeline,
    pipeline_run: PipelineRun,
    instance: DagsterInstance,
    resume_from_failure: bool = False,
) -> Generator[DagsterEvent, None, None]:
    check.inst_param(recon_pipeline, "recon_pipeline", ReconstructablePipeline)
    check.inst_param(pipeline_run, "pipeline_run", PipelineRun)
    check.inst_param(instance, "instance", DagsterInstance)

    # try to load the pipeline definition early
    try:
        recon_pipeline.get_definition()
    except Exception:
        yield instance.report_engine_event(
            "Could not load pipeline definition.",
            pipeline_run,
            EngineEventData.engine_error(serializable_error_info_from_exc_info(sys.exc_info())),
        )
        yield from _report_run_failed_if_not_finished(instance, pipeline_run.run_id)
        raise

    # Reload the run to verify that its status didn't change while the pipeline was loaded
    pipeline_run = instance.get_run_by_id(pipeline_run.run_id)
    check.inst(
        pipeline_run,
        PipelineRun,
        f"Pipeline run with id '{pipeline_run.run_id}' was deleted after the run worker started.",
    )

    try:
        pipeline_run = instance.get_run_by_id(pipeline_run.run_id)
        yield from execute_run_iterator(
            recon_pipeline, pipeline_run, instance, resume_from_failure=resume_from_failure
        )
    except (KeyboardInterrupt, DagsterExecutionInterruptedError):
        yield from _report_run_failed_if_not_finished(instance, pipeline_run.run_id)
        yield instance.report_engine_event(
            message="Run execution terminated by interrupt",
            pipeline_run=pipeline_run,
        )
        raise
    except Exception:
        yield instance.report_engine_event(
            "An exception was thrown during execution that is likely a framework error, "
            "rather than an error in user code.",
            pipeline_run,
            EngineEventData.engine_error(serializable_error_info_from_exc_info(sys.exc_info())),
        )
        yield from _report_run_failed_if_not_finished(instance, pipeline_run.run_id)
        raise


def _run_in_subprocess(
    serialized_execute_run_args,
    recon_pipeline,
    termination_event,
    subprocess_status_handler,
    run_event_handler,
):

    start_termination_thread(termination_event)
    try:
        execute_run_args = deserialize_as(serialized_execute_run_args, ExecuteExternalPipelineArgs)

        with (
            DagsterInstance.from_ref(execute_run_args.instance_ref)
            if execute_run_args.instance_ref
            else nullcontext()
        ) as instance:
            instance = check.not_none(instance)
            pipeline_run = instance.get_run_by_id(execute_run_args.pipeline_run_id)

            if not pipeline_run:
                raise DagsterRunNotFoundError(
                    "gRPC server could not load run {run_id} in order to execute it. Make sure that the gRPC server has access to your run storage.".format(
                        run_id=execute_run_args.pipeline_run_id
                    ),
                    invalid_run_id=execute_run_args.pipeline_run_id,
                )

            pid = os.getpid()

    except:
        serializable_error_info = serializable_error_info_from_exc_info(sys.exc_info())
        event = IPCErrorMessage(
            serializable_error_info=serializable_error_info,
            message="Error during RPC setup for executing run: {message}".format(
                message=serializable_error_info.message
            ),
        )
        subprocess_status_handler(event)
        subprocess_status_handler(RunInSubprocessComplete())
        return

    subprocess_status_handler(StartRunInSubprocessSuccessful())

    run_event_handler(
        instance.report_engine_event(
            "Started process for run (pid: {pid}).".format(pid=pid),
            pipeline_run,
            EngineEventData.in_process(pid),
        )
    )

    # This is so nasty but seemingly unavoidable
    # https://amir.rachum.com/blog/2017/03/03/generator-cleanup/
    closed = False
    try:
        for event in core_execute_run(recon_pipeline, pipeline_run, instance):
            run_event_handler(event)
    except GeneratorExit:
        closed = True
        raise
    except:
        # Relies on core_execute_run logging all exceptions to the event log before raising
        pass
    finally:
        if not closed:
            run_event_handler(
                instance.report_engine_event(
                    "Process for run exited (pid: {pid}).".format(pid=pid),
                    pipeline_run,
                )
            )
        subprocess_status_handler(RunInSubprocessComplete())
        instance.dispose()


def start_run_in_subprocess(
    serialized_execute_run_args, recon_pipeline, event_queue, termination_event
):
    with capture_interrupts():
        _run_in_subprocess(
            serialized_execute_run_args,
            recon_pipeline,
            termination_event,
            subprocess_status_handler=event_queue.put,
            run_event_handler=lambda x: None,
        )


def get_external_pipeline_subset_result(
    repo_def: RepositoryDefinition,
    job_name: str,
    solid_selection: Optional[List[str]],
    asset_selection: Optional[List[AssetKey]],
):
    try:
        definition = repo_def.get_maybe_subset_job_def(
            job_name,
            op_selection=solid_selection,
            asset_selection=frozenset(asset_selection) if asset_selection else None,
        )
    except Exception:
        return ExternalPipelineSubsetResult(
            success=False, error=serializable_error_info_from_exc_info(sys.exc_info())
        )
    external_pipeline_data = external_pipeline_data_from_def(definition)
    return ExternalPipelineSubsetResult(success=True, external_pipeline_data=external_pipeline_data)


def get_external_schedule_execution(
    repo_def: RepositoryDefinition,
    instance_ref: Optional[InstanceRef],
    schedule_name: str,
    scheduled_execution_timestamp: float,
    scheduled_execution_timezone: str,
):
    schedule_def = repo_def.get_schedule_def(schedule_name)
    scheduled_execution_time = (
        pendulum.from_timestamp(
            scheduled_execution_timestamp,
            tz=scheduled_execution_timezone,
        )
        if scheduled_execution_timestamp
        else None
    )

    with ScheduleEvaluationContext(instance_ref, scheduled_execution_time) as schedule_context:
        try:
            with user_code_error_boundary(
                ScheduleExecutionError,
                lambda: "Error occurred during the execution function for schedule "
                "{schedule_name}".format(schedule_name=schedule_def.name),
            ):
                return schedule_def.evaluate_tick(schedule_context)
        except Exception:
            return ExternalScheduleExecutionErrorData(
                serializable_error_info_from_exc_info(sys.exc_info())
            )


def get_external_sensor_execution(
    repo_def: RepositoryDefinition,
    instance_ref: Optional[InstanceRef],
    sensor_name: str,
    last_completion_timestamp: Optional[float],
    last_run_key: Optional[str],
    cursor: Optional[str],
):
    sensor_def = repo_def.get_sensor_def(sensor_name)

    with ExitStack() as stack:

        if isinstance(sensor_def, MultiAssetSensorDefinition):
            sensor_context = stack.enter_context(
                MultiAssetSensorEvaluationContext(
                    instance_ref,
                    last_completion_time=last_completion_timestamp,
                    last_run_key=last_run_key,
                    cursor=cursor,
<<<<<<< HEAD
                    repository_name=recon_repo.get_definition().name,
                    repository_def=definition,
                    asset_selection=sensor_def.asset_selection,
=======
                    repository_name=repo_def.name,
                    repository_def=repo_def,
                    asset_keys=sensor_def.asset_keys,
>>>>>>> 97481701
                )
            )
        else:
            sensor_context = stack.enter_context(
                SensorEvaluationContext(
                    instance_ref,
                    last_completion_time=last_completion_timestamp,
                    last_run_key=last_run_key,
                    cursor=cursor,
                    repository_name=repo_def.name,
                )
            )

        try:
            with user_code_error_boundary(
                SensorExecutionError,
                lambda: "Error occurred during the execution of evaluation_fn for sensor "
                "{sensor_name}".format(sensor_name=sensor_def.name),
            ):
                return sensor_def.evaluate_tick(sensor_context)
        except Exception:
            return ExternalSensorExecutionErrorData(
                serializable_error_info_from_exc_info(sys.exc_info())
            )


def get_partition_config(
    repo_def: RepositoryDefinition,
    partition_set_name: str,
    partition_name: str,
):

    partition_set_def = repo_def.get_partition_set_def(partition_set_name)
    partition = partition_set_def.get_partition(partition_name)
    try:
        with user_code_error_boundary(
            PartitionExecutionError,
            lambda: "Error occurred during the evaluation of the `run_config_for_partition` "
            "function for partition set {partition_set_name}".format(
                partition_set_name=partition_set_def.name
            ),
        ):
            run_config = partition_set_def.run_config_for_partition(partition)
            return ExternalPartitionConfigData(name=partition.name, run_config=run_config)
    except Exception:
        return ExternalPartitionExecutionErrorData(
            serializable_error_info_from_exc_info(sys.exc_info())
        )


def _get_target_for_partition_execution_error(partition_set_def):
    if partition_set_def.job_name:
        return f"partitioned config on job '{partition_set_def.job_name}'"
    else:
        return f"partition set '{partition_set_def.name}'"


def get_partition_names(
    repo_def: RepositoryDefinition,
    partition_set_name: str,
):
    partition_set_def = repo_def.get_partition_set_def(partition_set_name)
    try:
        with user_code_error_boundary(
            PartitionExecutionError,
            lambda: f"Error occurred during the execution of the partition generation function for "
            f"{_get_target_for_partition_execution_error(partition_set_def)}",
        ):
            return ExternalPartitionNamesData(
                partition_names=partition_set_def.get_partition_names()
            )
    except Exception:
        return ExternalPartitionExecutionErrorData(
            serializable_error_info_from_exc_info(sys.exc_info())
        )


def get_partition_tags(
    repo_def: RepositoryDefinition,
    partition_set_name: str,
    partition_name: str,
):
    partition_set_def = repo_def.get_partition_set_def(partition_set_name)
    partition = partition_set_def.get_partition(partition_name)
    try:
        with user_code_error_boundary(
            PartitionExecutionError,
            lambda: "Error occurred during the evaluation of the `tags_for_partition` function for "
            f"{_get_target_for_partition_execution_error(partition_set_def)}",
        ):
            tags = partition_set_def.tags_for_partition(partition)
            return ExternalPartitionTagsData(name=partition.name, tags=tags)
    except Exception:
        return ExternalPartitionExecutionErrorData(
            serializable_error_info_from_exc_info(sys.exc_info())
        )


def get_external_execution_plan_snapshot(
    repo_def: RepositoryDefinition,
    job_name: str,
    args: ExecutionPlanSnapshotArgs,
):
    try:
        job_def = repo_def.get_maybe_subset_job_def(
            job_name,
            op_selection=args.solid_selection,
            asset_selection=args.asset_selection,
        )

        return snapshot_from_execution_plan(
            create_execution_plan(
                job_def,
                run_config=args.run_config,
                mode=args.mode,
                step_keys_to_execute=args.step_keys_to_execute,
                known_state=args.known_state,
                instance_ref=args.instance_ref,
            ),
            args.pipeline_snapshot_id,
        )
    except:
        return ExecutionPlanSnapshotErrorData(
            error=serializable_error_info_from_exc_info(sys.exc_info())
        )


def get_partition_set_execution_param_data(
    repo_definition: RepositoryDefinition,
    partition_set_name: str,
    partition_names: Sequence[str],
):
    partition_set_def = repo_definition.get_partition_set_def(partition_set_name)
    try:
        with user_code_error_boundary(
            PartitionExecutionError,
            lambda: "Error occurred during the partition generation for "
            f"{_get_target_for_partition_execution_error(partition_set_def)}",
        ):
            all_partitions = partition_set_def.get_partitions()
        partitions = [
            partition for partition in all_partitions if partition.name in partition_names
        ]

        partition_data = []
        for partition in partitions:

            def _error_message_fn(partition_name):
                return lambda: (
                    "Error occurred during the partition config and tag generation for "
                    f"'{partition_name}' in {_get_target_for_partition_execution_error(partition_set_def)}"
                )

            with user_code_error_boundary(
                PartitionExecutionError, _error_message_fn(partition.name)
            ):
                run_config = partition_set_def.run_config_for_partition(partition)
                tags = partition_set_def.tags_for_partition(partition)

            partition_data.append(
                ExternalPartitionExecutionParamData(
                    name=partition.name,
                    tags=tags,
                    run_config=run_config,
                )
            )

        return ExternalPartitionSetExecutionParamData(partition_data=partition_data)

    except Exception:
        return ExternalPartitionExecutionErrorData(
            serializable_error_info_from_exc_info(sys.exc_info())
        )


def get_notebook_data(notebook_path):
    check.str_param(notebook_path, "notebook_path")

    if not notebook_path.endswith(".ipynb"):
        raise Exception(
            "unexpected file extension for notebooks. Please provide a path that ends with '.ipynb'."
        )

    with open(os.path.abspath(notebook_path), "rb") as f:
        content = f.read()
        return content<|MERGE_RESOLUTION|>--- conflicted
+++ resolved
@@ -286,15 +286,9 @@
                     last_completion_time=last_completion_timestamp,
                     last_run_key=last_run_key,
                     cursor=cursor,
-<<<<<<< HEAD
-                    repository_name=recon_repo.get_definition().name,
-                    repository_def=definition,
-                    asset_selection=sensor_def.asset_selection,
-=======
                     repository_name=repo_def.name,
                     repository_def=repo_def,
-                    asset_keys=sensor_def.asset_keys,
->>>>>>> 97481701
+                    asset_selection=sensor_def.asset_selection,
                 )
             )
         else:
