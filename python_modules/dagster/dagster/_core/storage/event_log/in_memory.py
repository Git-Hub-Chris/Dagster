--- conflicted
+++ resolved
@@ -1,13 +1,7 @@
 import logging
-<<<<<<< HEAD
-import time
-from collections import OrderedDict, defaultdict
-from typing import AbstractSet, Dict, Iterable, Mapping, Optional, Sequence, Set, Tuple, cast
-=======
 from collections import defaultdict
 from contextlib import contextmanager
 from typing import Callable
->>>>>>> c46aff74
 
 from sqlalchemy.pool import NullPool
 
@@ -93,266 +87,5 @@
             self._handlers[run_id].remove(handler)
 
     @property
-<<<<<<< HEAD
-    def is_persistent(self):
-        return False
-
-    def get_event_records(
-        self,
-        event_records_filter: EventRecordsFilter,
-        limit: Optional[int] = None,
-        ascending: bool = False,
-    ) -> Iterable[EventLogRecord]:
-        after_id = (
-            event_records_filter.after_cursor.id
-            if isinstance(event_records_filter.after_cursor, RunShardedEventsCursor)
-            else event_records_filter.after_cursor
-        )
-        before_id = (
-            event_records_filter.before_cursor.id
-            if isinstance(event_records_filter.before_cursor, RunShardedEventsCursor)
-            else event_records_filter.before_cursor
-        )
-
-        filtered_events = []
-
-        def _apply_filters(record):
-            if (
-                event_records_filter.event_type
-                and record.dagster_event.event_type_value != event_records_filter.event_type.value
-            ):
-                return False
-
-            if (
-                event_records_filter.asset_key
-                and record.dagster_event.asset_key != event_records_filter.asset_key
-            ):
-                return False
-
-            if (
-                event_records_filter.asset_key
-                and self._wiped_asset_keys[event_records_filter.asset_key] > record.timestamp
-            ):
-                return False
-
-            if (
-                event_records_filter.asset_partitions
-                and record.dagster_event.partition not in event_records_filter.asset_partitions
-            ):
-                return False
-
-            if (
-                event_records_filter.after_timestamp
-                and record.timestamp >= event_records_filter.after_timestamp
-            ):
-                return False
-
-            if (
-                event_records_filter.before_timestamp
-                and record.timestamp >= event_records_filter.before_timestamp
-            ):
-                return False
-
-            if (
-                event_records_filter.storage_ids
-                and record.storage_id not in event_records_filter.storage_ids
-            ):
-                return False
-
-            if event_records_filter.tags:
-                if (
-                    not record.dagster_event.is_step_materialization
-                    or not record.dagster_event.step_materialization_data.materialization.tags
-                ):
-                    return False
-
-                for key, value in event_records_filter.tags.items():
-                    if (
-                        record.dagster_event.step_materialization_data.materialization.tags.get(key)
-                        != value
-                    ):
-                        return False
-
-            return True
-
-        for records in self._logs.values():
-            filtered_events += list(filter(_apply_filters, records))
-
-        event_records = [
-            EventLogRecord(storage_id=event_id, event_log_entry=event)
-            for event_id, event in enumerate(filtered_events)
-            if (after_id is None or event_id > after_id)
-            and (before_id is None or event_id < before_id)
-        ]
-
-        event_records = sorted(event_records, key=lambda x: x.storage_id, reverse=not ascending)
-
-        if limit:
-            event_records = event_records[:limit]
-
-        return event_records
-
-    def get_asset_records(
-        self, asset_keys: Optional[Sequence[AssetKey]] = None
-    ) -> Iterable[AssetRecord]:
-        records = []
-        for asset_key, asset in self._assets.items():
-            if asset_keys is None or asset_key in asset_keys:
-                wipe_timestamp = self._wiped_asset_keys.get(asset_key)
-                if (
-                    not wipe_timestamp
-                    or wipe_timestamp < asset.get("last_materialization_timestamp").timestamp()
-                ):
-                    records.append(
-                        AssetRecord(
-                            storage_id=asset["id"],
-                            asset_entry=AssetEntry(
-                                asset_key=asset_key,
-                                last_materialization=asset.get("last_materialization"),
-                                last_run_id=asset.get("last_run_id"),
-                                asset_details=AssetDetails(last_wipe_timestamp=wipe_timestamp)
-                                if wipe_timestamp
-                                else None,
-                            ),
-                        )
-                    )
-        return records
-
-    def has_asset_key(self, asset_key: AssetKey) -> bool:
-        for records in self._logs.values():
-            for record in records:
-                if (
-                    record.is_dagster_event
-                    and record.dagster_event.asset_key
-                    and record.dagster_event.asset_key == asset_key
-                    and self._wiped_asset_keys[record.dagster_event.asset_key] < record.timestamp
-                ):
-                    return True
-        return False
-
-    def all_asset_keys(self):
-        asset_records = []
-        for records in self._logs.values():
-            asset_records += [
-                record
-                for record in records
-                if record.is_dagster_event and record.dagster_event.asset_key
-            ]
-
-        asset_events = [
-            record.dagster_event
-            for record in sorted(asset_records, key=lambda x: x.timestamp, reverse=True)
-            if self._wiped_asset_keys[record.dagster_event.asset_key] < record.timestamp
-        ]
-        asset_keys = OrderedDict()
-        for event in asset_events:
-            asset_keys["/".join(event.asset_key.path)] = event.asset_key
-        return list(asset_keys.values())
-
-    def get_latest_materialization_events(
-        self, asset_keys: Sequence[AssetKey]
-    ) -> Mapping[AssetKey, Optional[EventLogEntry]]:
-        check.list_param(asset_keys, "asset_keys", of_type=AssetKey)
-
-        asset_records = []
-        for records in self._logs.values():
-            asset_records += [
-                record
-                for record in records
-                if record.is_dagster_event
-                and record.dagster_event_type == DagsterEventType.ASSET_MATERIALIZATION
-                and record.dagster_event.asset_key
-                and record.dagster_event.asset_key in asset_keys
-            ]
-
-        materializations_by_key = OrderedDict()
-        for record in sorted(asset_records, key=lambda x: x.timestamp, reverse=True):
-            if (
-                self._wiped_asset_keys[record.dagster_event.asset_key] < record.timestamp
-                and record.dagster_event.asset_key not in materializations_by_key
-            ):
-                materializations_by_key[record.dagster_event.asset_key] = record
-
-        return materializations_by_key
-
-    def get_asset_run_ids(self, asset_key):
-        asset_run_ids = set()
-        for run_id, records in self._logs.items():
-            for record in records:
-                if (
-                    record.is_dagster_event
-                    and record.dagster_event.asset_key == asset_key
-                    and self._wiped_asset_keys[record.dagster_event.asset_key] < record.timestamp
-                ):
-                    asset_run_ids.add(run_id)
-                    break
-
-        return list(asset_run_ids)
-
-    def get_asset_event_tags(self, asset_key: AssetKey) -> Sequence[Tuple[str, AbstractSet[str]]]:
-        tags: Dict[str, Set] = defaultdict(set)
-        for records in self._logs.values():
-            for record in records:
-                if (
-                    record.is_dagster_event
-                    and record.dagster_event.asset_key == asset_key
-                    and record.dagster_event.event_type_value
-                    == DagsterEventType.ASSET_MATERIALIZATION.value
-                    and self._wiped_asset_keys.get(record.dagster_event.asset_key, 0)
-                    < record.timestamp
-                    and record.dagster_event.step_materialization_data.materialization.tags
-                ):
-                    for (
-                        key,
-                        value,
-                    ) in (
-                        record.dagster_event.step_materialization_data.materialization.tags.items()
-                    ):
-                        tags[key].add(value)
-
-        return sorted(list([(k, v) for k, v in tags.items()]), key=lambda x: x[0])
-
-    def wipe_asset(self, asset_key):
-        check.inst_param(asset_key, "asset_key", AssetKey)
-        self._wiped_asset_keys[asset_key] = time.time()
-        if asset_key in self._assets:
-            self._assets[asset_key]["last_run_id"] = None
-
-    def get_materialization_count_by_partition(
-        self, asset_keys: Sequence[AssetKey]
-    ) -> Mapping[AssetKey, Mapping[str, int]]:
-        check.list_param(asset_keys, "asset_keys", of_type=AssetKey)
-
-        materialization_count_by_key_partition: Dict[AssetKey, Dict[str, int]] = {}
-        for records in self._logs.values():
-            for record in records:
-                if (
-                    record.is_dagster_event
-                    and record.dagster_event.asset_key
-                    and record.dagster_event.asset_key in asset_keys
-                    and record.dagster_event.event_type_value
-                    == DagsterEventType.ASSET_MATERIALIZATION.value
-                    and record.dagster_event.partition
-                    and self._wiped_asset_keys[record.dagster_event.asset_key] < record.timestamp
-                ):
-                    asset_key = record.dagster_event.asset_key
-                    if asset_key not in materialization_count_by_key_partition:
-                        materialization_count_by_partition: Dict[str, int] = {}
-                        materialization_count_by_key_partition[
-                            asset_key
-                        ] = materialization_count_by_partition
-
-                    partition = record.dagster_event.partition
-                    if partition not in materialization_count_by_key_partition[asset_key]:
-                        materialization_count_by_key_partition[asset_key][partition] = 0
-                    materialization_count_by_key_partition[asset_key][partition] += 1
-
-        for asset_key in asset_keys:
-            if asset_key not in materialization_count_by_key_partition:
-                materialization_count_by_key_partition[asset_key] = {}
-
-        return materialization_count_by_key_partition
-=======
     def is_persistent(self) -> bool:
-        return False
->>>>>>> c46aff74
+        return False