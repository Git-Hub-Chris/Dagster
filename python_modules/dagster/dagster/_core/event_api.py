import base64
from datetime import datetime
from enum import Enum
from typing import Callable, Literal, Mapping, NamedTuple, Optional, Sequence, Tuple, Union

from typing_extensions import TypeAlias

import dagster._check as check
from dagster._annotations import PublicAttr
from dagster._core.definitions.events import AssetKey, AssetMaterialization, AssetObservation
from dagster._core.errors import DagsterInvalidInvocationError
from dagster._core.events import EVENT_TYPE_TO_PIPELINE_RUN_STATUS, DagsterEventType
from dagster._core.events.log import EventLogEntry
from dagster._serdes import whitelist_for_serdes
from dagster._seven import json

EventHandlerFn: TypeAlias = Callable[[EventLogEntry, str], None]


class EventLogCursorType(Enum):
    OFFSET = "OFFSET"
    STORAGE_ID = "STORAGE_ID"


class EventLogCursor(NamedTuple):
    """Representation of an event record cursor, keeping track of the log query state."""

    cursor_type: EventLogCursorType
    value: int

    def is_offset_cursor(self) -> bool:
        return self.cursor_type == EventLogCursorType.OFFSET

    def is_id_cursor(self) -> bool:
        return self.cursor_type == EventLogCursorType.STORAGE_ID

    def offset(self) -> int:
        check.invariant(self.cursor_type == EventLogCursorType.OFFSET)
        return max(0, int(self.value))

    def storage_id(self) -> int:
        check.invariant(self.cursor_type == EventLogCursorType.STORAGE_ID)
        return int(self.value)

    def __str__(self) -> str:
        return self.to_string()

    def to_string(self) -> str:
        raw = json.dumps({"type": self.cursor_type.value, "value": self.value})
        return base64.b64encode(bytes(raw, encoding="utf-8")).decode("utf-8")

    @staticmethod
    def parse(cursor_str: str) -> "EventLogCursor":
        raw = json.loads(base64.b64decode(cursor_str).decode("utf-8"))
        return EventLogCursor(EventLogCursorType(raw["type"]), raw["value"])

    @staticmethod
    def from_offset(offset: int) -> "EventLogCursor":
        return EventLogCursor(EventLogCursorType.OFFSET, offset)

    @staticmethod
    def from_storage_id(storage_id: int) -> "EventLogCursor":
        return EventLogCursor(EventLogCursorType.STORAGE_ID, storage_id)


class RunShardedEventsCursor(NamedTuple):
    """Pairs an id-based event log cursor with a timestamp-based run cursor, for improved
    performance on run-sharded event log storages (e.g. the default SqliteEventLogStorage). For
    run-sharded storages, the id field is ignored, since they may not be unique across shards.
    """

    id: int
    run_updated_after: datetime


RunStatusChangeEventType: TypeAlias = Literal[
    DagsterEventType.RUN_START,
    DagsterEventType.RUN_SUCCESS,
    DagsterEventType.RUN_FAILURE,
    DagsterEventType.RUN_ENQUEUED,
    DagsterEventType.RUN_STARTING,
    DagsterEventType.RUN_CANCELING,
    DagsterEventType.RUN_CANCELED,
]
AssetEventType: TypeAlias = Literal[
    DagsterEventType.ASSET_MATERIALIZATION,
    DagsterEventType.ASSET_OBSERVATION,
    DagsterEventType.ASSET_MATERIALIZATION_PLANNED,
]

EventCursor: TypeAlias = Union[int, RunShardedEventsCursor]


@whitelist_for_serdes
class EventLogRecord(NamedTuple):
    """Internal representation of an event record, as stored in a
    :py:class:`~dagster._core.storage.event_log.EventLogStorage`.

    Users should not instantiate this class directly.
    """

    storage_id: PublicAttr[int]
    event_log_entry: PublicAttr[EventLogEntry]

    @property
    def run_id(self) -> str:
        return self.event_log_entry.run_id

    @property
    def timestamp(self) -> float:
        return self.event_log_entry.timestamp

    @property
    def asset_key(self) -> Optional[AssetKey]:
        dagster_event = self.event_log_entry.dagster_event
        if dagster_event:
            return dagster_event.asset_key

        return None

    @property
    def partition_key(self) -> Optional[str]:
        dagster_event = self.event_log_entry.dagster_event
        if dagster_event:
            return dagster_event.partition

        return None

    @property
    def asset_materialization(self) -> Optional[AssetMaterialization]:
        return self.event_log_entry.asset_materialization

    @property
    def asset_observation(self) -> Optional[AssetObservation]:
        return self.event_log_entry.asset_observation

    @property
    def event_type(self) -> DagsterEventType:
        return check.not_none(
            self.event_log_entry.dagster_event,
            "Expected dagster_event property to be present if calling the event_type property",
        ).event_type


class EventRecordsResult(NamedTuple):
    """Return value for a query fetching event records from the instance.  Contains a list of event
    records, a cursor string, and a boolean indicating whether there are more records to fetch.
    """

    records: Sequence[EventLogRecord]
    cursor: str
    has_more: bool


@whitelist_for_serdes
class EventRecordsFilter(
    NamedTuple(
        "_EventRecordsFilter",
        [
            ("event_type", Optional[DagsterEventType]),
            ("asset_key", Optional[AssetKey]),
            ("asset_partitions", Optional[Sequence[str]]),
            ("after_cursor", Optional[EventCursor]),
            ("before_cursor", Optional[EventCursor]),
            ("after_timestamp", Optional[float]),
            ("before_timestamp", Optional[float]),
            ("storage_ids", Optional[Sequence[int]]),
            ("tags", Optional[Mapping[str, Union[str, Sequence[str]]]]),
            ("run_id", Optional[str]),
        ],
    )
):
    """Defines a set of filter fields for fetching a set of event log entries or event log records.

    Args:
        event_type (Optional[DagsterEventType]): Filter argument for dagster event type. A filter
            must set either this or `run_id`.
        asset_key (Optional[AssetKey]): Asset key for which to get asset materialization event
            entries / records.
        asset_partitions (Optional[List[str]]): Filter parameter such that only asset
            events with a partition value matching one of the provided values.  Only
            valid when the `asset_key` parameter is provided.
        after_cursor (Optional[EventCursor]): Filter parameter such that only
            records with storage_id greater than the provided value are returned. Using a
            run-sharded events cursor will result in a significant performance gain when run against
            a SqliteEventLogStorage implementation (which is run-sharded)
        before_cursor (Optional[EventCursor]): Filter parameter such that
            records with storage_id less than the provided value are returned. Using a run-sharded
            events cursor will result in a significant performance gain when run against
            a SqliteEventLogStorage implementation (which is run-sharded)
        after_timestamp (Optional[float]): Filter parameter such that only event records for
            events with timestamp greater than the provided value are returned.
        before_timestamp (Optional[float]): Filter parameter such that only event records for
            events with timestamp less than the provided value are returned.
        run_id (Optional[str]): Filter parameter such that only event records associated with the
            specified run are returned. A filter must set either this or `event_type`.
    """

    def __new__(
        cls,
        event_type: Optional[DagsterEventType] = None,
        asset_key: Optional[AssetKey] = None,
        asset_partitions: Optional[Sequence[str]] = None,
        after_cursor: Optional[EventCursor] = None,
        before_cursor: Optional[EventCursor] = None,
        after_timestamp: Optional[float] = None,
        before_timestamp: Optional[float] = None,
        storage_ids: Optional[Sequence[int]] = None,
        tags: Optional[Mapping[str, Union[str, Sequence[str]]]] = None,
        run_id: Optional[str] = None,
    ):
        check.invariant(
            event_type or run_id, "EventRecordsFilter must set either event_type or run_id"
        )

        check.opt_sequence_param(asset_partitions, "asset_partitions", of_type=str)
        check.opt_inst_param(event_type, "event_type", DagsterEventType)

        tags = check.opt_mapping_param(tags, "tags", key_type=str)
        if tags and event_type is not DagsterEventType.ASSET_MATERIALIZATION:
            raise DagsterInvalidInvocationError(
                "Can only filter by tags for asset materialization events"
            )

        # type-ignores work around mypy type inference bug
        return super(EventRecordsFilter, cls).__new__(
            cls,
            event_type=event_type,
            asset_key=check.opt_inst_param(asset_key, "asset_key", AssetKey),
            asset_partitions=asset_partitions,
            after_cursor=check.opt_inst_param(
                after_cursor, "after_cursor", (int, RunShardedEventsCursor)
            ),
            before_cursor=check.opt_inst_param(
                before_cursor, "before_cursor", (int, RunShardedEventsCursor)
            ),
            after_timestamp=check.opt_float_param(after_timestamp, "after_timestamp"),
            before_timestamp=check.opt_float_param(before_timestamp, "before_timestamp"),
            storage_ids=check.opt_nullable_sequence_param(storage_ids, "storage_ids", of_type=int),
            tags=check.opt_mapping_param(tags, "tags", key_type=str),
<<<<<<< HEAD
        )

    @staticmethod
    def get_cursor_params(
        cursor: Optional[str] = None, ascending: bool = False
    ) -> Tuple[Optional[int], Optional[int]]:
        if not cursor:
            return None, None

        cursor_obj = EventLogCursor.parse(cursor)
        if not cursor_obj.is_id_cursor():
            check.failed(f"Invalid cursor for fetching event records: {cursor}")
        after_cursor = cursor_obj.storage_id() if ascending else None
        before_cursor = cursor_obj.storage_id() if not ascending else None
        return before_cursor, after_cursor


@whitelist_for_serdes
class AssetRecordsFilter(
    NamedTuple(
        "_AssetRecordsFilter",
        [
            ("asset_key", PublicAttr[AssetKey]),
            ("asset_partitions", PublicAttr[Optional[Sequence[str]]]),
            ("after_timestamp", PublicAttr[Optional[float]]),
            ("before_timestamp", PublicAttr[Optional[float]]),
            ("after_storage_id", PublicAttr[Optional[int]]),
            ("before_storage_id", PublicAttr[Optional[int]]),
            ("storage_ids", PublicAttr[Optional[Sequence[int]]]),
            ("tags", PublicAttr[Optional[Mapping[str, Union[str, Sequence[str]]]]]),
        ],
    )
):
    """Defines a set of filter fields for fetching a set of asset event records.

    Args:
        asset_key (Optional[AssetKey]): Asset key for which to get asset event entries / records.
        asset_partitions (Optional[List[str]]): Filter parameter such that only asset
            events with a partition value matching one of the provided values are returned.  Only
            valid when the `asset_key` parameter is provided.
        after_timestamp (Optional[float]): Filter parameter such that only event records for
            events with timestamp greater than the provided value are returned.
        before_timestamp (Optional[float]): Filter parameter such that only event records for
            events with timestamp less than the provided value are returned.
        after_storage_id (Optional[float]): Filter parameter such that only event records for
            events with storage_id greater than the provided value are returned.
        before_storage_id (Optional[float]): Filter parameter such that only event records for
            events with storage_id less than the provided value are returned.
        storage_ids (Optional[Sequence[int]]): Filter parameter such that only event records for
            the given storage ids are returned.
        tags (Optional[Mapping[str, Union[str, Sequence[str]]]]): Filter parameter such that only
            events with the given event tags are returned
    """

    def __new__(
        cls,
        asset_key: AssetKey,
        asset_partitions: Optional[Sequence[str]] = None,
        after_timestamp: Optional[float] = None,
        before_timestamp: Optional[float] = None,
        after_storage_id: Optional[int] = None,
        before_storage_id: Optional[int] = None,
        storage_ids: Optional[Sequence[int]] = None,
        tags: Optional[Mapping[str, Union[str, Sequence[str]]]] = None,
    ):
        return super(AssetRecordsFilter, cls).__new__(
            cls,
            asset_key=check.inst_param(asset_key, "asset_key", AssetKey),
            asset_partitions=check.opt_nullable_sequence_param(
                asset_partitions, "asset_partitions", of_type=str
            ),
            after_timestamp=check.opt_float_param(after_timestamp, "after_timestamp"),
            before_timestamp=check.opt_float_param(before_timestamp, "before_timestamp"),
            after_storage_id=check.opt_int_param(after_storage_id, "after_storage_id"),
            before_storage_id=check.opt_int_param(before_storage_id, "before_storage_id"),
            storage_ids=check.opt_nullable_sequence_param(storage_ids, "storage_ids", of_type=int),
            tags=check.opt_nullable_mapping_param(tags, "tags", key_type=str),
        )

    def to_event_records_filter(
        self, event_type: AssetEventType, cursor: Optional[str] = None, ascending: bool = False
    ) -> EventRecordsFilter:
        before_cursor_storage_id, after_cursor_storage_id = EventRecordsFilter.get_cursor_params(
            cursor, ascending
        )
        if self.before_storage_id and before_cursor_storage_id:
            before_cursor = min(self.before_storage_id, before_cursor_storage_id)
        else:
            before_cursor = (
                before_cursor_storage_id if before_cursor_storage_id else self.before_storage_id
            )
        if self.after_storage_id and after_cursor_storage_id:
            after_cursor = max(self.after_storage_id, after_cursor_storage_id)
        else:
            after_cursor = (
                after_cursor_storage_id if after_cursor_storage_id else self.after_storage_id
            )

        return EventRecordsFilter(
            event_type=event_type,
            asset_key=self.asset_key,
            asset_partitions=self.asset_partitions,
            after_cursor=after_cursor,
            before_cursor=before_cursor,
            after_timestamp=self.after_timestamp,
            before_timestamp=self.before_timestamp,
            storage_ids=self.storage_ids,
            tags=self.tags,
        )


@whitelist_for_serdes
class RunStatusChangeRecordsFilter(
    NamedTuple(
        "_RunStatusChangeRecordsFilter",
        [
            ("event_type", PublicAttr[RunStatusChangeEventType]),
            ("after_timestamp", PublicAttr[Optional[float]]),
            ("before_timestamp", PublicAttr[Optional[float]]),
            ("after_storage_id", PublicAttr[Optional[int]]),
            ("before_storage_id", PublicAttr[Optional[int]]),
            ("storage_ids", PublicAttr[Optional[Sequence[int]]]),
        ],
    )
):
    """Defines a set of filter fields for fetching a set of asset event records.

    Args:
        event_type (DagsterEventType): Filter argument for dagster event type
        after_timestamp (Optional[float]): Filter parameter such that only event records for
            events with timestamp greater than the provided value are returned.
        before_timestamp (Optional[float]): Filter parameter such that only event records for
            events with timestamp less than the provided value are returned.
        after_storage_id (Optional[float]): Filter parameter such that only event records for
            events with storage_id greater than the provided value are returned.
        before_storage_id (Optional[float]): Filter parameter such that only event records for
            events with storage_id less than the provided value are returned.
        storage_ids (Optional[Sequence[int]]): Filter parameter such that only event records for
            the given storage ids are returned.
    """

    def __new__(
        cls,
        event_type: RunStatusChangeEventType,
        after_timestamp: Optional[float] = None,
        before_timestamp: Optional[float] = None,
        after_storage_id: Optional[int] = None,
        before_storage_id: Optional[int] = None,
        storage_ids: Optional[Sequence[int]] = None,
    ):
        if event_type not in EVENT_TYPE_TO_PIPELINE_RUN_STATUS:
            check.failed("Invalid event type for run status change event filter")

        return super(RunStatusChangeRecordsFilter, cls).__new__(
            cls,
            event_type=check.inst_param(event_type, "event_type", DagsterEventType),
            after_timestamp=check.opt_float_param(after_timestamp, "after_timestamp"),
            before_timestamp=check.opt_float_param(before_timestamp, "before_timestamp"),
            after_storage_id=check.opt_int_param(after_storage_id, "after_storage_id"),
            before_storage_id=check.opt_int_param(before_storage_id, "before_storage_id"),
            storage_ids=check.opt_nullable_sequence_param(storage_ids, "storage_ids", of_type=int),
        )

    def to_event_records_filter(
        self, cursor: Optional[str] = None, ascending: bool = False
    ) -> EventRecordsFilter:
        before_cursor_storage_id, after_cursor_storage_id = EventRecordsFilter.get_cursor_params(
            cursor, ascending
        )
        if self.before_storage_id and before_cursor_storage_id:
            before_cursor = min(self.before_storage_id, before_cursor_storage_id)
        else:
            before_cursor = (
                before_cursor_storage_id if before_cursor_storage_id else self.before_storage_id
            )
        if self.after_storage_id and after_cursor_storage_id:
            after_cursor = max(self.after_storage_id, after_cursor_storage_id)
        else:
            after_cursor = (
                after_cursor_storage_id if after_cursor_storage_id else self.after_storage_id
            )

        return EventRecordsFilter(
            event_type=self.event_type,
            after_cursor=after_cursor,
            before_cursor=before_cursor,
            after_timestamp=self.after_timestamp,
            before_timestamp=self.before_timestamp,
            storage_ids=self.storage_ids,
=======
            run_id=check.opt_str_param(run_id, "run_id"),
>>>>>>> c2e6ea8e
        )<|MERGE_RESOLUTION|>--- conflicted
+++ resolved
@@ -238,7 +238,7 @@
             before_timestamp=check.opt_float_param(before_timestamp, "before_timestamp"),
             storage_ids=check.opt_nullable_sequence_param(storage_ids, "storage_ids", of_type=int),
             tags=check.opt_mapping_param(tags, "tags", key_type=str),
-<<<<<<< HEAD
+            run_id=check.opt_str_param(run_id, "run_id"),
         )
 
     @staticmethod
@@ -428,7 +428,4 @@
             after_timestamp=self.after_timestamp,
             before_timestamp=self.before_timestamp,
             storage_ids=self.storage_ids,
-=======
-            run_id=check.opt_str_param(run_id, "run_id"),
->>>>>>> c2e6ea8e
         )