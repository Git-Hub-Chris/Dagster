--- conflicted
+++ resolved
@@ -304,42 +304,7 @@
             str(asset_key), MultiAssetSensorAssetCursorComponent(None, None, {})
         )
 
-<<<<<<< HEAD
-    def reset_cursors_to_materializations(
-        self, latest_event_by_asset_key: Mapping[AssetKey, Optional["EventLogRecord"]]
-    ) -> None:
-        # This method accepts the latest materialization for each asset key. It
-        # advances the cursor to that latest materialization for each asset, and clears
-        # all unconsumed events.
-        for asset_key, latest_event in latest_event_by_asset_key.items():
-            if latest_event:
-                self._cursor_component_by_asset_key.update(
-                    {
-                        str(asset_key): MultiAssetSensorAssetCursorComponent(
-                            _get_partition_key_from_event_log_record(latest_event),
-                            latest_event.storage_id,
-                            {},
-                        )
-                    }
-                )
-            # If latest_event == None, then there are no newer materializations after the cursor
-            # so we do not update the cursor.
-            else:
-                cursor_component = self.get_cursor_for_asset(asset_key)
-                self._cursor_component_by_asset_key.update(
-                    {
-                        str(asset_key): MultiAssetSensorAssetCursorComponent(
-                            cursor_component.latest_consumed_event_partition,
-                            cursor_component.latest_consumed_event_id,
-                            {},
-                        )
-                    }
-                )
-
-    def get_stringified_cursor(self):
-=======
     def get_stringified_cursor(self) -> str:
->>>>>>> c65b6be0
         return json.dumps(self._cursor_component_by_asset_key)
 
 
@@ -434,15 +399,7 @@
         # cursor.
         self._unpacked_cursor = MultiAssetSensorContextCursor(cursor, self)
         self._cursor_has_been_updated = False
-<<<<<<< HEAD
-
-        self._cursor_advance_state_mutation = MultiAssetSensorCursorStateMutation(
-            self, self._unpacked_cursor
-        )
-        self._advance_all_cursors_called = False
-=======
         self._cursor_advance_state_mutation = MultiAssetSensorCursorAdvances()
->>>>>>> c65b6be0
 
         self._initial_unconsumed_events_by_id: Dict[int, EventLogRecord] = {}
         self._fetched_initial_unconsumed_events = False
@@ -461,11 +418,7 @@
         from dagster._core.storage.event_log.base import EventRecordsFilter
 
         # This method caches the initial unconsumed events for each asset key. To generate the
-<<<<<<< HEAD
-        # current unconsumed events, call get_unconsumed_events instead.
-=======
         # current unconsumed events, call get_trailing_unconsumed_events instead.
->>>>>>> c65b6be0
         if self._fetched_initial_unconsumed_events:
             return
 
@@ -489,27 +442,17 @@
     def _get_unconsumed_events_with_ids(self, event_ids: List[int]) -> Sequence["EventLogRecord"]:
         self._cache_initial_unconsumed_events()
         unconsumed_events = []
-<<<<<<< HEAD
-        for event_id in event_ids:
-=======
         for event_id in sorted(event_ids):
->>>>>>> c65b6be0
             event = self._initial_unconsumed_events_by_id.get(event_id)
             unconsumed_events.extend([event] if event else [])
 
         return unconsumed_events
 
     @public
-<<<<<<< HEAD
-    def get_unconsumed_events(self, asset_key: AssetKey) -> Sequence["EventLogRecord"]:
-        """Fetches the unconsumed events for a given asset key.
-        To mark an event as consumed, pass the event to `advance_cursor`.
-=======
     def get_trailing_unconsumed_events(self, asset_key: AssetKey) -> Sequence["EventLogRecord"]:
         """Fetches the unconsumed events for a given asset key. Returns only events
         before the latest consumed event ID for the given asset. To mark an event as consumed,
         pass the event to `advance_cursor`. Returns events in ascending order by storage ID.
->>>>>>> c65b6be0
 
         Args:
             asset_key (AssetKey): The asset key to get unconsumed events for.
@@ -546,22 +489,15 @@
         should be called at most once per evaluation.
         """
 
-<<<<<<< HEAD
-        new_cursor = self._cursor_advance_state_mutation.get_new_cursor_after_tick_evaluation()
-=======
         new_cursor = self._cursor_advance_state_mutation.get_cursor_with_advances(
             self, self._unpacked_cursor
         )
->>>>>>> c65b6be0
 
         if new_cursor != None:
             # Cursor was not updated by this context object, so we do not need to update it
             self._cursor = new_cursor
             self._unpacked_cursor = MultiAssetSensorContextCursor(new_cursor, self)
-<<<<<<< HEAD
-=======
             self._cursor_advance_state_mutation = MultiAssetSensorCursorAdvances()
->>>>>>> c65b6be0
 
     @public
     def latest_materialization_records_by_key(
@@ -981,12 +917,7 @@
         materializations_by_key = self.latest_materialization_records_by_key()
 
         self._cursor_advance_state_mutation.add_advanced_records(materializations_by_key)
-<<<<<<< HEAD
-        self._advance_all_cursors_called = True
-
-=======
         self._cursor_advance_state_mutation.advance_all_cursors_called = True
->>>>>>> c65b6be0
         self._cursor_has_been_updated = True
 
     @public  # type: ignore
@@ -1000,25 +931,11 @@
         return self._asset_keys
 
 
-<<<<<<< HEAD
-class MultiAssetSensorCursorStateMutation:
-    def __init__(
-        self,
-        context: MultiAssetSensorEvaluationContext,
-        initial_cursor: MultiAssetSensorContextCursor,
-    ):
-        self._context = check.inst_param(context, "context", MultiAssetSensorEvaluationContext)
-        self._initial_cursor = initial_cursor
-
-        self._advanced_record_ids_by_key: Dict[AssetKey, Set[int]] = defaultdict(set)
-        self._partition_key_by_record_id: Dict[int, Optional[str]] = {}
-=======
 class MultiAssetSensorCursorAdvances:
     def __init__(self):
         self._advanced_record_ids_by_key: Dict[AssetKey, Set[int]] = defaultdict(set)
         self._partition_key_by_record_id: Dict[int, Optional[str]] = {}
         self.advance_all_cursors_called = False
->>>>>>> c65b6be0
 
     def add_advanced_records(
         self, materialization_records_by_key: Mapping[AssetKey, Optional["EventLogRecord"]]
@@ -1031,11 +948,6 @@
                     materialization.storage_id
                 ] = _get_partition_key_from_event_log_record(materialization)
 
-<<<<<<< HEAD
-    def get_new_cursor_after_tick_evaluation(self) -> Optional[str]:
-        # Returns the new cursor after tick evaluation
-        # If the cursor has not been updated, returns None
-=======
     def get_cursor_with_advances(
         self,
         context: MultiAssetSensorEvaluationContext,
@@ -1047,22 +959,12 @@
 
         If the cursor has not been updated, returns None
         """
->>>>>>> c65b6be0
         if len(self._advanced_record_ids_by_key) == 0:
             # No events marked as advanced
             return None
 
         return json.dumps(
             {
-<<<<<<< HEAD
-                str(asset_key): self.get_new_asset_cursor_after_tick_evaluation(asset_key)
-                for asset_key in self._context.asset_keys
-            }
-        )
-
-    def get_new_asset_cursor_after_tick_evaluation(
-        self, asset_key: AssetKey
-=======
                 str(asset_key): self.get_asset_cursor_with_advances(
                     asset_key, context, initial_cursor
                 )
@@ -1075,7 +977,6 @@
         asset_key: AssetKey,
         context: MultiAssetSensorEvaluationContext,
         initial_cursor: MultiAssetSensorContextCursor,
->>>>>>> c65b6be0
     ) -> MultiAssetSensorAssetCursorComponent:
         from dagster._core.events import DagsterEventType
         from dagster._core.storage.event_log.base import EventRecordsFilter
@@ -1083,32 +984,6 @@
         advanced_records: Set[int] = self._advanced_record_ids_by_key.get(asset_key, set())
         if len(advanced_records) == 0:
             # No events marked as advanced for this asset key
-<<<<<<< HEAD
-            return self._initial_cursor.get_cursor_for_asset(asset_key)
-
-        initial_cursor = self._initial_cursor.get_cursor_for_asset(asset_key)
-
-        latest_consumed_event_id_at_tick_start = initial_cursor.latest_consumed_event_id
-
-        greatest_consumed_event_id_in_tick = max(self._advanced_record_ids_by_key[asset_key])
-
-        check.invariant(
-            greatest_consumed_event_id_in_tick >= (latest_consumed_event_id_at_tick_start or 0),
-            "Cannot advance cursor to a previous event",
-        )
-
-        latest_consumed_partition = self._partition_key_by_record_id[
-            greatest_consumed_event_id_in_tick
-        ]
-        latest_unconsumed_record_by_partition: Dict[str, int] = {}
-        if not self._context._advance_all_cursors_called:  # pylint: disable=protected-access
-            latest_unconsumed_record_by_partition = (
-                initial_cursor.trailing_unconsumed_partitioned_event_ids
-            )
-
-            if greatest_consumed_event_id_in_tick != latest_consumed_event_id_at_tick_start:
-                events_between_initial_and_final_cursor = self._context.instance.get_event_records(
-=======
             return initial_cursor.get_cursor_for_asset(asset_key)
 
         initial_asset_cursor = initial_cursor.get_cursor_for_asset(asset_key)
@@ -1127,7 +1002,6 @@
             )
             unconsumed_events = list(context.get_trailing_unconsumed_events(asset_key)) + list(
                 context.instance.get_event_records(
->>>>>>> c65b6be0
                     EventRecordsFilter(
                         event_type=DagsterEventType.ASSET_MATERIALIZATION,
                         asset_key=asset_key,
@@ -1136,26 +1010,6 @@
                     ),
                     ascending=True,
                 )
-<<<<<<< HEAD
-
-                # Iterate through events in ascending order, storing the latest unconsumed
-                # event for each partition. If an advanced event exists for a partition, clear
-                # the prior unconsumed event for that partition.
-                for event in events_between_initial_and_final_cursor:
-                    partition = _get_partition_key_from_event_log_record(event)
-                    if partition is not None:  # Ignore unpartitioned events
-                        if not event.storage_id in advanced_records:
-                            latest_unconsumed_record_by_partition[partition] = event.storage_id
-                        elif partition in latest_unconsumed_record_by_partition:
-                            latest_unconsumed_record_by_partition.pop(partition)
-
-            if len(latest_unconsumed_record_by_partition) >= MAX_NUM_UNCONSUMED_EVENTS:
-                raise DagsterInvariantViolationError(
-                    f"""
-                    You have reached the maximum number of unconsumed events ({MAX_NUM_UNCONSUMED_EVENTS})
-                    for asset {asset_key} and no more events can be added. You can access the unconsumed
-                    events by calling the `get_unconsumed_events` method on the sensor context, and
-=======
                 if greatest_consumed_event_id_in_tick
                 > (latest_consumed_event_id_at_tick_start or 0)
                 else []
@@ -1185,7 +1039,6 @@
                     ({MAX_NUM_UNCONSUMED_EVENTS}) for asset {asset_key} and no more events can be
                     added. You can access the unconsumed events by calling the
                     `get_trailing_unconsumed_events` method on the sensor context, and
->>>>>>> c65b6be0
                     mark events as consumed by passing them to `advance_cursor`.
 
                     Otherwise, you can clear all unconsumed events and reset the cursor to the latest
@@ -1193,17 +1046,6 @@
                     """
                 )
 
-<<<<<<< HEAD
-            if (
-                latest_consumed_partition is not None
-                and latest_consumed_partition in latest_unconsumed_record_by_partition
-            ):
-                latest_unconsumed_record_by_partition.pop(latest_consumed_partition)
-
-        return MultiAssetSensorAssetCursorComponent(
-            latest_consumed_event_partition=latest_consumed_partition,
-            latest_consumed_event_id=greatest_consumed_event_id_in_tick,
-=======
         return MultiAssetSensorAssetCursorComponent(
             latest_consumed_event_partition=latest_consumed_partition_in_tick
             if greatest_consumed_event_id_in_tick > (latest_consumed_event_id_at_tick_start or 0)
@@ -1211,7 +1053,6 @@
             latest_consumed_event_id=greatest_consumed_event_id_in_tick
             if greatest_consumed_event_id_in_tick > (latest_consumed_event_id_at_tick_start or 0)
             else latest_consumed_event_id_at_tick_start,
->>>>>>> c65b6be0
             trailing_unconsumed_partitioned_event_ids=latest_unconsumed_record_by_partition,
         )
 
