--- conflicted
+++ resolved
@@ -1553,11 +1553,7 @@
         asset_keys = None
     else:  # asset keys provided
         asset_keys = check.opt_list_param(asset_keys, "asset_keys", of_type=AssetKey)
-<<<<<<< HEAD
-=======
         check.invariant(len(asset_keys) > 0, "Must provide at least one asset key")
-        asset_selection = AssetSelection.keys(*asset_keys)
->>>>>>> 1d3e0168
 
     check.bool_param(cursor_from_latest_materializations, "cursor_from_latest_materializations")
 
