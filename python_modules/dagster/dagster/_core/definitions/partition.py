--- conflicted
+++ resolved
@@ -77,16 +77,11 @@
     Union["Partition[T]", Sequence["Partition[T]"], SkipReason],
 ]
 
-<<<<<<< HEAD
-T = TypeVar("T")
-
 # Dagit selects partition ranges following the format '2022-01-13...2022-01-14'
 # "..." is an invalid substring in partition keys
 # The other escape characters are characters that may not display in Dagit
 INVALID_PARTITION_SUBSTRINGS = ["...", "\a", "\b", "\f", "\n", "\r", "\t", "\v", "\0"]
 
-=======
->>>>>>> 9735ca11
 
 class Partition(Generic[T]):
     """
