--- conflicted
+++ resolved
@@ -29,88 +29,6 @@
     from dagster._core.storage.asset_value_loader import AssetValueLoader
 
 
-<<<<<<< HEAD
-@experimental
-def create_repository_using_definitions_args(
-    name: str,
-    assets: Optional[
-        Iterable[Union[AssetsDefinition, SourceAsset, CacheableAssetsDefinition]]
-    ] = None,
-    schedules: Optional[Iterable[ScheduleDefinition]] = None,
-    sensors: Optional[Iterable[SensorDefinition]] = None,
-    jobs: Optional[Iterable[Union[JobDefinition, UnresolvedAssetJobDefinition]]] = None,
-    resources: Optional[Mapping[str, Any]] = None,
-    executor: Optional[ExecutorDefinition] = None,
-    loggers: Optional[Mapping[str, LoggerDefinition]] = None,
-) -> Union[RepositoryDefinition, PendingRepositoryDefinition]:
-    return _create_repository_using_definitions_args(
-        name=name,
-        assets=assets,
-        schedules=schedules,
-        sensors=sensors,
-        jobs=jobs,
-        resources=resources,
-        executor=executor,
-        loggers=loggers,
-    )
-
-
-def _create_repository_using_definitions_args(
-    name: str,
-    assets: Optional[
-        Iterable[Union[AssetsDefinition, SourceAsset, CacheableAssetsDefinition]]
-    ] = None,
-    schedules: Optional[Iterable[ScheduleDefinition]] = None,
-    sensors: Optional[Iterable[SensorDefinition]] = None,
-    jobs: Optional[Iterable[Union[JobDefinition, UnresolvedAssetJobDefinition]]] = None,
-    resources: Optional[Mapping[str, Any]] = None,
-    executor: Optional[ExecutorDefinition] = None,
-    loggers: Optional[Mapping[str, LoggerDefinition]] = None,
-):
-    if assets:
-        check.iterable_param(
-            assets, "assets", (AssetsDefinition, SourceAsset, CacheableAssetsDefinition)
-        )
-
-    if schedules:
-        check.iterable_param(schedules, "schedules", ScheduleDefinition)
-
-    if sensors:
-        check.iterable_param(sensors, "sensors", SensorDefinition)
-
-    if jobs:
-        check.iterable_param(jobs, "jobs", (JobDefinition, UnresolvedAssetJobDefinition))
-
-    if resources:
-        check.mapping_param(resources, "resources", key_type=str)
-
-    if executor:
-        check.inst_param(executor, "executor", ExecutorDefinition)
-
-    if loggers:
-        check.mapping_param(loggers, "loggers", key_type=str, value_type=LoggerDefinition)
-
-    resource_defs = coerce_resources_to_defs(resources or {})
-
-    @repository(
-        name=name,
-        default_executor_def=executor,
-        default_logger_defs=loggers,
-    )
-    def created_repo():
-        return [
-            *with_resources(assets or [], resource_defs),
-            *(schedules or []),
-            *(sensors or []),
-            *(jobs or []),
-        ]
-
-    return created_repo
-
-
-@experimental
-=======
->>>>>>> 372aae8a
 class Definitions:
     """Example usage:
 
@@ -157,22 +75,48 @@
         executor: Optional[ExecutorDefinition] = None,
         loggers: Optional[Mapping[str, LoggerDefinition]] = None,
     ):
+
+        if assets:
+            check.iterable_param(
+                assets, "assets", (AssetsDefinition, SourceAsset, CacheableAssetsDefinition)
+            )
+
+        if schedules:
+            check.iterable_param(schedules, "schedules", ScheduleDefinition)
+
+        if sensors:
+            check.iterable_param(sensors, "sensors", SensorDefinition)
+
+        if jobs:
+            check.iterable_param(jobs, "jobs", (JobDefinition, UnresolvedAssetJobDefinition))
+
+        if resources:
+            check.mapping_param(resources, "resources", key_type=str)
+
         if executor:
+            check.inst_param(executor, "executor", ExecutorDefinition)
             experimental_arg_warning("executor", "Definitions.__init__")
 
         if loggers:
+            check.mapping_param(loggers, "loggers", key_type=str, value_type=LoggerDefinition)
             experimental_arg_warning("loggers", "Definitions.__init__")
 
-        self._created_pending_or_normal_repo = _create_repository_using_definitions_args(
+        resource_defs = coerce_resources_to_defs(resources or {})
+
+        @repository(
             name=SINGLETON_REPOSITORY_NAME,
-            assets=assets,
-            schedules=schedules,
-            sensors=sensors,
-            jobs=jobs,
-            resources=resources,
-            executor=executor,
-            loggers=loggers,
-        )
+            default_executor_def=executor,
+            default_logger_defs=loggers,
+        )
+        def created_repo():
+            return [
+                *with_resources(assets or [], resource_defs),
+                *(schedules or []),
+                *(sensors or []),
+                *(jobs or []),
+            ]
+
+        self._created_pending_or_normal_repo = created_repo
 
     @public
     def get_job_def(self, name: str) -> JobDefinition:
