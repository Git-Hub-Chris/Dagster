--- conflicted
+++ resolved
@@ -467,15 +467,8 @@
                     node_defs[node_def.name] = node_def
                     node_to_job[node_def.name] = job_def.name
 
-<<<<<<< HEAD
-                if solid_defs[solid_def.name] != solid_def:
-                    first_name, second_name = sorted(
-                        [solid_to_pipeline[solid_def.name], pipeline.name]
-                    )
-=======
-                if node_defs[node_def.name] is not node_def:
+                if node_defs[node_def.name] != node_def:
                     first_name, second_name = sorted([node_to_job[node_def.name], job_def.name])
->>>>>>> b53bf3a7
                     raise DagsterInvalidDefinitionError(
                         f"Conflicting definitions found in repository with name '{node_def.name}'."
                         " Op/Graph definition names must be unique within a repository."
