--- conflicted
+++ resolved
@@ -171,11 +171,7 @@
             f"Prefetching asset records for {len(self.asset_records_to_prefetch)} records."
         )
         self.instance_queryer.prefetch_asset_records(self.asset_records_to_prefetch)
-<<<<<<< HEAD
-        self._verbose_log_fn("Done prefetching asset records.")
-=======
         self._logger.info("Done prefetching asset records.")
->>>>>>> cdf673e1
 
     def evaluate_asset(
         self,
@@ -273,14 +269,6 @@
                 for neighbor_key in self.asset_graph.get_required_multi_asset_keys(asset_key):
                     expected_data_time_mapping[neighbor_key] = expected_data_time
 
-<<<<<<< HEAD
-                    # make sure that the true_subset of the neighbor is accurate
-                    if neighbor_key in evaluation_state_by_key:
-                        neighbor_evaluation = evaluation_state_by_key[neighbor_key]
-                        evaluation_state_by_key[neighbor_key] = neighbor_evaluation._replace(
-                            evaluation=neighbor_evaluation.evaluation._replace(
-                                true_subset=neighbor_evaluation.true_subset._replace(
-=======
                     # make sure that the true_subset of the neighbor is accurate -- when it was
                     # evaluated it may have had a different requested AssetSubset. however, because
                     # all these neighbors must be executed as a unit, we need to union together
@@ -290,7 +278,6 @@
                         evaluation_state_by_key[neighbor_key] = neighbor_evaluation_state._replace(
                             previous_evaluation=neighbor_evaluation_state.previous_evaluation._replace(
                                 true_subset=neighbor_evaluation_state.true_subset._replace(
->>>>>>> cdf673e1
                                     asset_key=neighbor_key
                                 )
                             )
@@ -343,15 +330,9 @@
             ),
             # only record evaluation results where something changed
             [
-<<<<<<< HEAD
-                es.evaluation
-                for es in evaluation_state
-                if not es.evaluation.equivalent_to_stored_evaluation(
-=======
                 es.previous_evaluation
                 for es in evaluation_state
                 if not es.previous_evaluation.equivalent_to_stored_evaluation(
->>>>>>> cdf673e1
                     self.cursor.get_previous_evaluation(es.asset_key)
                 )
             ],
