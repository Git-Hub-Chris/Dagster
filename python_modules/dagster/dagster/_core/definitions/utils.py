--- conflicted
+++ resolved
@@ -49,12 +49,9 @@
     + list(keyword.kwlist)  # just disallow all python keywords
 )
 
-<<<<<<< HEAD
+
+INVALID_NAME_CHARS = r"[^A-Za-z0-9_-]"
 VALID_NAME_REGEX_STR = r"^[A-Za-z0-9_-]+$"
-=======
-INVALID_NAME_CHARS = r"[^A-Za-z0-9_]"
-VALID_NAME_REGEX_STR = r"^[A-Za-z0-9_]+$"
->>>>>>> a32d7331
 VALID_NAME_REGEX = re.compile(VALID_NAME_REGEX_STR)
 
 INVALID_TITLE_CHARACTERS_REGEX_STR = r"[\%\*\"]"
