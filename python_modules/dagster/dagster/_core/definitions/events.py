--- conflicted
+++ resolved
@@ -413,11 +413,7 @@
             ("asset_key", PublicAttr[AssetKey]),
             ("description", PublicAttr[Optional[str]]),
             ("metadata_entries", Sequence[Union[MetadataEntry, PartitionMetadataEntry]]),
-<<<<<<< HEAD
             ("partition", PublicAttr[Optional[str]]),
-=======
-            ("partition", PublicAttr[Optional[Union[str]]]),
->>>>>>> a8f8be02
             ("tags", Optional[Mapping[str, str]]),
         ],
     )
