import inspect
from types import ModuleType
from typing import Callable, NamedTuple, Optional, Sequence, Tuple, Type, Union

from dagster import (
    DagsterInvariantViolationError,
    GraphDefinition,
    JobDefinition,
    RepositoryDefinition,
)
from dagster._core.code_pointer import load_python_file, load_python_module
from dagster._core.definitions import AssetGroup
from dagster._core.definitions.definitions_class import Definitions
from dagster._core.definitions.repository_definition import PendingRepositoryDefinition
from dagster._legacy import PipelineDefinition

LOAD_ALL_ASSETS = "<<LOAD_ALL_ASSETS>>"


class LoadableTarget(NamedTuple):
    attribute: str
    target_definition: object


def loadable_targets_from_python_file(
    python_file: str, working_directory: Optional[str] = None
) -> Sequence[LoadableTarget]:
    loaded_module = load_python_file(python_file, working_directory)
    return loadable_targets_from_loaded_module(loaded_module)


def loadable_targets_from_python_module(
    module_name: str,
    working_directory: Optional[str],
    remove_from_path_fn: Callable[[], Sequence[str]] = None,
) -> Sequence[LoadableTarget]:
    module = load_python_module(
        module_name,
        working_directory=working_directory,
        remove_from_path_fn=remove_from_path_fn,
    )
    return loadable_targets_from_loaded_module(module)


def loadable_targets_from_python_package(
    package_name: str,
    working_directory: Optional[str],
    remove_from_path_fn: Callable[[], Sequence[str]] = None,
) -> Sequence[LoadableTarget]:
    module = load_python_module(
        package_name, working_directory, remove_from_path_fn=remove_from_path_fn
    )
    return loadable_targets_from_loaded_module(module)


def loadable_targets_from_loaded_module(module: ModuleType) -> Sequence[LoadableTarget]:
    loadable_defs = _loadable_targets_of_type(module, Definitions)

    if loadable_defs:
        if len(loadable_defs) > 1:
            raise DagsterInvariantViolationError(
                "Cannot have more than one Definitions object defined at module scope"
            )

        # currently this is super strict and requires that it be named defs
        symbol = loadable_defs[0].attribute
        if symbol != "defs":
            raise DagsterInvariantViolationError(
<<<<<<< HEAD
                f"Found Definitions object at {symbol}. Must at set to 'defs'."
=======
                f"Found Definitions object at {symbol}. This object must be at a top-level variable named 'defs'."
>>>>>>> c99e24de
            )

        return loadable_defs

    loadable_repos = _loadable_targets_of_type(
        module, (RepositoryDefinition, PendingRepositoryDefinition)
    )
    if loadable_repos:
        return loadable_repos

    loadable_pipelines = _loadable_targets_of_type(module, PipelineDefinition)
    loadable_jobs = _loadable_targets_of_type(module, JobDefinition)

    if len(loadable_pipelines) == 1:
        return loadable_pipelines

    elif len(loadable_pipelines) > 1:
        target_type = "job" if len(loadable_jobs) > 1 else "pipeline"
        raise DagsterInvariantViolationError(
            (
                'No repository and more than one {target_type} found in "{module_name}". If you load '
                "a file or module directly it must have only one {target_type} "
                "in scope. Found {target_type}s defined in variables or decorated "
                "functions: {pipeline_symbols}."
            ).format(
                module_name=module.__name__,
                pipeline_symbols=repr([p.attribute for p in loadable_pipelines]),
                target_type=target_type,
            )
        )

    loadable_graphs = _loadable_targets_of_type(module, GraphDefinition)

    if len(loadable_graphs) == 1:
        return loadable_graphs

    elif len(loadable_graphs) > 1:
        raise DagsterInvariantViolationError(
            (
                'More than one graph found in "{module_name}". '
                "If you load a file or module directly and it has no repositories, jobs, or "
                "pipelines in scope, it must have no more than one graph in scope. "
                "Found graphs defined in variables or decorated functions: {graph_symbols}."
            ).format(
                module_name=module.__name__,
                graph_symbols=repr([g.attribute for g in loadable_graphs]),
            )
        )

    loadable_asset_groups = _loadable_targets_of_type(module, AssetGroup)
    if len(loadable_asset_groups) == 1:
        return loadable_asset_groups

    elif len(loadable_asset_groups) > 1:
        var_names = repr([a.attribute for a in loadable_asset_groups])
        raise DagsterInvariantViolationError(
            (
                f'More than one asset group found in "{module.__name__}". '
                "If you load a file or module directly and it has no repositories, jobs, "
                "pipeline, or graphs in scope, it must have no more than one asset group in scope. "
                f"Found asset groups defined in variables: {var_names}."
            )
        )

    asset_group_from_module_assets = AssetGroup.from_modules([module])
    if (
        len(asset_group_from_module_assets.assets) > 0
        or len(asset_group_from_module_assets.source_assets) > 0
    ):
        return [LoadableTarget(LOAD_ALL_ASSETS, asset_group_from_module_assets)]

    raise DagsterInvariantViolationError(
        "No repositories, jobs, pipelines, graphs, asset groups, or asset definitions found in "
        f'"{module.__name__}".'
    )


def _loadable_targets_of_type(
    module: ModuleType, klass: Union[Type, Tuple[Type, ...]]
) -> Sequence[LoadableTarget]:
    loadable_targets = []
    for name, value in inspect.getmembers(module):
        if isinstance(value, klass):
            loadable_targets.append(LoadableTarget(name, value))

    return loadable_targets<|MERGE_RESOLUTION|>--- conflicted
+++ resolved
@@ -66,11 +66,7 @@
         symbol = loadable_defs[0].attribute
         if symbol != "defs":
             raise DagsterInvariantViolationError(
-<<<<<<< HEAD
-                f"Found Definitions object at {symbol}. Must at set to 'defs'."
-=======
                 f"Found Definitions object at {symbol}. This object must be at a top-level variable named 'defs'."
->>>>>>> c99e24de
             )
 
         return loadable_defs
