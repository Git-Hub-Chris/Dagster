import json
from enum import Enum
from typing import (
    TYPE_CHECKING,
    AbstractSet,
    Dict,
    Iterable,
    List,
    Mapping,
    NamedTuple,
    Optional,
    Sequence,
    Set,
    Tuple,
    cast,
)

from dagster import _check as check
from dagster._core.definitions.asset_graph import AssetGraph
from dagster._core.definitions.asset_graph_subset import AssetGraphSubset
from dagster._core.definitions.asset_reconciliation_sensor import (
    build_run_requests,
    find_parent_materialized_asset_partitions,
)
from dagster._core.definitions.asset_selection import AssetSelection
from dagster._core.definitions.assets_job import is_base_asset_job_name
from dagster._core.definitions.events import AssetKey, AssetKeyPartitionKey
from dagster._core.definitions.external_asset_graph import ExternalAssetGraph
from dagster._core.definitions.mode import DEFAULT_MODE_NAME
from dagster._core.definitions.partition import PartitionsSubset
from dagster._core.definitions.run_request import RunRequest
from dagster._core.definitions.selector import PipelineSelector
from dagster._core.errors import DagsterBackfillFailedError
from dagster._core.events import DagsterEventType
from dagster._core.host_representation import (
    ExternalExecutionPlan,
    ExternalPipeline,
)
from dagster._core.instance import DagsterInstance, DynamicPartitionsStore
from dagster._core.storage.pipeline_run import DagsterRunStatus, RunsFilter
from dagster._core.storage.tags import BACKFILL_ID_TAG, PARTITION_NAME_TAG
from dagster._core.workspace.context import (
    BaseWorkspaceRequestContext,
    IWorkspaceProcessContext,
)
from dagster._utils import hash_collection
from dagster._utils.caching_instance_queryer import CachingInstanceQueryer

if TYPE_CHECKING:
    from .backfill import PartitionBackfill


class BackfillPartitionsStatus(Enum):
    REQUESTED = "REQUESTED"
    COMPLETED = "COMPLETED"
    FAILED = "FAILED"


class AssetBackfillData(NamedTuple):
    """Has custom serialization instead of standard Dagster NamedTuple serialization because the
    asset graph is required to build the AssetGraphSubset objects.
    """

    target_subset: AssetGraphSubset
    requested_runs_for_target_roots: bool
    latest_storage_id: Optional[int]
    materialized_subset: AssetGraphSubset
    requested_subset: AssetGraphSubset
    failed_and_downstream_subset: AssetGraphSubset

    def is_complete(self) -> bool:
        """The asset backfill is complete when all runs to be requested have finished (success,
        failure, or cancellation). Since the AssetBackfillData object stores materialization states
        per asset partition, the daemon continues to update the backfill data until all runs have
        finished in order to display the final partition statuses in the UI.
        """
        return (
            (
                self.materialized_subset | self.failed_and_downstream_subset
            ).num_partitions_and_non_partitioned_assets
            == self.target_subset.num_partitions_and_non_partitioned_assets
        )

    def get_target_root_asset_partitions(self) -> Iterable[AssetKeyPartitionKey]:
        root_asset_keys = (
            AssetSelection.keys(*self.target_subset.asset_keys)
            .sources()
            .resolve(self.target_subset.asset_graph)
        )
        return list(
            self.target_subset.filter_asset_keys(root_asset_keys).iterate_asset_partitions()
        )

    def get_target_root_partitions_subset(self) -> Optional[PartitionsSubset]:
        root_asset_keys = (
            AssetSelection.keys(*self.target_subset.asset_keys)
            .sources()
            .resolve(self.target_subset.asset_graph)
        )

<<<<<<< HEAD
        if (
            not root_asset_keys
            or self.target_subset.asset_graph.get_partitions_def(next(iter(root_asset_keys)))
            is None
        ):
            return None

=======
>>>>>>> a30b514d
        # An asset backfill must target the same partitions for the root assets
        # Return the partitions subset for the first root asset
        return self.target_subset.get_partitions_subset(next(iter(root_asset_keys)))

    def get_num_partitions(self) -> Optional[int]:
        """Only valid when the same number of partitions are targeted in every asset.

        When not valid, returns None.
        """
        asset_partition_nums = {
            len(subset) for subset in self.target_subset.partitions_subsets_by_asset_key.values()
        }
        if len(asset_partition_nums) == 0:
            return 0
        elif len(asset_partition_nums) == 1:
            return next(iter(asset_partition_nums))
        else:
            return None

    def get_num_targeted_partitions_by_asset_key(self) -> Mapping[AssetKey, int]:
        return {
            asset_key: len(subset)
            for asset_key, subset in self.target_subset.partitions_subsets_by_asset_key.items()
        }

    def get_partitions_status_counts_by_asset_key(
        self,
    ) -> Mapping[AssetKey, Mapping[BackfillPartitionsStatus, int]]:
        """Returns a mapping from asset key to a mapping from status to count of partitions in that
        status.

        Only includes assets that are partitioned.
        """
        return {
            asset_key: {
                BackfillPartitionsStatus.COMPLETED: len(
                    self.materialized_subset.get_partitions_subset(asset_key)
                ),
                BackfillPartitionsStatus.FAILED: len(
                    self.failed_and_downstream_subset.get_partitions_subset(asset_key)
                ),
                BackfillPartitionsStatus.REQUESTED: len(
                    self.requested_subset.get_partitions_subset(asset_key)
                )
                - (
                    len(self.failed_and_downstream_subset.get_partitions_subset(asset_key))
                    + len(self.materialized_subset.get_partitions_subset(asset_key))
                ),
            }
            for asset_key in self.target_subset.asset_keys
            if self.target_subset.asset_graph.get_partitions_def(asset_key) is not None
        }

    def get_partition_names(self) -> Optional[Sequence[str]]:
        """Only valid when the same number of partitions are targeted in every asset.

        When not valid, returns None.
        """
        subsets = self.target_subset.partitions_subsets_by_asset_key.values()
        if len(subsets) == 0:
            return []

        first_subset = next(iter(subsets))
        if any(subset != first_subset for subset in subsets):
            return None

        return list(first_subset.get_partition_keys())

    @classmethod
    def empty(cls, target_subset: AssetGraphSubset) -> "AssetBackfillData":
        asset_graph = target_subset.asset_graph
        return cls(
            target_subset=target_subset,
            requested_runs_for_target_roots=False,
            requested_subset=AssetGraphSubset(asset_graph),
            materialized_subset=AssetGraphSubset(asset_graph),
            failed_and_downstream_subset=AssetGraphSubset(asset_graph),
            latest_storage_id=None,
        )

    @classmethod
    def is_valid_serialization(cls, serialized: str, asset_graph: AssetGraph) -> bool:
        storage_dict = json.loads(serialized)
        return AssetGraphSubset.can_deserialize(
            storage_dict["serialized_target_subset"], asset_graph
        )

    @classmethod
    def from_serialized(cls, serialized: str, asset_graph: AssetGraph) -> "AssetBackfillData":
        storage_dict = json.loads(serialized)

        return cls(
            target_subset=AssetGraphSubset.from_storage_dict(
                storage_dict["serialized_target_subset"], asset_graph
            ),
            requested_runs_for_target_roots=storage_dict["requested_runs_for_target_roots"],
            requested_subset=AssetGraphSubset.from_storage_dict(
                storage_dict["serialized_requested_subset"], asset_graph
            ),
            materialized_subset=AssetGraphSubset.from_storage_dict(
                storage_dict["serialized_materialized_subset"], asset_graph
            ),
            failed_and_downstream_subset=AssetGraphSubset.from_storage_dict(
                storage_dict["serialized_failed_subset"], asset_graph
            ),
            latest_storage_id=storage_dict["latest_storage_id"],
        )

    @classmethod
    def from_asset_partitions(
        cls,
        asset_graph: AssetGraph,
        partition_names: Sequence[str],
        asset_selection: Sequence[AssetKey],
        dynamic_partitions_store: DynamicPartitionsStore,
    ) -> "AssetBackfillData":
        partitioned_asset_keys = {
            asset_key
            for asset_key in asset_selection
            if asset_graph.get_partitions_def(asset_key) is not None
        }

        root_partitioned_asset_keys = (
            AssetSelection.keys(*partitioned_asset_keys).sources().resolve(asset_graph)
        )
        root_partitions_defs = {
            asset_graph.get_partitions_def(asset_key) for asset_key in root_partitioned_asset_keys
        }
        if len(root_partitions_defs) > 1:
            raise DagsterBackfillFailedError(
                "All the assets at the root of the backfill must have the same PartitionsDefinition"
            )

        root_partitions_def = next(iter(root_partitions_defs))
        if not root_partitions_def:
            raise DagsterBackfillFailedError(
                "If assets within the backfill have different partitionings, then root assets"
                " must be partitioned"
            )

        root_partitions_subset = root_partitions_def.subset_with_partition_keys(partition_names)
        target_subset = AssetGraphSubset(
            asset_graph, non_partitioned_asset_keys=set(asset_selection) - partitioned_asset_keys
        )
        for root_asset_key in root_partitioned_asset_keys:
            target_subset |= asset_graph.bfs_filter_subsets(
                dynamic_partitions_store,
                lambda asset_key, _: asset_key in partitioned_asset_keys,
                AssetGraphSubset(
                    asset_graph,
                    partitions_subsets_by_asset_key={root_asset_key: root_partitions_subset},
                ),
            )

        return cls.empty(target_subset)

    def serialize(self, dynamic_partitions_store: DynamicPartitionsStore) -> str:
        storage_dict = {
            "requested_runs_for_target_roots": self.requested_runs_for_target_roots,
            "serialized_target_subset": self.target_subset.to_storage_dict(
                dynamic_partitions_store=dynamic_partitions_store
            ),
            "latest_storage_id": self.latest_storage_id,
            "serialized_requested_subset": self.requested_subset.to_storage_dict(
                dynamic_partitions_store=dynamic_partitions_store
            ),
            "serialized_materialized_subset": self.materialized_subset.to_storage_dict(
                dynamic_partitions_store=dynamic_partitions_store
            ),
            "serialized_failed_subset": self.failed_and_downstream_subset.to_storage_dict(
                dynamic_partitions_store=dynamic_partitions_store
            ),
        }
        return json.dumps(storage_dict)


def execute_asset_backfill_iteration(
    backfill: "PartitionBackfill",
    workspace_process_context: IWorkspaceProcessContext,
    instance: DagsterInstance,
) -> Iterable[None]:
    """Runs an iteration of the backfill, including submitting runs and updating the backfill object
    in the DB.

    This is a generator so that we can return control to the daemon and let it heartbeat during
    expensive operations.
    """
    from dagster._core.execution.backfill import BulkActionStatus

    asset_graph = ExternalAssetGraph.from_workspace(
        workspace_process_context.create_request_context()
    )
    if backfill.serialized_asset_backfill_data is None:
        check.failed("Asset backfill missing serialized_asset_backfill_data")

    asset_backfill_data = AssetBackfillData.from_serialized(
        backfill.serialized_asset_backfill_data, asset_graph
    )

    result = None
    for result in execute_asset_backfill_iteration_inner(
        backfill_id=backfill.backfill_id,
        asset_backfill_data=asset_backfill_data,
        instance=instance,
        asset_graph=asset_graph,
        run_tags=backfill.tags,
    ):
        yield None

    if not isinstance(result, AssetBackfillIterationResult):
        check.failed(
            "Expected execute_asset_backfill_iteration_inner to return an"
            " AssetBackfillIterationResult"
        )

    updated_backfill = backfill.with_asset_backfill_data(
        result.backfill_data, dynamic_partitions_store=instance
    )
    if result.backfill_data.is_complete():
        # The asset backfill is complete when all runs to be requested have finished (success,
        # failure, or cancellation). Since the AssetBackfillData object stores materialization states
        # per asset partition, the daemon continues to update the backfill data until all runs have
        # finished in order to display the final partition statuses in the UI.
        updated_backfill = updated_backfill.with_status(BulkActionStatus.COMPLETED)

    pipeline_and_execution_plan_cache: Dict[
        int, Tuple[ExternalPipeline, ExternalExecutionPlan]
    ] = {}

    for run_request in result.run_requests:
        yield None
        submit_run_request(
            run_request=run_request,
            asset_graph=asset_graph,
            # create a new request context for each run in case the code location server
            # is swapped out in the middle of the backfill
            workspace=workspace_process_context.create_request_context(),
            instance=instance,
            pipeline_and_execution_plan_cache=pipeline_and_execution_plan_cache,
        )

    instance.update_backfill(updated_backfill)


def submit_run_request(
    asset_graph: ExternalAssetGraph,
    run_request: RunRequest,
    instance: DagsterInstance,
    workspace: BaseWorkspaceRequestContext,
    pipeline_and_execution_plan_cache: Dict[int, Tuple[ExternalPipeline, ExternalExecutionPlan]],
) -> None:
    """Creates and submits a run for the given run request."""
    repo_handle = asset_graph.get_repository_handle(
        cast(Sequence[AssetKey], run_request.asset_selection)[0]
    )
    location_name = repo_handle.code_location_origin.location_name
    job_name = _get_implicit_job_name_for_assets(
        asset_graph, cast(Sequence[AssetKey], run_request.asset_selection)
    )
    if job_name is None:
        check.failed(
            "Could not find an implicit asset job for the given assets:"
            f" {run_request.asset_selection}"
        )

    if not run_request.asset_selection:
        check.failed("Expected RunRequest to have an asset selection")

    pipeline_selector = PipelineSelector(
        location_name=location_name,
        repository_name=repo_handle.repository_name,
        pipeline_name=job_name,
        asset_selection=run_request.asset_selection,
        solid_selection=None,
    )

    selector_id = hash_collection(pipeline_selector)

    if selector_id not in pipeline_and_execution_plan_cache:
        code_location = workspace.get_code_location(repo_handle.code_location_origin.location_name)

        external_pipeline = code_location.get_external_pipeline(pipeline_selector)

        external_execution_plan = code_location.get_external_execution_plan(
            external_pipeline,
            {},
            DEFAULT_MODE_NAME,
            step_keys_to_execute=None,
            known_state=None,
            instance=instance,
        )
        pipeline_and_execution_plan_cache[selector_id] = (
            external_pipeline,
            external_execution_plan,
        )

    external_pipeline, external_execution_plan = pipeline_and_execution_plan_cache[selector_id]

    run = instance.create_run(
        pipeline_snapshot=external_pipeline.pipeline_snapshot,
        execution_plan_snapshot=external_execution_plan.execution_plan_snapshot,
        parent_pipeline_snapshot=external_pipeline.parent_pipeline_snapshot,
        pipeline_name=external_pipeline.name,
        run_id=None,
        solids_to_execute=None,
        solid_selection=None,
        run_config={},
        mode=DEFAULT_MODE_NAME,
        step_keys_to_execute=None,
        tags=run_request.tags,
        root_run_id=None,
        parent_run_id=None,
        status=DagsterRunStatus.NOT_STARTED,
        external_pipeline_origin=external_pipeline.get_external_origin(),
        pipeline_code_origin=external_pipeline.get_python_origin(),
        asset_selection=frozenset(run_request.asset_selection),
    )

    instance.submit_run(run.run_id, workspace)


def _get_implicit_job_name_for_assets(
    asset_graph: ExternalAssetGraph, asset_keys: Sequence[AssetKey]
) -> Optional[str]:
    job_names = set(asset_graph.get_materialization_job_names(asset_keys[0]))
    for asset_key in asset_keys[1:]:
        job_names &= set(asset_graph.get_materialization_job_names(asset_key))

    return next(job_name for job_name in job_names if is_base_asset_job_name(job_name))


class AssetBackfillIterationResult(NamedTuple):
    run_requests: Sequence[RunRequest]
    backfill_data: AssetBackfillData


def execute_asset_backfill_iteration_inner(
    backfill_id: str,
    asset_backfill_data: AssetBackfillData,
    asset_graph: ExternalAssetGraph,
    instance: DagsterInstance,
    run_tags: Mapping[str, str],
) -> Iterable[Optional[AssetBackfillIterationResult]]:
    """Core logic of a backfill iteration. Has no side effects.

    Computes which runs should be requested, if any, as well as updated bookkeeping about the status
    of asset partitions targeted by the backfill.

    This is a generator so that we can return control to the daemon and let it heartbeat during
    expensive operations.
    """
    instance_queryer = CachingInstanceQueryer(instance=instance)

    initial_candidates: Set[AssetKeyPartitionKey] = set()
    request_roots = not asset_backfill_data.requested_runs_for_target_roots
    if request_roots:
        initial_candidates.update(asset_backfill_data.get_target_root_asset_partitions())

        next_latest_storage_id = instance_queryer.get_latest_storage_id(
            DagsterEventType.ASSET_MATERIALIZATION
        )
        updated_materialized_subset = AssetGraphSubset(asset_graph)
        failed_and_downstream_subset = AssetGraphSubset(asset_graph)
    else:
        (
            parent_materialized_asset_partitions,
            next_latest_storage_id,
        ) = find_parent_materialized_asset_partitions(
            asset_graph=asset_graph,
            instance_queryer=instance_queryer,
            target_asset_selection=AssetSelection.keys(
                *asset_backfill_data.target_subset.asset_keys
            ),
            latest_storage_id=asset_backfill_data.latest_storage_id,
        )
        initial_candidates.update(parent_materialized_asset_partitions)

        yield None

        recently_materialized_asset_partitions = AssetGraphSubset(asset_graph)
        for asset_key in asset_backfill_data.target_subset.asset_keys:
            records = instance_queryer.get_materialization_records(
                asset_key=asset_key, after_cursor=asset_backfill_data.latest_storage_id
            )
            records_in_backfill = [
                record
                for record in records
                if instance_queryer.run_has_tag(
                    run_id=record.run_id, tag_key=BACKFILL_ID_TAG, tag_value=backfill_id
                )
            ]
            recently_materialized_asset_partitions |= {
                AssetKeyPartitionKey(asset_key, record.partition_key)
                for record in records_in_backfill
            }

            yield None

        updated_materialized_subset = (
            asset_backfill_data.materialized_subset | recently_materialized_asset_partitions
        )

        failed_and_downstream_subset = AssetGraphSubset.from_asset_partition_set(
            asset_graph.bfs_filter_asset_partitions(
                instance_queryer,
                lambda asset_partitions, _: any(
                    asset_partition in asset_backfill_data.target_subset
                    for asset_partition in asset_partitions
                ),
                _get_failed_asset_partitions(instance_queryer, backfill_id),
            ),
            asset_graph,
        )

        yield None

    asset_partitions_to_request = asset_graph.bfs_filter_asset_partitions(
        instance_queryer,
        lambda unit, visited: should_backfill_atomic_asset_partitions_unit(
            candidates_unit=unit,
            asset_partitions_to_request=visited,
            asset_graph=asset_graph,
            materialized_subset=updated_materialized_subset,
            target_subset=asset_backfill_data.target_subset,
            failed_and_downstream_subset=failed_and_downstream_subset,
            dynamic_partitions_store=instance_queryer,
        ),
        initial_asset_partitions=initial_candidates,
    )

    run_requests = build_run_requests(
        asset_partitions_to_request, asset_graph, {**run_tags, BACKFILL_ID_TAG: backfill_id}
    )

    if request_roots:
        check.invariant(
            len(run_requests) > 0,
            "At least one run should be requested on first backfill iteration",
        )

    updated_asset_backfill_data = AssetBackfillData(
        target_subset=asset_backfill_data.target_subset,
        latest_storage_id=next_latest_storage_id or asset_backfill_data.latest_storage_id,
        requested_runs_for_target_roots=asset_backfill_data.requested_runs_for_target_roots
        or request_roots,
        materialized_subset=updated_materialized_subset,
        failed_and_downstream_subset=failed_and_downstream_subset,
        requested_subset=asset_backfill_data.requested_subset | asset_partitions_to_request,
    )
    yield AssetBackfillIterationResult(run_requests, updated_asset_backfill_data)


def should_backfill_atomic_asset_partitions_unit(
    asset_graph: ExternalAssetGraph,
    candidates_unit: Iterable[AssetKeyPartitionKey],
    asset_partitions_to_request: AbstractSet[AssetKeyPartitionKey],
    target_subset: AssetGraphSubset,
    materialized_subset: AssetGraphSubset,
    failed_and_downstream_subset: AssetGraphSubset,
    dynamic_partitions_store: DynamicPartitionsStore,
) -> bool:
    """Args:
    candidates_unit: A set of asset partitions that must all be materialized if any is
        materialized.
    """
    for candidate in candidates_unit:
        if (
            candidate not in target_subset
            or candidate in failed_and_downstream_subset
            or candidate in materialized_subset
        ):
            return False

        for parent in asset_graph.get_parents_partitions(dynamic_partitions_store, *candidate):
            can_run_with_parent = (
                parent in asset_partitions_to_request
                and asset_graph.have_same_partitioning(parent.asset_key, candidate.asset_key)
                and parent.partition_key == candidate.partition_key
                and asset_graph.get_repository_handle(candidate.asset_key)
                is asset_graph.get_repository_handle(parent.asset_key)
            )

            if (
                parent in target_subset
                and not can_run_with_parent
                and parent not in materialized_subset
            ):
                return False

    return True


def _get_failed_asset_partitions(
    instance_queryer: CachingInstanceQueryer, backfill_id: str
) -> Sequence[AssetKeyPartitionKey]:
    """Returns asset partitions that materializations were requested for as part of the backfill, but
    will not be materialized.

    Includes canceled asset partitions. Implementation assumes that successful runs won't have any
    failed partitions.
    """
    runs = instance_queryer.instance.get_runs(
        filters=RunsFilter(
            tags={BACKFILL_ID_TAG: backfill_id},
            statuses=[DagsterRunStatus.CANCELED, DagsterRunStatus.FAILURE],
        )
    )

    result: List[AssetKeyPartitionKey] = []

    for run in runs:
        partition_key = run.tags.get(PARTITION_NAME_TAG)
        planned_asset_keys = instance_queryer.get_planned_materializations_for_run(
            run_id=run.run_id
        )
        completed_asset_keys = instance_queryer.get_current_materializations_for_run(
            run_id=run.run_id
        )
        result.extend(
            AssetKeyPartitionKey(asset_key, partition_key)
            for asset_key in planned_asset_keys - completed_asset_keys
        )

    return result<|MERGE_RESOLUTION|>--- conflicted
+++ resolved
@@ -98,16 +98,6 @@
             .resolve(self.target_subset.asset_graph)
         )
 
-<<<<<<< HEAD
-        if (
-            not root_asset_keys
-            or self.target_subset.asset_graph.get_partitions_def(next(iter(root_asset_keys)))
-            is None
-        ):
-            return None
-
-=======
->>>>>>> a30b514d
         # An asset backfill must target the same partitions for the root assets
         # Return the partitions subset for the first root asset
         return self.target_subset.get_partitions_subset(next(iter(root_asset_keys)))
