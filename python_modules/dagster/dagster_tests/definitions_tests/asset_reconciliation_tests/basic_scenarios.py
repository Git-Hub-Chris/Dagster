--- conflicted
+++ resolved
@@ -1,11 +1,7 @@
-<<<<<<< HEAD
-from dagster._core.definitions.asset_reconciliation_sensor import AutoMaterializeConditionReason
-=======
 from dagster._core.definitions.asset_reconciliation_sensor import (
     MissingAutoMaterializeCondition,
     ParentMaterializedAutoMaterializeCondition,
 )
->>>>>>> 510519a7
 
 from .asset_reconciliation_scenario import (
     AssetReconciliationScenario,
@@ -76,24 +72,15 @@
         assets=one_asset,
         unevaluated_runs=[],
         expected_run_requests=[run_request(asset_keys=["asset1"])],
-<<<<<<< HEAD
-        expected_reasons={"asset1": {AutoMaterializeConditionReason.missing()}},
-=======
-        expected_reasons={"asset1": {MissingAutoMaterializeCondition()}},
->>>>>>> 510519a7
+        expected_conditions={"asset1": {MissingAutoMaterializeCondition()}},
     ),
     "two_assets_in_sequence_never_materialized": AssetReconciliationScenario(
         assets=two_assets_in_sequence,
         unevaluated_runs=[],
         expected_run_requests=[run_request(asset_keys=["asset1", "asset2"])],
-        expected_reasons={
-<<<<<<< HEAD
-            "asset1": {AutoMaterializeConditionReason.missing()},
-            "asset2": {AutoMaterializeConditionReason.missing()},
-=======
+        expected_conditions={
             "asset1": {MissingAutoMaterializeCondition()},
             "asset2": {MissingAutoMaterializeCondition()},
->>>>>>> 510519a7
         },
     ),
     "one_asset_already_launched": AssetReconciliationScenario(
@@ -109,26 +96,17 @@
         assets=two_assets_in_sequence,
         unevaluated_runs=[single_asset_run(asset_key="asset1")],
         expected_run_requests=[run_request(asset_keys=["asset2"])],
-        expected_reasons={
-<<<<<<< HEAD
-            "asset2": {AutoMaterializeConditionReason.missing()},
-=======
+        expected_conditions={
             "asset2": {MissingAutoMaterializeCondition()},
->>>>>>> 510519a7
         },
     ),
     "parent_materialized_launch_two_children": AssetReconciliationScenario(
         assets=two_assets_depend_on_one,
         unevaluated_runs=[single_asset_run(asset_key="asset1")],
         expected_run_requests=[run_request(asset_keys=["asset2", "asset3"])],
-        expected_reasons={
-<<<<<<< HEAD
-            "asset2": {AutoMaterializeConditionReason.missing()},
-            "asset3": {AutoMaterializeConditionReason.missing()},
-=======
+        expected_conditions={
             "asset2": {MissingAutoMaterializeCondition()},
             "asset3": {MissingAutoMaterializeCondition()},
->>>>>>> 510519a7
         },
     ),
     "parent_materialized_with_source_asset_launch_child": AssetReconciliationScenario(
@@ -143,11 +121,7 @@
         ),
         unevaluated_runs=[single_asset_run(asset_key="asset1")],
         expected_run_requests=[run_request(asset_keys=["asset2"])],
-<<<<<<< HEAD
-        expected_reasons={"asset2": {AutoMaterializeConditionReason.parent_materialized()}},
-=======
-        expected_reasons={"asset2": {ParentMaterializedAutoMaterializeCondition()}},
->>>>>>> 510519a7
+        expected_conditions={"asset2": {ParentMaterializedAutoMaterializeCondition()}},
     ),
     "parent_rematerialized": AssetReconciliationScenario(
         assets=two_assets_in_sequence,
@@ -161,14 +135,9 @@
         assets=one_asset_depends_on_two,
         unevaluated_runs=[single_asset_run(asset_key="parent1")],
         expected_run_requests=[run_request(asset_keys=["parent2", "child"])],
-        expected_reasons={
-<<<<<<< HEAD
-            "parent2": {AutoMaterializeConditionReason.missing()},
-            "child": {AutoMaterializeConditionReason.missing()},
-=======
+        expected_conditions={
             "parent2": {MissingAutoMaterializeCondition()},
             "child": {MissingAutoMaterializeCondition()},
->>>>>>> 510519a7
         },
     ),
     "one_parent_materialized_others_materialized_before": AssetReconciliationScenario(
@@ -179,11 +148,7 @@
             unevaluated_runs=[run(["parent1", "parent2", "child"])],
         ),
         expected_run_requests=[run_request(asset_keys=["child"])],
-<<<<<<< HEAD
-        expected_reasons={"child": {AutoMaterializeConditionReason.parent_materialized()}},
-=======
-        expected_reasons={"child": {ParentMaterializedAutoMaterializeCondition()}},
->>>>>>> 510519a7
+        expected_conditions={"child": {ParentMaterializedAutoMaterializeCondition()}},
     ),
     "diamond_never_materialized": AssetReconciliationScenario(
         assets=diamond,
@@ -203,16 +168,10 @@
             unevaluated_runs=[run(["asset1", "asset2", "asset3", "asset4"])],
         ),
         expected_run_requests=[run_request(asset_keys=["asset2", "asset3", "asset4"])],
-        expected_reasons={
-<<<<<<< HEAD
-            "asset2": {AutoMaterializeConditionReason.parent_materialized()},
-            "asset3": {AutoMaterializeConditionReason.parent_materialized()},
-            "asset4": {AutoMaterializeConditionReason.parent_materialized()},
-=======
+        expected_conditions={
             "asset2": {ParentMaterializedAutoMaterializeCondition()},
             "asset3": {ParentMaterializedAutoMaterializeCondition()},
             "asset4": {ParentMaterializedAutoMaterializeCondition()},
->>>>>>> 510519a7
         },
     ),
     "diamond_root_and_one_in_middle_rematerialized": AssetReconciliationScenario(
