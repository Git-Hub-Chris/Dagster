--- conflicted
+++ resolved
@@ -597,7 +597,7 @@
 
     error_job = error_graph.to_job()
 
-    with pytest.raises(Exception, match=error_str):
+    with pytest.raises(Exception, match=error_str):G
         error_job.execute_in_process()
 
     result = error_job.execute_in_process(raise_on_error=False)
@@ -640,20 +640,12 @@
 
     job = mygraphic.to_job(tags={"a": "y", "b": "z"})
     assert job.tags == {"a": "y", "b": "z", "c": "q"}
-<<<<<<< HEAD
 
     with DagsterInstance.ephemeral() as instance:
         result = job.execute_in_process(instance=instance)
         assert result.success
         run = instance.get_runs()[0]
         assert run.tags == {"a": "y", "b": "z", "c": "q"}
-=======
-
-    with DagsterInstance.ephemeral() as instance:
-        result = job.execute_in_process(instance=instance)
-        assert result.success
-        run = instance.get_runs()[0]
-        assert run.tags == {"a": "y", "b": "z", "c": "q"}
 
 
 def test_output_for_node_non_standard_name():
@@ -667,5 +659,4 @@
 
     result = basic.execute_in_process()
 
-    assert result.output_for_node("my_op", "foo") == 5
->>>>>>> f044147f
+    assert result.output_for_node("my_op", "foo") == 5