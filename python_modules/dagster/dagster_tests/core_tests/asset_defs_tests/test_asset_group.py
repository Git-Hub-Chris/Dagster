import pytest

from dagster import (
    AssetKey,
    DagsterInvalidDefinitionError,
    IOManager,
    Out,
    fs_asset_io_manager,
    graph,
    in_process_executor,
    io_manager,
    mem_io_manager,
    repository,
    resource,
)
from dagster.core.asset_defs import AssetGroup, AssetIn, SourceAsset, asset, multi_asset


def test_asset_group_from_list():
    @asset
    def asset_foo():
        return "foo"

    @asset
    def asset_bar():
        return "bar"

    @asset(ins={"asset_bar": AssetIn(asset_key=AssetKey("asset_foo"))})
    def last_asset(asset_bar):
        return asset_bar

    group = AssetGroup(assets=[asset_foo, asset_bar, last_asset])

    @repository
    def the_repo():
        return [group]

    assert len(the_repo.get_all_jobs()) == 1
    asset_group_underlying_job = the_repo.get_all_jobs()[0]
    assert asset_group_underlying_job.name == group.all_assets_job_name()

    result = asset_group_underlying_job.execute_in_process()
    assert result.success


def test_asset_group_source_asset():
    foo_fa = SourceAsset(key=AssetKey("foo"), io_manager_key="the_manager")

    @asset
    def asset_depends_on_source(foo):
        return foo

    class MyIOManager(IOManager):
        def handle_output(self, context, obj):
            pass

        def load_input(self, context):
            return 5

    @io_manager
    def the_manager():
        return MyIOManager()

    group = AssetGroup(
        assets=[asset_depends_on_source],
        source_assets=[foo_fa],
        resource_defs={"the_manager": the_manager},
    )

    @repository
    def the_repo():
        return [group]

    asset_group_underlying_job = the_repo.get_all_jobs()[0]
    assert asset_group_underlying_job.name == group.all_assets_job_name()

    result = asset_group_underlying_job.execute_in_process()
    assert result.success


def test_asset_group_with_resources():
    @asset(required_resource_keys={"foo"})
    def asset_foo(context):
        return context.resources.foo

    @resource
    def the_resource():
        return "foo"

    group = AssetGroup([asset_foo], resource_defs={"foo": the_resource})

    @repository
    def the_repo():
        return [group]

    asset_group_underlying_job = the_repo.get_all_jobs()[0]
    assert asset_group_underlying_job.name == group.all_assets_job_name()

    result = asset_group_underlying_job.execute_in_process()
    assert result.success
    assert result.output_for_node("asset_foo") == "foo"


def test_asset_group_missing_resources():
    @asset(required_resource_keys={"foo"})
    def asset_foo(context):
        return context.resources.foo

    with pytest.raises(
        DagsterInvalidDefinitionError,
        match=r"AssetGroup is missing required resource keys for asset 'asset_foo'. Missing resource keys: \['foo'\]",
    ):
        AssetGroup([asset_foo])

    source_asset_io_req = SourceAsset(key=AssetKey("foo"), io_manager_key="foo")

    with pytest.raises(
        DagsterInvalidDefinitionError,
        match=r"SourceAsset with key AssetKey\(\['foo'\]\) requires io manager with key 'foo', which was not provided on AssetGroup. Provided keys: \['io_manager', 'root_manager'\]",
    ):
        AssetGroup([], source_assets=[source_asset_io_req])


def test_asset_group_with_executor():
    @asset
    def the_asset():
        pass

    @repository
    def the_repo():
        return [AssetGroup([the_asset], executor_def=in_process_executor)]

    asset_group_underlying_job = the_repo.get_all_jobs()[0]
    assert (
        asset_group_underlying_job.executor_def  # pylint: disable=comparison-with-callable
        == in_process_executor
    )


def test_asset_group_requires_root_manager():
    @asset(io_manager_key="blah")
    def asset_foo():
        pass

    with pytest.raises(
        DagsterInvalidDefinitionError,
        match=r"Output 'result' with AssetKey 'AssetKey\(\['asset_foo'\]\)' "
        r"requires io manager 'blah' but was not provided on asset group. "
        r"Provided resources: \['io_manager', 'root_manager'\]",
    ):
        AssetGroup([asset_foo])


def test_resource_override():
    @resource
    def the_resource():
        pass

    with pytest.raises(
        DagsterInvalidDefinitionError,
        match="Resource dictionary included resource with key 'root_manager', "
        "which is a reserved resource keyword in Dagster. Please change this "
        "key, and then change all places that require this key to a new value.",
    ):
        AssetGroup([], resource_defs={"root_manager": the_resource})

    @repository
    def the_repo():
        return [AssetGroup([], resource_defs={"io_manager": mem_io_manager})]

    asset_group_underlying_job = the_repo.get_all_jobs()[0]
    assert (  # pylint: disable=comparison-with-callable
        asset_group_underlying_job.resource_defs["io_manager"] == mem_io_manager
    )


def asset_aware_io_manager():
    class MyIOManager(IOManager):
        def __init__(self):
            self.db = {}

        def handle_output(self, context, obj):
            self.db[context.asset_key] = obj

        def load_input(self, context):
            return self.db.get(context.asset_key)

    io_manager_obj = MyIOManager()

    @io_manager
    def _asset_aware():
        return io_manager_obj

    return io_manager_obj, _asset_aware


def test_asset_group_build_subset_job():
    @asset
    def start_asset():
        return "foo"

    @multi_asset(outs={"o1": Out(asset_key=AssetKey("o1")), "o2": Out(asset_key=AssetKey("o2"))})
    def middle_asset(start_asset):
        return (start_asset, start_asset)

    @asset
    def follows_o1(o1):
        return o1

    @asset
    def follows_o2(o2):
        return o2

    _, io_manager_def = asset_aware_io_manager()
    group = AssetGroup(
        [start_asset, middle_asset, follows_o1, follows_o2],
        resource_defs={"io_manager": io_manager_def},
    )

    full_job = group.build_job("full", selection="*")

    result = full_job.execute_in_process()

    assert result.success
    assert result.output_for_node("follows_o1") == "foo"
    assert result.output_for_node("follows_o2") == "foo"

    test_single = group.build_job(name="test_single", selection="follows_o2")
    assert len(test_single.all_node_defs) == 1
    assert test_single.all_node_defs[0].name == "follows_o2"

    result = test_single.execute_in_process()
    assert result.success
    assert result.output_for_node("follows_o2") == "foo"

    test_up_star = group.build_job(name="test_up_star", selection="*follows_o2")
    assert len(test_up_star.all_node_defs) == 3
    assert set([node.name for node in test_up_star.all_node_defs]) == {
        "follows_o2",
        "middle_asset",
        "start_asset",
    }

    result = test_up_star.execute_in_process()
    assert result.success
    assert result.output_for_node("middle_asset", "o1") == "foo"
    assert result.output_for_node("follows_o2") == "foo"
    assert result.output_for_node("start_asset") == "foo"

    test_down_star = group.build_job(name="test_down_star", selection="start_asset*")

    assert len(test_down_star.all_node_defs) == 4
    assert set([node.name for node in test_down_star.all_node_defs]) == {
        "follows_o2",
        "middle_asset",
        "start_asset",
        "follows_o1",
    }

    result = test_down_star.execute_in_process()
    assert result.success
    assert result.output_for_node("follows_o2") == "foo"

    test_both_plus = group.build_job(name="test_both_plus", selection=["+o1+", "o2"])

    assert len(test_both_plus.all_node_defs) == 4
    assert set([node.name for node in test_both_plus.all_node_defs]) == {
        "follows_o1",
        "follows_o2",
        "middle_asset",
        "start_asset",
    }

    result = test_both_plus.execute_in_process()
    assert result.success
    assert result.output_for_node("follows_o2") == "foo"

    test_selection_with_overlap = group.build_job(
        name="test_multi_asset_multi_selection", selection=["o1", "o2+"]
    )

    assert len(test_selection_with_overlap.all_node_defs) == 3
    assert set([node.name for node in test_selection_with_overlap.all_node_defs]) == {
        "follows_o1",
        "follows_o2",
        "middle_asset",
    }

    result = test_selection_with_overlap.execute_in_process()
    assert result.success
    assert result.output_for_node("follows_o2") == "foo"

    with pytest.raises(
        DagsterInvalidDefinitionError,
        match=r"When attempting to create job 'bad_subset', the clause "
        r"'doesnt_exist' within the asset key selection did not match any asset "
        r"keys. Present asset keys: \['start_asset', 'o1', 'o2', 'follows_o1', 'follows_o2'\]",
    ):
        group.build_job(name="bad_subset", selection="doesnt_exist")

    with pytest.raises(
        DagsterInvalidDefinitionError,
        match=r"When attempting to create job 'bad_query_arguments', the clause "
        r"follows_o1= within the asset key selection was invalid. Please review "
        r"the selection syntax here: "
        r"https://docs.dagster.io/concepts/ops-jobs-graphs/job-execution#op-selection-syntax.",
    ):
        group.build_job(name="bad_query_arguments", selection="follows_o1=")

    with pytest.raises(
        DagsterInvalidDefinitionError,
        match=r"When building job 'test_subselect_only_one_key', the asset "
        r"'middle_asset' contains asset keys \['o1', 'o2'\], but attempted to "
        r"select only \['o1'\]. Selecting only some of the asset keys for a "
        r"particular asset is not yet supported behavior. Please select all "
        r"asset keys produced by a given asset when subsetting.",
    ):
        group.build_job(name="test_subselect_only_one_key", selection="o1")


def test_asset_group_from_package_name():
    from . import asset_package

<<<<<<< HEAD
    collection_1 = AssetGroup.from_package_name(asset_package.__name__)
    assert len(collection_1.assets) == 4

    assets_1 = [asset.op.name for asset in collection_1.assets]
    source_assets_1 = [source_asset.key for source_asset in collection_1.source_assets]

    collection_2 = AssetGroup.from_package_name(asset_package.__name__)
    assert len(collection_2.assets) == 4

    assets_2 = [asset.op.name for asset in collection_2.assets]
    source_assets_2 = [source_asset.key for source_asset in collection_2.source_assets]

    assert assets_1 == assets_2
    assert source_assets_1 == source_assets_2
=======
    group = AssetGroup.from_package_name(asset_package.__name__)
    assert len(group.assets) == 6
    assert {asset.op.name for asset in group.assets} == {
        "little_richard",
        "miles_davis",
        "chuck_berry",
        "bb_king",
        "james_brown",
        "fats_domino",
    }
    assert {source_asset.key for source_asset in group.source_assets} == {
        AssetKey("elvis_presley"),
        AssetKey("buddy_holly"),
        AssetKey("jerry_lee_lewis"),
    }
>>>>>>> 6e7cd25c


def test_asset_group_from_package_module():
    from . import asset_package

<<<<<<< HEAD
    collection_1 = AssetGroup.from_package_module(asset_package)
    assert len(collection_1.assets) == 4

    assets_1 = [asset.op.name for asset in collection_1.assets]
    source_assets_1 = [source_asset.key for source_asset in collection_1.source_assets]

    collection_2 = AssetGroup.from_package_module(asset_package)
    assert len(collection_2.assets) == 4

    assets_2 = [asset.op.name for asset in collection_2.assets]
    source_assets_2 = [source_asset.key for source_asset in collection_2.source_assets]

    assert assets_1 == assets_2
    assert source_assets_1 == source_assets_2
=======
    group = AssetGroup.from_package_module(asset_package)
    assert len(group.assets) == 6
    assert {asset.op.name for asset in group.assets} == {
        "little_richard",
        "miles_davis",
        "chuck_berry",
        "bb_king",
        "james_brown",
        "fats_domino",
    }
    assert {source_asset.key for source_asset in group.source_assets} == {
        AssetKey("elvis_presley"),
        AssetKey("buddy_holly"),
        AssetKey("jerry_lee_lewis"),
    }
>>>>>>> 6e7cd25c


def test_asset_group_from_modules():
    from . import asset_package
    from .asset_package import module_with_assets

<<<<<<< HEAD
    collection_1 = AssetGroup.from_modules([asset_package, module_with_assets])

    assets_1 = [asset.op.name for asset in collection_1.assets]
    source_assets_1 = [source_asset.key for source_asset in collection_1.source_assets]

    collection_2 = AssetGroup.from_modules([asset_package, module_with_assets])

    assets_2 = [asset.op.name for asset in collection_2.assets]
    source_assets_2 = [source_asset.key for source_asset in collection_2.source_assets]

    assert assets_1 == assets_2
    assert source_assets_1 == source_assets_2
=======
    group = AssetGroup.from_modules([asset_package, module_with_assets])
    assert {asset.op.name for asset in group.assets} == {
        "little_richard",
        "chuck_berry",
        "miles_davis",
        "james_brown",
        "fats_domino",
    }
    assert len(group.assets) == 5
    assert {source_asset.key for source_asset in group.source_assets} == {
        AssetKey("elvis_presley"),
        AssetKey("buddy_holly"),
        AssetKey("jerry_lee_lewis"),
    }
>>>>>>> 6e7cd25c


@asset
def asset_in_current_module():
    pass


source_asset_in_current_module = SourceAsset(AssetKey("source_asset_in_current_module"))


def test_asset_group_from_current_module():
    group = AssetGroup.from_current_module()
    assert {asset.op.name for asset in group.assets} == {"asset_in_current_module"}
    assert len(group.assets) == 1
    assert {source_asset.key for source_asset in group.source_assets} == {
        AssetKey("source_asset_in_current_module")
    }
    assert len(group.source_assets) == 1


def test_default_io_manager():
    @asset
    def asset_foo():
        return "foo"

    group = AssetGroup(assets=[asset_foo])
    assert (
        group.resource_defs["io_manager"]  # pylint: disable=comparison-with-callable
        == fs_asset_io_manager
    )


def test_repo_with_multiple_asset_groups():
    with pytest.raises(
        DagsterInvalidDefinitionError,
        match="When constructing repository, attempted to pass multiple "
        "AssetGroups. There can only be one AssetGroup per repository.",
    ):

        @repository
        def the_repo():  # pylint: disable=unused-variable
            return [AssetGroup(assets=[]), AssetGroup(assets=[])]


def test_job_with_reserved_name():
    @graph
    def the_graph():
        pass

    the_job = the_graph.to_job(name=AssetGroup.all_assets_job_name())
    with pytest.raises(
        DagsterInvalidDefinitionError,
        match=f"Attempted to provide job called {AssetGroup.all_assets_job_name()} to repository, which is a reserved name.",
    ):

        @repository
        def the_repo():  # pylint: disable=unused-variable
            return [the_job]<|MERGE_RESOLUTION|>--- conflicted
+++ resolved
@@ -321,82 +321,45 @@
 def test_asset_group_from_package_name():
     from . import asset_package
 
-<<<<<<< HEAD
     collection_1 = AssetGroup.from_package_name(asset_package.__name__)
-    assert len(collection_1.assets) == 4
+    assert len(collection_1.assets) == 6
 
     assets_1 = [asset.op.name for asset in collection_1.assets]
     source_assets_1 = [source_asset.key for source_asset in collection_1.source_assets]
 
     collection_2 = AssetGroup.from_package_name(asset_package.__name__)
-    assert len(collection_2.assets) == 4
+    assert len(collection_2.assets) == 6
 
     assets_2 = [asset.op.name for asset in collection_2.assets]
     source_assets_2 = [source_asset.key for source_asset in collection_2.source_assets]
 
     assert assets_1 == assets_2
     assert source_assets_1 == source_assets_2
-=======
-    group = AssetGroup.from_package_name(asset_package.__name__)
-    assert len(group.assets) == 6
-    assert {asset.op.name for asset in group.assets} == {
-        "little_richard",
-        "miles_davis",
-        "chuck_berry",
-        "bb_king",
-        "james_brown",
-        "fats_domino",
-    }
-    assert {source_asset.key for source_asset in group.source_assets} == {
-        AssetKey("elvis_presley"),
-        AssetKey("buddy_holly"),
-        AssetKey("jerry_lee_lewis"),
-    }
->>>>>>> 6e7cd25c
 
 
 def test_asset_group_from_package_module():
     from . import asset_package
 
-<<<<<<< HEAD
     collection_1 = AssetGroup.from_package_module(asset_package)
-    assert len(collection_1.assets) == 4
+    assert len(collection_1.assets) == 6
 
     assets_1 = [asset.op.name for asset in collection_1.assets]
     source_assets_1 = [source_asset.key for source_asset in collection_1.source_assets]
 
     collection_2 = AssetGroup.from_package_module(asset_package)
-    assert len(collection_2.assets) == 4
+    assert len(collection_2.assets) == 6
 
     assets_2 = [asset.op.name for asset in collection_2.assets]
     source_assets_2 = [source_asset.key for source_asset in collection_2.source_assets]
 
     assert assets_1 == assets_2
     assert source_assets_1 == source_assets_2
-=======
-    group = AssetGroup.from_package_module(asset_package)
-    assert len(group.assets) == 6
-    assert {asset.op.name for asset in group.assets} == {
-        "little_richard",
-        "miles_davis",
-        "chuck_berry",
-        "bb_king",
-        "james_brown",
-        "fats_domino",
-    }
-    assert {source_asset.key for source_asset in group.source_assets} == {
-        AssetKey("elvis_presley"),
-        AssetKey("buddy_holly"),
-        AssetKey("jerry_lee_lewis"),
-    }
->>>>>>> 6e7cd25c
 
 
 def test_asset_group_from_modules():
     from . import asset_package
     from .asset_package import module_with_assets
 
-<<<<<<< HEAD
     collection_1 = AssetGroup.from_modules([asset_package, module_with_assets])
 
     assets_1 = [asset.op.name for asset in collection_1.assets]
@@ -409,22 +372,6 @@
 
     assert assets_1 == assets_2
     assert source_assets_1 == source_assets_2
-=======
-    group = AssetGroup.from_modules([asset_package, module_with_assets])
-    assert {asset.op.name for asset in group.assets} == {
-        "little_richard",
-        "chuck_berry",
-        "miles_davis",
-        "james_brown",
-        "fats_domino",
-    }
-    assert len(group.assets) == 5
-    assert {source_asset.key for source_asset in group.source_assets} == {
-        AssetKey("elvis_presley"),
-        AssetKey("buddy_holly"),
-        AssetKey("jerry_lee_lewis"),
-    }
->>>>>>> 6e7cd25c
 
 
 @asset
