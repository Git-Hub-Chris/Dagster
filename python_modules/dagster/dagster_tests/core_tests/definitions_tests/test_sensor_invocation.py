--- conflicted
+++ resolved
@@ -1,4 +1,5 @@
 from unittest import mock
+from dagster._core.definitions.partition import static_partitioned_config
 
 import pytest
 
@@ -12,7 +13,6 @@
     SensorEvaluationContext,
     asset,
     build_multi_asset_sensor_context,
-    build_partitioned_asset_sensor_context,
     build_run_status_sensor_context,
     build_sensor_context,
     job,
@@ -26,7 +26,6 @@
     sensor,
     StaticPartitionsDefinition,
     DailyPartitionsDefinition,
-    partitioned_asset_sensor,
     define_asset_job,
 )
 from dagster._core.errors import DagsterInvalidDefinitionError, DagsterInvalidInvocationError
@@ -363,9 +362,14 @@
     def my_repo():
         return [two_assets, passing_sensor]
 
-<<<<<<< HEAD
-    assert len(my_repo.get_sensor_def("passing_sensor").assets) == 1
-    assert my_repo.get_sensor_def("passing_sensor").assets[0] == two_assets
+    assert len(passing_sensor.asset_keys) == 2
+    with instance_for_test() as instance:
+        ctx = build_multi_asset_sensor_context(
+            asset_keys=[AssetKey("asset_a"), AssetKey("asset_b")],
+            instance=instance,
+            repository_def=my_repo,
+        )
+        list(passing_sensor(ctx))
 
 
 def test_multi_asset_sensor_invalid_partitions():
@@ -375,9 +379,13 @@
     def static_partitions_asset():
         return 1
 
-    with instance_for_test() as instance:
-        with build_partitioned_asset_sensor_context(
-            assets=[static_partitions_asset], instance=instance
+    @repository
+    def my_repo():
+        return [static_partitions_asset]
+
+    with instance_for_test() as instance:
+        with build_multi_asset_sensor_context(
+            [static_partitions_asset.key], instance=instance, repository_def=my_repo
         ) as context:
             with pytest.raises(DagsterInvalidInvocationError):
                 context.map_partition(
@@ -395,6 +403,10 @@
     @asset(partitions_def=daily_partitions_def)
     def daily_partitions_asset_2():
         return 1
+
+    @repository
+    def my_repo():
+        return [daily_partitions_asset, daily_partitions_asset_2]
 
     asset_job = define_asset_job(
         "yay", selection="daily_partitions_asset", partitions_def=daily_partitions_def
@@ -421,7 +433,9 @@
             instance=instance,
         )
         ctx = build_multi_asset_sensor_context(
-            [daily_partitions_asset, daily_partitions_asset_2], instance=instance
+            [daily_partitions_asset.key, daily_partitions_asset_2.key],
+            instance=instance,
+            repository_def=my_repo,
         )
         assert list(two_asset_sensor(ctx))[0].tags['dagster/partition'] == '2022-08-01'
         assert ctx.get_cursor_partition(AssetKey("daily_partitions_asset")) == "2022-08-01"
@@ -437,6 +451,10 @@
     @asset(partitions_def=DailyPartitionsDefinition("2022-08-01"))
     def august_daily_partitions():
         return 1
+
+    @repository
+    def my_repo():
+        return [july_daily_partitions, august_daily_partitions]
 
     @multi_asset_sensor(asset_keys=[july_daily_partitions.key])
     def asset_sensor(context):
@@ -456,7 +474,9 @@
             partition_key="2022-07-01",
             instance=instance,
         )
-        ctx = build_multi_asset_sensor_context([july_daily_partitions], instance=instance)
+        ctx = build_multi_asset_sensor_context(
+            [july_daily_partitions.key], instance=instance, repository_def=my_repo
+        )
         with pytest.raises(DagsterInvalidInvocationError):
             list(asset_sensor(ctx))
 
@@ -468,27 +488,49 @@
     def july_daily_partitions():
         return 1
 
-    @multi_asset_sensor(asset_keys=[july_daily_partitions.key])
-    def default_asset_sensor(context):
-        asset_events = context.latest_materialization_records_by_key()
-
-        july_materialization = asset_events.get(AssetKey("july_daily_partitions"))
+    @repository
+    def my_repo():
+        return [july_daily_partitions]
+
+    july_partitions_keys = partitions_july.get_partition_keys()
 
     @multi_asset_sensor(asset_keys=[july_daily_partitions.key])
     def after_cursor_partitions_asset_sensor(context):
-        events = context.latest_materialization_records_by_key(july_daily_partitions.key)
+        events = context.latest_materialization_records_by_key([july_daily_partitions.key])
+
         if (
-            context.get_partition_from_event_log_record(events[july_daily_partitions.key])
+            events[july_daily_partitions.key]
+            and context.get_partition_from_event_log_record(events[july_daily_partitions.key])
             == '2022-07-10'
         ):  # first sensor invocation
-            context.advance_all_cursors(events)
+            context.advance_all_cursors()
         else:  # second sensor invocation
+            assert context.get_cursor_partition(july_daily_partitions.key) == '2022-07-10'
             materializations_by_key = context.latest_materialization_records_by_key(
                 after_cursor_partition=False
             )
             later_materialization = materializations_by_key.get(july_daily_partitions.key)
             assert later_materialization
-            assert later_materialization.partition == '2022-07-05'
+            assert (
+                context.get_partition_from_event_log_record(later_materialization) == '2022-07-05'
+            )
+
+            materializations_by_partition = context.latest_materialization_by_partition(
+                july_daily_partitions.key, after_cursor_partition=False
+            )
+            assert set(materializations_by_partition.keys()) == set(
+                july_daily_partitions.partitions_def.get_partition_keys()
+            )
+
+            materializations_by_partition = context.latest_materialization_by_partition(
+                july_daily_partitions.key,  # searching only after cursor partition
+            )
+            # The cursor is set to the 2022-07-10 partition. Future searches with the default
+            # after_cursor_partition=True will only return materializations with partitions after
+            # 2022-07-10.
+            assert set(materializations_by_partition.keys()) == set(
+                july_partitions_keys[july_partitions_keys.index('2022-07-10') + 1 :]
+            )
 
     with instance_for_test() as instance:
         materialize(
@@ -496,16 +538,9 @@
             partition_key="2022-07-10",
             instance=instance,
         )
-        ctx = build_multi_asset_sensor_context([july_daily_partitions], instance=instance)
-        with pytest.raises(DagsterInvalidInvocationError):
-            list(asset_sensor(ctx))
-=======
-    assert len(my_repo.get_sensor_def("passing_sensor").asset_keys) == 2
-    with instance_for_test() as instance:
         ctx = build_multi_asset_sensor_context(
-            asset_keys=[AssetKey("asset_a"), AssetKey("asset_b")],
-            instance=instance,
-            repository_def=my_repo,
-        )
-        list(passing_sensor(ctx))
->>>>>>> 985e17d3
+            [july_daily_partitions.key], instance=instance, repository_def=my_repo
+        )
+        list(after_cursor_partitions_asset_sensor(ctx))
+        materialize([july_daily_partitions], partition_key="2022-07-05", instance=instance)
+        list(after_cursor_partitions_asset_sensor(ctx))