--- conflicted
+++ resolved
@@ -306,15 +306,8 @@
   );
 };
 
-<<<<<<< HEAD
 export const TagSelectorDefaultTagTooltipStyle = JSON.stringify({
-  background: colorBackgroundDefault(),
-  border: `1px solid ${colorBorderDefault()}`,
-  color: colorTextDefault(),
-=======
-const DefaultTagTooltipStyle = JSON.stringify({
   background: Colors.backgroundDefault(),
   border: `1px solid ${Colors.borderDefault()}`,
   color: Colors.textDefault(),
->>>>>>> cdf673e1
 });