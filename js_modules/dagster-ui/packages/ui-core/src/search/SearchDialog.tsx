// eslint-disable-next-line no-restricted-imports
import {Overlay} from '@blueprintjs/core';
import {
  Box,
  Icon,
  Spinner,
  FontFamily,
  colorAccentGray,
  colorTextLight,
  colorTextLighter,
  colorBackgroundDefault,
  colorKeylineDefault,
  CoreColors,
<<<<<<< HEAD
} from '@dagster-io/ui-components';
import {
  colorDialogBackground,
  colorNavButton,
  colorNavButtonHover,
  colorNavText,
} from '@dagster-io/ui-components/src/theme/color';
=======
  colorDialogBackground,
} from '@dagster-io/ui-components';
>>>>>>> 69e2cba7
import Fuse from 'fuse.js';
import debounce from 'lodash/debounce';
import * as React from 'react';
import {useHistory, useLocation} from 'react-router-dom';
import styled from 'styled-components';

import {ShortcutHandler} from '../app/ShortcutHandler';
import {useTrackEvent} from '../app/analytics';

import {SearchResults} from './SearchResults';
import {SearchResult} from './types';
import {useGlobalSearch} from './useGlobalSearch';

const MAX_DISPLAYED_RESULTS = 50;

type State = {
  shown: boolean;
  queryString: string;
  searching: boolean;
  primaryResults: Fuse.FuseResult<SearchResult>[];
  secondaryResults: Fuse.FuseResult<SearchResult>[];
  highlight: number;
  loaded: boolean;
};

type Action =
  | {type: 'show-dialog'}
  | {type: 'hide-dialog'}
  | {type: 'highlight'; highlight: number}
  | {type: 'change-query'; queryString: string}
  | {type: 'complete-primary'; queryString: string; results: Fuse.FuseResult<SearchResult>[]}
  | {type: 'complete-secondary'; queryString: string; results: Fuse.FuseResult<SearchResult>[]};

const reducer = (state: State, action: Action) => {
  switch (action.type) {
    case 'show-dialog':
      return {...state, shown: true, loaded: true};
    case 'hide-dialog':
      return {...state, shown: false, queryString: '', primaryResults: [], secondaryResults: []};
    case 'highlight':
      return {...state, highlight: action.highlight};
    case 'change-query':
      return {...state, queryString: action.queryString, searching: true, highlight: 0};
    case 'complete-primary':
      // If the received results match the current querystring, use them. Otherwise discard.
      const primaryResults =
        action.queryString === state.queryString ? action.results : state.primaryResults;
      return {...state, primaryResults, searching: false};
    case 'complete-secondary':
      // If the received results match the current querystring, use them. Otherwise discard.
      const secondaryResults =
        action.queryString === state.queryString ? action.results : state.secondaryResults;
      return {...state, secondaryResults, searching: false};
    default:
      return state;
  }
};

const initialState: State = {
  shown: false,
  queryString: '',
  searching: false,
  primaryResults: [],
  secondaryResults: [],
  highlight: 0,
  loaded: false,
};

const DEBOUNCE_MSEC = 100;

export const SearchDialog = ({searchPlaceholder}: {searchPlaceholder: string}) => {
  const location = useLocation();
  const history = useHistory();
  const {initialize, loading, searchPrimary, searchSecondary} = useGlobalSearch();
  const trackEvent = useTrackEvent();

  const [state, dispatch] = React.useReducer(reducer, initialState);
  const {shown, queryString, primaryResults, secondaryResults, highlight} = state;

  const results = [...primaryResults, ...secondaryResults];
  const renderedResults = results.slice(0, MAX_DISPLAYED_RESULTS);
  const numRenderedResults = renderedResults.length;

  const openSearch = React.useCallback(() => {
    trackEvent('searchOpen');
    initialize();
    dispatch({type: 'show-dialog'});
  }, [initialize, trackEvent]);

  const searchAndHandlePrimary = React.useCallback(
    async (queryString: string) => {
      const {queryString: queryStringForResults, results} = await searchPrimary(queryString);
      dispatch({type: 'complete-primary', queryString: queryStringForResults, results});
    },
    [searchPrimary],
  );

  const searchAndHandleSecondary = React.useCallback(
    async (queryString: string) => {
      const {queryString: queryStringForResults, results} = await searchSecondary(queryString);
      dispatch({type: 'complete-secondary', queryString: queryStringForResults, results});
    },
    [searchSecondary],
  );

  const debouncedSearch = React.useMemo(() => {
    return debounce(async (queryString: string) => {
      searchAndHandlePrimary(queryString);
      searchAndHandleSecondary(queryString);
    }, DEBOUNCE_MSEC);
  }, [searchAndHandlePrimary, searchAndHandleSecondary]);

  const onChange = async (e: React.ChangeEvent<HTMLInputElement>) => {
    const newValue = e.target.value;
    dispatch({type: 'change-query', queryString: newValue});
    debouncedSearch(newValue);
  };

  React.useEffect(() => {
    dispatch({type: 'hide-dialog'});
  }, [location.pathname]);

  const onClickResult = React.useCallback(
    (result: Fuse.FuseResult<SearchResult>) => {
      dispatch({type: 'hide-dialog'});
      history.push(result.item.href);
    },
    [history],
  );

  const shortcutFilter = React.useCallback((e: KeyboardEvent) => {
    if (e.altKey || e.shiftKey) {
      return false;
    }

    if (e.ctrlKey || e.metaKey) {
      return e.code === 'KeyK';
    }

    return e.code === 'Slash';
  }, []);

  const highlightedResult = renderedResults[highlight] || null;

  const onKeyDown = (e: React.KeyboardEvent) => {
    const {key} = e;
    if (key === 'Escape') {
      dispatch({type: 'hide-dialog'});
      return;
    }

    if (!numRenderedResults) {
      return;
    }

    const lastResult = numRenderedResults - 1;

    switch (key) {
      case 'ArrowUp':
        e.preventDefault();
        dispatch({
          type: 'highlight',
          highlight: highlight === 0 ? lastResult : highlight - 1,
        });
        break;
      case 'ArrowDown':
        e.preventDefault();
        dispatch({
          type: 'highlight',
          highlight: highlight === lastResult ? 0 : highlight + 1,
        });
        break;
      case 'Enter':
        e.preventDefault();
        if (highlightedResult) {
          dispatch({type: 'hide-dialog'});
          history.push(highlightedResult.item.href);
        }
    }
  };

  return (
    <>
      <ShortcutHandler onShortcut={openSearch} shortcutLabel="/" shortcutFilter={shortcutFilter}>
        <SearchTrigger onClick={openSearch}>
          <Box flex={{justifyContent: 'space-between', alignItems: 'center'}}>
            <Box flex={{alignItems: 'center', gap: 4}}>
              <div
                style={{
                  background: CoreColors.Gray900,
                  borderRadius: '12px',
                  height: '24px',
                  width: '24px',
                  display: 'flex',
                  alignItems: 'center',
                  justifyContent: 'center',
                }}
              >
                <Icon name="search" color={CoreColors.Gray50} />
              </div>
              <div>{searchPlaceholder}</div>
            </Box>
            <SlashShortcut>/</SlashShortcut>
          </Box>
        </SearchTrigger>
      </ShortcutHandler>
      <Overlay
        backdropProps={{style: {backgroundColor: colorDialogBackground()}}}
        isOpen={shown}
        onClose={() => dispatch({type: 'hide-dialog'})}
        transitionDuration={100}
      >
        <Container>
          <SearchBox hasQueryString={!!queryString.length}>
            <Icon name="search" color={colorAccentGray()} size={20} />
            <SearchInput
              autoFocus
              spellCheck={false}
              onChange={onChange}
              onKeyDown={onKeyDown}
              placeholder="Search assets, jobs, schedules, sensors…"
              type="text"
              value={queryString}
            />
            {loading ? <Spinner purpose="body-text" /> : null}
          </SearchBox>
          <SearchResults
            highlight={highlight}
            queryString={queryString}
            results={renderedResults}
            onClickResult={onClickResult}
          />
        </Container>
      </Overlay>
    </>
  );
};

const SearchTrigger = styled.button`
<<<<<<< HEAD
  background-color: ${colorNavButton()};
=======
  background-color: ${CoreColors.Gray900};
>>>>>>> 69e2cba7
  border-radius: 24px;
  border: none;
  color: ${CoreColors.Gray50};
  font-size: 14px;
  cursor: pointer;
  padding: 4px 16px 4px 8px;
  outline: none;
  user-select: none;
  width: 188px;
  height: 32px;
  transition: background-color 100ms linear;

  :hover {
<<<<<<< HEAD
    background-color: ${colorNavButtonHover()};
  }

  :focus {
    border-color: ${colorNavText()};
=======
    background-color: ${CoreColors.Gray850};
  }

  :focus {
    border-color: ${CoreColors.Gray100};
>>>>>>> 69e2cba7
  }
`;

const Container = styled.div`
  background-color: ${colorBackgroundDefault()};
  border-radius: 4px;
  box-shadow: 2px 2px 8px rgba(0, 0, 0, 0.1);
  max-height: 60vh;
  left: calc(50% - 300px);
  overflow: hidden;
  width: 600px;
  top: 20vh;

  input {
    background-color: transparent;
  }
`;

interface SearchBoxProps {
  readonly hasQueryString: boolean;
}

const SearchBox = styled.div<SearchBoxProps>`
  align-items: center;
  border-bottom: ${({hasQueryString}) =>
    hasQueryString ? `1px solid ${colorKeylineDefault()}` : 'none'};
  display: flex;
  padding: 12px 20px 12px 12px;
`;

const SearchInput = styled.input`
  border: none;
  color: ${colorTextLight()};
  font-family: ${FontFamily.default};
  font-size: 18px;
  margin-left: 4px;
  outline: none;
  width: 100%;

  &::placeholder {
    color: ${colorTextLighter()};
  }
`;

const SlashShortcut = styled.div`
  background-color: transparent;
  border-radius: 3px;
  color: ${CoreColors.White};
  font-size: 14px;
  padding: 2px;
`;<|MERGE_RESOLUTION|>--- conflicted
+++ resolved
@@ -11,7 +11,6 @@
   colorBackgroundDefault,
   colorKeylineDefault,
   CoreColors,
-<<<<<<< HEAD
 } from '@dagster-io/ui-components';
 import {
   colorDialogBackground,
@@ -19,10 +18,6 @@
   colorNavButtonHover,
   colorNavText,
 } from '@dagster-io/ui-components/src/theme/color';
-=======
-  colorDialogBackground,
-} from '@dagster-io/ui-components';
->>>>>>> 69e2cba7
 import Fuse from 'fuse.js';
 import debounce from 'lodash/debounce';
 import * as React from 'react';
@@ -262,11 +257,7 @@
 };
 
 const SearchTrigger = styled.button`
-<<<<<<< HEAD
   background-color: ${colorNavButton()};
-=======
-  background-color: ${CoreColors.Gray900};
->>>>>>> 69e2cba7
   border-radius: 24px;
   border: none;
   color: ${CoreColors.Gray50};
@@ -280,20 +271,11 @@
   transition: background-color 100ms linear;
 
   :hover {
-<<<<<<< HEAD
     background-color: ${colorNavButtonHover()};
   }
 
   :focus {
     border-color: ${colorNavText()};
-=======
-    background-color: ${CoreColors.Gray850};
-  }
-
-  :focus {
-    border-color: ${CoreColors.Gray100};
->>>>>>> 69e2cba7
-  }
 `;
 
 const Container = styled.div`
