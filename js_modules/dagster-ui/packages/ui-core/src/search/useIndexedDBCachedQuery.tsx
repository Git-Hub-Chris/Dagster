--- conflicted
+++ resolved
@@ -81,25 +81,13 @@
       'cache',
       {data, version},
       {
-<<<<<<< HEAD
-        expiry: new Date('3000'), // never expire,
-=======
         expiry: new Date('3000-01-01'), // never expire,
->>>>>>> b21b111d
       },
     );
     delete fetchState[key];
     const onFetched = fetchState[key]?.onFetched;
     try {
       setData(data);
-<<<<<<< HEAD
-    } catch (e) {}
-    onFetched?.forEach((cb) => {
-      try {
-        cb(queryResult);
-      } catch (e) {}
-    });
-=======
     } catch (e) {
       setTimeout(() => {
         throw e;
@@ -115,7 +103,6 @@
       }
     });
 
->>>>>>> b21b111d
     return queryResult;
   }, [client, key, lru, query, variables, version]);
 
