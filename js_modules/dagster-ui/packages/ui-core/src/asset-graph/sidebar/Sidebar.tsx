import {Button, Icon, Tooltip, colorKeylineDefault} from '@dagster-io/ui-components';
import {useVirtualizer} from '@tanstack/react-virtual';
import React from 'react';

import {AssetKey} from '../../assets/types';
import {ExplorerPath} from '../../pipelines/PipelinePathUtils';
import {Container, Inner, Row} from '../../ui/VirtualizedTable';
import {buildRepoPathForHuman} from '../../workspace/buildRepoAddress';
import {GraphData, GraphNode, tokenForAssetKey} from '../Utils';
import {SearchFilter} from '../sidebar/SearchFilter';

import {AssetSidebarNode} from './AssetSidebarNode';
import {FolderNodeType, getDisplayName, nodePathKey} from './util';

const COLLATOR = new Intl.Collator(navigator.language, {sensitivity: 'base', numeric: true});

export const AssetGraphExplorerSidebar = React.memo(
  ({
    assetGraphData,
    fullAssetGraphData,
    selectedNodes,
    selectNode: _selectNode,
    explorerPath,
    onChangeExplorerPath,
    allAssetKeys,
    hideSidebar,
  }: {
    assetGraphData: GraphData;
    fullAssetGraphData: GraphData;
    selectedNodes: GraphNode[];
    selectNode: (e: React.MouseEvent<any> | React.KeyboardEvent<any>, nodeId: string) => void;
    explorerPath: ExplorerPath;
    onChangeExplorerPath: (path: ExplorerPath, mode: 'replace' | 'push') => void;
    allAssetKeys: AssetKey[];
    expandedGroups: string[];
    setExpandedGroups: (a: string[]) => void;
    hideSidebar: () => void;
  }) => {
    const lastSelectedNode = selectedNodes[selectedNodes.length - 1];
    // In the empty stay when no query is typed use the full asset graph data to populate the sidebar
    const graphData = Object.keys(assetGraphData.nodes).length
      ? assetGraphData
      : fullAssetGraphData;
    const [selectWhenDataAvailable, setSelectWhenDataAvailable] = React.useState<
      [React.MouseEvent<any> | React.KeyboardEvent<any>, string] | null
    >(null);
    const selectedNodeHasDataAvailable = selectWhenDataAvailable
      ? !!graphData.nodes[selectWhenDataAvailable[1]]
      : false;

    React.useEffect(() => {
      if (selectWhenDataAvailable) {
        const [e, id] = selectWhenDataAvailable;
        _selectNode(e, id);
      }
      // eslint-disable-next-line react-hooks/exhaustive-deps
    }, [selectWhenDataAvailable, selectedNodeHasDataAvailable]);

    const selectNode: typeof _selectNode = (e, id) => {
      setSelectWhenDataAvailable([e, id]);
      if (!assetGraphData.nodes[id]) {
        try {
          const path = JSON.parse(id);
          const nextOpsQuery = explorerPath.opsQuery.trim()
            ? `\"${tokenForAssetKey({path})}\"`
            : '*';
          onChangeExplorerPath(
            {
              ...explorerPath,
              opsQuery: nextOpsQuery,
            },
            'push',
          );
        } catch (e) {
          // Ignore errors. The selected node might be a group or code location so trying to JSON.parse the id will error.
          // For asset nodes the id is always a JSON array
        }
      }
    };
    const [openNodes, setOpenNodes] = React.useState<Set<string>>(new Set());
    const [selectedNode, setSelectedNode] = React.useState<
      null | {id: string; path: string} | {id: string}
    >(null);

    const rootNodes = React.useMemo(
      () =>
        Object.keys(graphData.nodes)
          .filter(
            (id) =>
              // When we filter to a subgraph, the nodes at the root aren't real roots, but since
              // their upstream graph is cutoff we want to show them as roots in the sidebar.
              // Find these nodes by filtering on whether there parent nodes are in assetGraphData
              !Object.keys(graphData.upstream[id] ?? {}).filter((id) => graphData.nodes[id]).length,
          )
          .sort((a, b) =>
            COLLATOR.compare(
              getDisplayName(graphData.nodes[a]!),
              getDisplayName(graphData.nodes[b]!),
            ),
          ),
      [graphData],
    );

<<<<<<< HEAD
    const {folderNodes, codeLocationNodes} = React.useMemo(() => {
=======
    const {folderNodes: renderedNodes, codeLocationNodes} = React.useMemo(() => {
>>>>>>> 83fb9376
      const folderNodes: FolderNodeType[] = [];

      // Map of Code Locations -> Groups -> Assets
      const codeLocationNodes: Record<
        string,
        {
          locationName: string;
          groups: Record<
            string,
            {
              groupName: string;
              assets: string[];
            }
          >;
        }
      > = {};
      Object.entries(graphData.nodes).forEach(([id, node]) => {
        const locationName = node.definition.repository.location.name;
        const repositoryName = node.definition.repository.name;
        const groupName = node.definition.groupName || 'default';
        const codeLocation = buildRepoPathForHuman(repositoryName, locationName);
        codeLocationNodes[codeLocation] = codeLocationNodes[codeLocation] || {
          locationName: codeLocation,
          groups: {},
        };
        codeLocationNodes[codeLocation]!.groups[groupName] = codeLocationNodes[codeLocation]!
          .groups[groupName] || {
          groupName,
          assets: [],
        };
        codeLocationNodes[codeLocation]!.groups[groupName]!.assets.push(id);
      });
      Object.entries(codeLocationNodes).forEach(([locationName, locationNode]) => {
        folderNodes.push({locationName, id: locationName, level: 1});
        if (openNodes.has(locationName)) {
          Object.entries(locationNode.groups).forEach(([groupName, groupNode]) => {
            const groupId = locationName + ':' + groupName;
            folderNodes.push({groupName, id: groupId, level: 2});
            if (openNodes.has(groupId)) {
              groupNode.assets
                .sort((a, b) => COLLATOR.compare(a, b))
                .forEach((assetKey) => {
                  folderNodes.push({
                    id: assetKey,
                    path: locationName + ':' + groupName + ':' + assetKey,
                    level: 3,
                  });
                });
            }
          });
        }
      });

      return {folderNodes, codeLocationNodes};
    }, [graphData.nodes, openNodes]);

<<<<<<< HEAD
    const renderedNodes = folderNodes;

=======
>>>>>>> 83fb9376
    const containerRef = React.useRef<HTMLDivElement | null>(null);

    const rowVirtualizer = useVirtualizer({
      count: renderedNodes.length,
      getScrollElement: () => containerRef.current,
      estimateSize: () => 32,
      overscan: 10,
    });

    const totalHeight = rowVirtualizer.getTotalSize();
    const items = rowVirtualizer.getVirtualItems();

    React.useLayoutEffect(() => {
      if (renderedNodes.length === 1) {
        // If there's a single code location and a single group in it then just open them
        setOpenNodes((prevOpenNodes) => {
          const nextOpenNodes = new Set(prevOpenNodes);
          const locations = Object.keys(codeLocationNodes);
          if (locations.length === 1) {
            const location = codeLocationNodes[locations[0]!]!;
            nextOpenNodes.add(location.locationName);
            const groups = Object.keys(location.groups);
            if (groups.length === 1) {
              nextOpenNodes.add(
                location.locationName + ':' + location.groups[groups[0]!]!.groupName,
              );
            }
          }
          return nextOpenNodes;
        });
      }
      if (lastSelectedNode) {
        setOpenNodes((prevOpenNodes) => {
          const nextOpenNodes = new Set(prevOpenNodes);
          const assetNode = graphData.nodes[lastSelectedNode.id];
          if (assetNode) {
            const locationName = buildRepoPathForHuman(
              assetNode.definition.repository.name,
              assetNode.definition.repository.location.name,
            );
            const groupName = assetNode.definition.groupName || 'default';
            nextOpenNodes.add(locationName);
            nextOpenNodes.add(locationName + ':' + groupName);
          }
          if (selectedNode?.id !== lastSelectedNode.id) {
            setSelectedNode({id: lastSelectedNode.id});
          }
          return nextOpenNodes;
        });
      } else {
        setSelectedNode(null);
      }
      // eslint-disable-next-line react-hooks/exhaustive-deps
    }, [
      lastSelectedNode,
      graphData,
      // eslint-disable-next-line react-hooks/exhaustive-deps
      lastSelectedNode &&
        renderedNodes.findIndex((node) => nodePathKey(lastSelectedNode) === nodePathKey(node)),
    ]);

    const indexOfLastSelectedNode = React.useMemo(
      () => {
        if (!selectedNode) {
          return -1;
        }
        return renderedNodes.findIndex((node) => {
          // If you select a node via the search dropdown or from the graph directly then
          // selectedNode will have an `id` field and not a path. The nodes in renderedNodes
          // will always have a path so we need to explicitly check if the id's match
          if (!('path' in selectedNode)) {
            return node.id === selectedNode.id;
          } else {
            return nodePathKey(node) === nodePathKey(selectedNode);
          }
        });
      },
      // eslint-disable-next-line react-hooks/exhaustive-deps
      [renderedNodes, selectedNode],
    );
    const indexOfLastSelectedNodeRef = React.useRef(indexOfLastSelectedNode);
    indexOfLastSelectedNodeRef.current = indexOfLastSelectedNode;

    React.useLayoutEffect(() => {
      if (indexOfLastSelectedNode !== -1) {
        rowVirtualizer.scrollToIndex(indexOfLastSelectedNode, {
          align: 'center',
          smoothScroll: true,
        });
      }
      // Only scroll if the rootNodes changes or the selected node changes
      // otherwise opening/closing nodes will cause us to scroll again because the index changes
      // if we toggle a node above the selected node
      // eslint-disable-next-line react-hooks/exhaustive-deps
    }, [selectedNode, rootNodes, rowVirtualizer]);

    React.useLayoutEffect(() => {
      // Fix a weird issue where the sidebar doesn't measure the full height.
      const id = setInterval(rowVirtualizer.measure, 1000);
      return () => clearInterval(id);
    }, [rowVirtualizer.measure]);

    return (
      <div style={{display: 'grid', gridTemplateRows: 'auto minmax(0, 1fr)', height: '100%'}}>
        <div
          style={{
            display: 'grid',
            gridTemplateColumns: '1fr auto',
            gap: '6px',
            padding: '12px 24px',
            paddingRight: 12,
            borderBottom: `1px solid ${colorKeylineDefault()}`,
          }}
        >
          <SearchFilter
            values={React.useMemo(() => {
              return allAssetKeys.map((key) => ({
                value: JSON.stringify(key.path),
                label: key.path[key.path.length - 1]!,
              }));
            }, [allAssetKeys])}
            onSelectValue={selectNode}
          />
          <Tooltip content="Hide sidebar">
            <Button icon={<Icon name="panel_show_right" />} onClick={hideSidebar} />
          </Tooltip>
        </div>
        <div>
          <Container
            ref={containerRef}
            onKeyDown={(e) => {
              let nextIndex = 0;
              if (e.code === 'ArrowDown' || e.code === 'ArrowUp') {
                nextIndex = indexOfLastSelectedNodeRef.current + (e.code === 'ArrowDown' ? 1 : -1);
                indexOfLastSelectedNodeRef.current = nextIndex;
                e.preventDefault();
                const nextNode =
                  renderedNodes[(nextIndex + renderedNodes.length) % renderedNodes.length]!;
                setSelectedNode(nextNode);
                selectNode(e, nextNode.id);
              } else if (e.code === 'ArrowLeft' || e.code === 'ArrowRight') {
                const open = e.code === 'ArrowRight';
                setOpenNodes((nodes) => {
                  const node = renderedNodes[indexOfLastSelectedNode];
                  if (!node) {
                    return nodes;
                  }
                  const openNodes = new Set(nodes);
                  if (open) {
                    openNodes.add(nodePathKey(node));
                  } else {
                    openNodes.delete(nodePathKey(node));
                  }
                  return openNodes;
                });
              }
            }}
          >
            <Inner $totalHeight={totalHeight}>
              {items.map(({index, key, size, start, measureElement}) => {
                const node = renderedNodes[index]!;
                const isCodelocationNode = 'locationName' in node;
                const isGroupNode = 'groupName' in node;
                const row = !isCodelocationNode && !isGroupNode ? graphData.nodes[node.id] : node;
                return (
                  <Row
                    $height={size}
                    $start={start}
                    key={key}
                    style={{overflow: 'visible'}}
                    ref={measureElement}
                  >
                    {row ? (
                      <AssetSidebarNode
                        isOpen={openNodes.has(nodePathKey(node))}
                        fullAssetGraphData={fullAssetGraphData}
                        node={row}
                        level={node.level}
                        isLastSelected={lastSelectedNode?.id === node.id}
                        isSelected={
                          selectedNode?.id === node.id || selectedNodes.includes(row as GraphNode)
                        }
                        toggleOpen={() => {
                          setOpenNodes((nodes) => {
                            const openNodes = new Set(nodes);
                            const isOpen = openNodes.has(nodePathKey(node));
                            if (isOpen) {
                              openNodes.delete(nodePathKey(node));
                            } else {
                              openNodes.add(nodePathKey(node));
                            }
                            return openNodes;
                          });
                        }}
                        selectNode={(e, id) => {
                          selectNode(e, id);
                        }}
                        selectThisNode={(e) => {
                          setSelectedNode(node);
                          selectNode(e, node.id);
                        }}
                        explorerPath={explorerPath}
                        onChangeExplorerPath={onChangeExplorerPath}
                      />
                    ) : null}
                  </Row>
                );
              })}
            </Inner>
          </Container>
        </div>
      </div>
    );
  },
);<|MERGE_RESOLUTION|>--- conflicted
+++ resolved
@@ -101,11 +101,7 @@
       [graphData],
     );
 
-<<<<<<< HEAD
-    const {folderNodes, codeLocationNodes} = React.useMemo(() => {
-=======
     const {folderNodes: renderedNodes, codeLocationNodes} = React.useMemo(() => {
->>>>>>> 83fb9376
       const folderNodes: FolderNodeType[] = [];
 
       // Map of Code Locations -> Groups -> Assets
@@ -162,11 +158,6 @@
       return {folderNodes, codeLocationNodes};
     }, [graphData.nodes, openNodes]);
 
-<<<<<<< HEAD
-    const renderedNodes = folderNodes;
-
-=======
->>>>>>> 83fb9376
     const containerRef = React.useRef<HTMLDivElement | null>(null);
 
     const rowVirtualizer = useVirtualizer({
