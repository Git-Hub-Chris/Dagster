--- conflicted
+++ resolved
@@ -159,18 +159,10 @@
       const codeLocationsCount = Object.keys(codeLocationNodes).length;
       Object.entries(codeLocationNodes).forEach(([locationName, locationNode]) => {
         folderNodes.push({locationName, id: locationName, level: 1});
-<<<<<<< HEAD
-        if (openNodes.has(locationName) || groupsCount === 1) {
+        if (openNodes.has(locationName) || codeLocationsCount === 1) {
           Object.entries(locationNode.groups).forEach(([id, groupNode]) => {
             folderNodes.push({groupName: groupNode.groupName, id, level: 2});
             if (openNodes.has(id) || groupsCount === 1) {
-=======
-        if (openNodes.has(locationName) || codeLocationsCount === 1) {
-          Object.entries(locationNode.groups).forEach(([groupName, groupNode]) => {
-            const groupId = locationName + ':' + groupName;
-            folderNodes.push({groupName, id: groupId, level: 2});
-            if (openNodes.has(groupId) || groupsCount === 1) {
->>>>>>> 53405024
               groupNode.assets
                 .sort((a, b) => COLLATOR.compare(a, b))
                 .forEach((assetKey) => {
