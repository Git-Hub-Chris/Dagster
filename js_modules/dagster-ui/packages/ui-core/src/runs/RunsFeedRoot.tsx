--- conflicted
+++ resolved
@@ -30,12 +30,8 @@
 } from '../app/QueryRefresh';
 import {useTrackPageView} from '../app/analytics';
 import {RunsFilter} from '../graphql/types';
-<<<<<<< HEAD
+import {useQueryPersistedState} from '../hooks/useQueryPersistedState';
 import {Loading, LoadingSpinner} from '../ui/Loading';
-=======
-import {useQueryPersistedState} from '../hooks/useQueryPersistedState';
-import {LoadingSpinner} from '../ui/Loading';
->>>>>>> 04a76d8c
 
 const PAGE_SIZE = 25;
 
@@ -50,28 +46,20 @@
   'status',
 ];
 
-<<<<<<< HEAD
 export function useRunsFeedEntries(
   filter: RunsFilter,
   currentTab: ReturnType<typeof useSelectedRunsFeedTab>,
+  includeRunsFromBackfills: boolean,
 ) {
   const isScheduled = currentTab === 'scheduled';
-
-=======
-export function useRunsFeedEntries(filter: RunsFilter, includeRunsFromBackfills: boolean) {
->>>>>>> 04a76d8c
   const {queryResult, paginationProps} = useCursorPaginatedQuery<
     RunsFeedRootQuery,
     RunsFeedRootQueryVariables
   >({
     query: RUNS_FEED_ROOT_QUERY,
     pageSize: PAGE_SIZE,
-<<<<<<< HEAD
-    variables: {filter},
+    variables: {filter, includeRunsFromBackfills},
     skip: isScheduled,
-=======
-    variables: {filter, includeRunsFromBackfills},
->>>>>>> 04a76d8c
     nextCursorForResult: (runs) => {
       if (runs.runsFeedOrError.__typename !== 'RunsFeedConnection') {
         return undefined;
@@ -161,22 +149,15 @@
   });
   const {tabs, queryResult: runQueryResult} = useRunsFeedTabs(filter, includeRunsFromBackfills);
 
-<<<<<<< HEAD
   const {entries, paginationProps, queryResult, scheduledQueryResult} = useRunsFeedEntries(
     filter,
     currentTab,
+    includeRunsFromBackfills,
   );
   const refreshState = useQueryRefreshAtInterval(
     currentTab === 'scheduled' ? scheduledQueryResult : queryResult,
     FIFTEEN_SECONDS,
   );
-=======
-  const {entries, paginationProps, queryResult} = useRunsFeedEntries(
-    filter,
-    includeRunsFromBackfills,
-  );
-  const refreshState = useQueryRefreshAtInterval(queryResult, FIFTEEN_SECONDS);
->>>>>>> 04a76d8c
   const countRefreshState = useQueryRefreshAtInterval(runQueryResult, FIFTEEN_SECONDS);
   const combinedRefreshState = useMergedRefresh(countRefreshState, refreshState);
   const {error} = queryResult;
