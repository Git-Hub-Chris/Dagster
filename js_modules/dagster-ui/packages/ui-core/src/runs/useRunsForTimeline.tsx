--- conflicted
+++ resolved
@@ -5,11 +5,7 @@
 import {TimelineJob, TimelineRun} from './RunTimeline';
 import {RUN_TIME_FRAGMENT} from './RunUtils';
 import {overlap} from './batchRunsForTimeline';
-<<<<<<< HEAD
-import {fetchPaginatedBucketData} from './fetchPaginatedBucketData';
-=======
 import {fetchPaginatedBucketData, fetchPaginatedData} from './fetchPaginatedBucketData';
->>>>>>> 0d005f52
 import {
   CompletedRunTimelineQuery,
   CompletedRunTimelineQueryVariables,
@@ -29,11 +25,7 @@
 import {RepoAddress} from '../workspace/types';
 import {workspacePipelinePath} from '../workspace/workspacePath';
 
-<<<<<<< HEAD
-const BUCKET_SIZE = 3600 * 1000;
-=======
 const BUCKET_SIZE_MS = 3600 * 1000;
->>>>>>> 0d005f52
 const BATCH_LIMIT = 500;
 
 export const useRunsForTimeline = (
@@ -51,22 +43,12 @@
 
   const buckets = useMemo(() => {
     const buckets = [];
-<<<<<<< HEAD
-    for (let time = start; time < end; time += BUCKET_SIZE) {
-      buckets.push([time, Math.min(end, time + BUCKET_SIZE)] as const);
-=======
     for (let time = start; time < end; time += BUCKET_SIZE_MS) {
       buckets.push([time, Math.min(end, time + BUCKET_SIZE_MS)] as const);
->>>>>>> 0d005f52
     }
     return buckets;
   }, [start, end]);
 
-<<<<<<< HEAD
-  const singleBucket = useMemo(() => [range], [range]);
-
-=======
->>>>>>> 0d005f52
   const client = useApolloClient();
 
   const [completedRunsQueryData, setCompletedRunsData] = useState<{
@@ -79,7 +61,6 @@
     loading: true,
     error: undefined,
     called: false,
-<<<<<<< HEAD
   });
   const [ongoingRunsQueryData, setOngoingRunsData] = useState<{
     data: RunTimelineFragment[] | undefined;
@@ -92,20 +73,6 @@
     error: undefined,
     called: false,
   });
-=======
-  });
-  const [ongoingRunsQueryData, setOngoingRunsData] = useState<{
-    data: RunTimelineFragment[] | undefined;
-    loading: boolean;
-    error: any;
-    called: boolean;
-  }>({
-    data: undefined,
-    loading: true,
-    error: undefined,
-    called: false,
-  });
->>>>>>> 0d005f52
   const {data: ongoingRunsData, loading: loadingOngoingRunsData} = ongoingRunsQueryData;
   const {data: completedRunsData, loading: loadingCompletedRunsData} = completedRunsQueryData;
 
@@ -155,49 +122,6 @@
   }, [buckets, client, runsFilter]);
 
   const fetchOngoingRunsQueryData = useCallback(async () => {
-<<<<<<< HEAD
-    return await fetchPaginatedBucketData({
-      buckets: singleBucket, // We don't actually bucket the ongoing runs since it doesn't matter when they start
-      setQueryData: setOngoingRunsData,
-      async fetchData(_bucket, cursor: string | undefined) {
-        const {data} = await client.query<
-          OngoingRunTimelineQuery,
-          OngoingRunTimelineQueryVariables
-        >({
-          query: ONGOING_RUN_TIMELINE_QUERY,
-          notifyOnNetworkStatusChange: true,
-          fetchPolicy: 'no-cache',
-          variables: {
-            inProgressFilter: {
-              ...runsFilter,
-              statuses: [RunStatus.CANCELING, RunStatus.STARTED],
-            },
-            cursor,
-            limit: BATCH_LIMIT,
-          },
-        });
-
-        if (data.ongoing.__typename !== 'Runs') {
-          return {
-            data: [],
-            cursor: undefined,
-            hasMore: false,
-            error: data.ongoing,
-          };
-        }
-        const runs = data.ongoing.results;
-        const hasMoreData = runs.length === BATCH_LIMIT;
-        const nextCursor = hasMoreData ? runs[runs.length - 1]!.id : undefined;
-        return {
-          data: runs,
-          cursor: nextCursor,
-          hasMore: hasMoreData,
-          error: undefined,
-        };
-      },
-    });
-  }, [singleBucket, client, runsFilter]);
-=======
     setOngoingRunsData(({data}) => ({
       data, // preserve existing data
       loading: true,
@@ -258,7 +182,6 @@
       }));
     }
   }, [client, runsFilter]);
->>>>>>> 0d005f52
 
   const [fetchFutureTicks, futureTicksQueryData] = useLazyQuery<
     FutureTicksQuery,
