--- conflicted
+++ resolved
@@ -271,14 +271,6 @@
     refresh,
   );
 
-<<<<<<< HEAD
-  const assetMetadata = definition && metadataForAssetNode(definition).assetMetadata;
-  const codeSource = assetMetadata?.find((m) => isCanonicalCodeSourceEntry(m)) as
-    | CodeReferencesMetadataEntry
-    | undefined;
-
-=======
->>>>>>> 6d6654bb
   return (
     <Box
       flex={{direction: 'column', grow: 1}}
