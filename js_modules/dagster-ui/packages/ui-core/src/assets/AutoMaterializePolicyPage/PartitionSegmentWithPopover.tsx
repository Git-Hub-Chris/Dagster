import {
  Box,
<<<<<<< HEAD
  Menu,
  MenuItem,
=======
  Colors,
>>>>>>> cdf673e1
  MiddleTruncate,
  Popover,
  Tag,
  TextInput,
  TextInputContainer,
} from '@dagster-io/ui-components';
import {useVirtualizer} from '@tanstack/react-virtual';
import {useMemo, useRef, useState} from 'react';
import styled from 'styled-components';

<<<<<<< HEAD
import {assertUnreachable} from '../../app/Util';
import {AssetConditionEvaluationStatus, AssetSubsetValue} from '../../graphql/types';
import {Container, Inner, Row} from '../../ui/VirtualizedTable';
import {numberFormatter} from '../../ui/formatters';

import {PolicyEvaluationStatusTag} from './PolicyEvaluationStatusTag';
=======
import {PolicyEvaluationStatusTag} from './PolicyEvaluationStatusTag';
import {AssetConditionEvaluationStatus, AssetSubset} from './types';
import {assertUnreachable} from '../../app/Util';
import {Container, Inner, Row} from '../../ui/VirtualizedTable';
>>>>>>> cdf673e1

const statusToColors = (status: AssetConditionEvaluationStatus) => {
  switch (status) {
    case AssetConditionEvaluationStatus.TRUE:
      return {color: Colors.accentGreen(), hoverColor: Colors.accentGreenHover()};
    case AssetConditionEvaluationStatus.FALSE:
      return {color: Colors.accentYellow(), hoverColor: Colors.accentYellowHover()};
    case AssetConditionEvaluationStatus.SKIPPED:
      return {color: Colors.accentGray(), hoverColor: Colors.accentGrayHover()};
    default:
      return assertUnreachable(status);
  }
};

type AssetSusbsetWithoutTypenames = {
  subsetValue: Omit<AssetSubsetValue, '__typename' | 'boolValue'>;
};

interface Props {
  description: string;
  status: AssetConditionEvaluationStatus.TRUE;
  subset: AssetSusbsetWithoutTypenames | null;
  selectPartition: (partitionKey: string | null) => void;
}
<<<<<<< HEAD
export const PartitionSegmentWithPopover = ({
  description,
  selectPartition,
  status,
  subset,
}: Props) => {
=======

export const PartitionSegmentWithPopover = ({description, width, status, subset}: Props) => {
  const {color, hoverColor} = useMemo(() => statusToColors(status), [status]);
  const segment = <PartitionSegment $color={color} $hoverColor={hoverColor} $width={width} />;
>>>>>>> cdf673e1
  if (!subset) {
    return null;
  }

  const count = subset.subsetValue.partitionKeys?.length || 0;

  return (
    <Popover
      interactionKind="hover"
      placement="bottom"
      hoverOpenDelay={50}
      hoverCloseDelay={50}
      content={
        <PartitionSubsetList
          description={description}
          status={status}
          subset={subset}
          selectPartition={selectPartition}
        />
      }
    >
      <Tag intent={count > 0 ? 'success' : 'none'} icon={count > 0 ? 'check_circle' : undefined}>
        {numberFormatter.format(count)} {status.charAt(0) + status.toLowerCase().slice(1)}
      </Tag>
    </Popover>
  );
};

interface ListProps {
  description: string;
  status?: AssetConditionEvaluationStatus;
  subset: AssetSusbsetWithoutTypenames;
  selectPartition: (partitionKey: string | null) => void;
}

const ITEM_HEIGHT = 32;
const MAX_ITEMS_BEFORE_TRUNCATION = 4;

<<<<<<< HEAD
export const PartitionSubsetList = ({description, status, subset, selectPartition}: ListProps) => {
  const container = React.useRef<HTMLDivElement | null>(null);
  const [searchValue, setSearchValue] = React.useState('');

  const {color, hoverColor} = React.useMemo(
    () => statusToColors(status ?? AssetConditionEvaluationStatus.TRUE),
    [status],
  );
=======
const PartitionSubsetList = ({description, status, subset}: ListProps) => {
  const container = useRef<HTMLDivElement | null>(null);
  const [searchValue, setSearchValue] = useState('');

  const {color, hoverColor} = useMemo(() => statusToColors(status), [status]);
>>>>>>> cdf673e1

  const partitionKeys = useMemo(() => subset.subsetValue.partitionKeys || [], [subset]);

  const filteredKeys = useMemo(() => {
    const searchLower = searchValue.toLocaleLowerCase();
    return partitionKeys.filter((key) => key.toLocaleLowerCase().includes(searchLower));
  }, [partitionKeys, searchValue]);

  const count = filteredKeys.length;

  const rowVirtualizer = useVirtualizer({
    count: filteredKeys.length,
    getScrollElement: () => container.current,
    estimateSize: () => ITEM_HEIGHT,
    overscan: 10,
  });

  const totalHeight = rowVirtualizer.getTotalSize();
  const virtualItems = rowVirtualizer.getVirtualItems();

  return (
    <div style={{width: '292px'}}>
      <Box
        padding={{vertical: 8, left: 12, right: 8}}
        border="bottom"
        flex={{direction: 'row', alignItems: 'center', justifyContent: 'space-between'}}
        style={{display: 'grid', gridTemplateColumns: 'minmax(0, 1fr) auto', gap: 8}}
      >
        <strong>
          <MiddleTruncate text={description} />
        </strong>
        {status ? <PolicyEvaluationStatusTag status={status} /> : null}
      </Box>
      {partitionKeys.length > MAX_ITEMS_BEFORE_TRUNCATION ? (
        <SearchContainer padding={{vertical: 4, horizontal: 8}}>
          <TextInput
            icon="search"
            placeholder="Filter partitions…"
            value={searchValue}
            onChange={(e) => setSearchValue(e.target.value)}
          />
        </SearchContainer>
      ) : null}
      <div
        style={{
          height: count > MAX_ITEMS_BEFORE_TRUNCATION ? '150px' : count * ITEM_HEIGHT + 16,
          overflow: 'hidden',
        }}
      >
        <Container ref={container}>
          <Menu>
            <Inner $totalHeight={totalHeight}>
              {virtualItems.map(({index, key, size, start}) => {
                const partitionKey = filteredKeys[index]!;
                return (
                  <Row $height={size} $start={start} key={key}>
                    <MenuItem
                      onClick={() => {
                        selectPartition(partitionKey);
                      }}
                      text={
                        <Box flex={{direction: 'row', alignItems: 'center', gap: 8}}>
                          <PartitionStatusDot $color={color} $hoverColor={hoverColor} />
                          <div>
                            <MiddleTruncate text={partitionKey} />
                          </div>
                        </Box>
                      }
                    />
                  </Row>
                );
              })}
            </Inner>
          </Menu>
        </Container>
      </div>
    </div>
  );
};

const SearchContainer = styled(Box)`
  display: flex;
  ${TextInputContainer} {
    flex: 1;
  }
`;

const PartitionStatusDot = styled.div<{$color: string; $hoverColor: string}>`
  background-color: ${({$color}) => $color};
  height: 8px;
  width: 8px;
  border-radius: 50%;
  transition: background-color 100ms linear;

  :hover {
    background-color: ${({$hoverColor}) => $hoverColor};
  }
`;<|MERGE_RESOLUTION|>--- conflicted
+++ resolved
@@ -1,11 +1,8 @@
 import {
   Box,
-<<<<<<< HEAD
+  Colors,
   Menu,
   MenuItem,
-=======
-  Colors,
->>>>>>> cdf673e1
   MiddleTruncate,
   Popover,
   Tag,
@@ -16,19 +13,11 @@
 import {useMemo, useRef, useState} from 'react';
 import styled from 'styled-components';
 
-<<<<<<< HEAD
+import {PolicyEvaluationStatusTag} from './PolicyEvaluationStatusTag';
 import {assertUnreachable} from '../../app/Util';
 import {AssetConditionEvaluationStatus, AssetSubsetValue} from '../../graphql/types';
 import {Container, Inner, Row} from '../../ui/VirtualizedTable';
 import {numberFormatter} from '../../ui/formatters';
-
-import {PolicyEvaluationStatusTag} from './PolicyEvaluationStatusTag';
-=======
-import {PolicyEvaluationStatusTag} from './PolicyEvaluationStatusTag';
-import {AssetConditionEvaluationStatus, AssetSubset} from './types';
-import {assertUnreachable} from '../../app/Util';
-import {Container, Inner, Row} from '../../ui/VirtualizedTable';
->>>>>>> cdf673e1
 
 const statusToColors = (status: AssetConditionEvaluationStatus) => {
   switch (status) {
@@ -53,19 +42,13 @@
   subset: AssetSusbsetWithoutTypenames | null;
   selectPartition: (partitionKey: string | null) => void;
 }
-<<<<<<< HEAD
+
 export const PartitionSegmentWithPopover = ({
   description,
   selectPartition,
   status,
   subset,
 }: Props) => {
-=======
-
-export const PartitionSegmentWithPopover = ({description, width, status, subset}: Props) => {
-  const {color, hoverColor} = useMemo(() => statusToColors(status), [status]);
-  const segment = <PartitionSegment $color={color} $hoverColor={hoverColor} $width={width} />;
->>>>>>> cdf673e1
   if (!subset) {
     return null;
   }
@@ -104,22 +87,14 @@
 const ITEM_HEIGHT = 32;
 const MAX_ITEMS_BEFORE_TRUNCATION = 4;
 
-<<<<<<< HEAD
 export const PartitionSubsetList = ({description, status, subset, selectPartition}: ListProps) => {
-  const container = React.useRef<HTMLDivElement | null>(null);
-  const [searchValue, setSearchValue] = React.useState('');
+  const container = useRef<HTMLDivElement | null>(null);
+  const [searchValue, setSearchValue] = useState('');
 
-  const {color, hoverColor} = React.useMemo(
+  const {color, hoverColor} = useMemo(
     () => statusToColors(status ?? AssetConditionEvaluationStatus.TRUE),
     [status],
   );
-=======
-const PartitionSubsetList = ({description, status, subset}: ListProps) => {
-  const container = useRef<HTMLDivElement | null>(null);
-  const [searchValue, setSearchValue] = useState('');
-
-  const {color, hoverColor} = useMemo(() => statusToColors(status), [status]);
->>>>>>> cdf673e1
 
   const partitionKeys = useMemo(() => subset.subsetValue.partitionKeys || [], [subset]);
 
