import {Box} from '@dagster-io/ui-components';
import faker from 'faker';
import {useMemo} from 'react';

import {AssetConditionEvaluationStatus} from '../../../graphql/types';
import {PartitionSegmentWithPopover} from '../PartitionSegmentWithPopover';

// eslint-disable-next-line import/no-default-export
export default {
  title: 'Asset Details/Automaterialize/PartitionSegmentWithPopover',
  component: PartitionSegmentWithPopover,
};

const PARTITION_COUNT = 300;

export const TruePartitions = () => {
<<<<<<< HEAD
  const subset = React.useMemo(() => {
=======
  const subset: AssetSubset = useMemo(() => {
>>>>>>> cdf673e1
    const partitionKeys = new Array(PARTITION_COUNT)
      .fill(null)
      .map(() => faker.random.words(2).toLowerCase().replace(/ /g, '-'));
    return {
      assetKey: {path: ['foo', 'bar']},
      subsetValue: {
        boolValue: true,
        partitionKeys,
        partitionKeyRanges: null,
        isPartitioned: true,
      },
    };
  }, []);

  return (
    <Box flex={{direction: 'row'}}>
      <PartitionSegmentWithPopover
        description="is_missing"
        status={AssetConditionEvaluationStatus.TRUE}
<<<<<<< HEAD
=======
        width={200}
        subset={subset}
      />
    </Box>
  );
};

export const FalsePartitions = () => {
  const subset: AssetSubset = useMemo(() => {
    const partitionKeys = new Array(PARTITION_COUNT)
      .fill(null)
      .map(() => faker.random.words(2).toLowerCase().replace(/ /g, '-'));
    return {
      assetKey: {path: ['foo', 'bar']},
      subsetValue: {
        boolValue: false,
        partitionKeys,
        partitionKeyRanges: null,
        isPartitioned: true,
      },
    };
  }, []);

  return (
    <Box flex={{direction: 'row'}}>
      <PartitionSegmentWithPopover
        description="is_missing"
        status={AssetConditionEvaluationStatus.FALSE}
        width={200}
        subset={subset}
      />
    </Box>
  );
};

export const SkippedPartitions = () => {
  const subset: AssetSubset = useMemo(() => {
    const partitionKeys = new Array(PARTITION_COUNT)
      .fill(null)
      .map(() => faker.random.words(2).toLowerCase().replace(/ /g, '-'));
    return {
      assetKey: {path: ['foo', 'bar']},
      subsetValue: {
        boolValue: null,
        partitionKeys,
        partitionKeyRanges: null,
        isPartitioned: true,
      },
    };
  }, []);

  return (
    <Box flex={{direction: 'row'}}>
      <PartitionSegmentWithPopover
        description="is_missing"
        status={AssetConditionEvaluationStatus.SKIPPED}
        width={200}
>>>>>>> cdf673e1
        subset={subset}
        selectPartition={() => {}}
      />
    </Box>
  );
};

export const FewPartitions = () => {
<<<<<<< HEAD
  const subset = React.useMemo(() => {
=======
  const subset: AssetSubset = useMemo(() => {
>>>>>>> cdf673e1
    const partitionKeys = new Array(2)
      .fill(null)
      .map(() => faker.random.words(2).toLowerCase().replace(/ /g, '-'));
    return {
      assetKey: {path: ['foo', 'bar']},
      subsetValue: {
        boolValue: true,
        partitionKeys,
        partitionKeyRanges: null,
        isPartitioned: true,
      },
    };
  }, []);

  return (
    <Box flex={{direction: 'row'}}>
      <PartitionSegmentWithPopover
        description="is_missing"
        status={AssetConditionEvaluationStatus.TRUE}
        subset={subset}
        selectPartition={() => {}}
      />
    </Box>
  );
};<|MERGE_RESOLUTION|>--- conflicted
+++ resolved
@@ -14,11 +14,7 @@
 const PARTITION_COUNT = 300;
 
 export const TruePartitions = () => {
-<<<<<<< HEAD
-  const subset = React.useMemo(() => {
-=======
-  const subset: AssetSubset = useMemo(() => {
->>>>>>> cdf673e1
+  const subset = useMemo(() => {
     const partitionKeys = new Array(PARTITION_COUNT)
       .fill(null)
       .map(() => faker.random.words(2).toLowerCase().replace(/ /g, '-'));
@@ -38,66 +34,6 @@
       <PartitionSegmentWithPopover
         description="is_missing"
         status={AssetConditionEvaluationStatus.TRUE}
-<<<<<<< HEAD
-=======
-        width={200}
-        subset={subset}
-      />
-    </Box>
-  );
-};
-
-export const FalsePartitions = () => {
-  const subset: AssetSubset = useMemo(() => {
-    const partitionKeys = new Array(PARTITION_COUNT)
-      .fill(null)
-      .map(() => faker.random.words(2).toLowerCase().replace(/ /g, '-'));
-    return {
-      assetKey: {path: ['foo', 'bar']},
-      subsetValue: {
-        boolValue: false,
-        partitionKeys,
-        partitionKeyRanges: null,
-        isPartitioned: true,
-      },
-    };
-  }, []);
-
-  return (
-    <Box flex={{direction: 'row'}}>
-      <PartitionSegmentWithPopover
-        description="is_missing"
-        status={AssetConditionEvaluationStatus.FALSE}
-        width={200}
-        subset={subset}
-      />
-    </Box>
-  );
-};
-
-export const SkippedPartitions = () => {
-  const subset: AssetSubset = useMemo(() => {
-    const partitionKeys = new Array(PARTITION_COUNT)
-      .fill(null)
-      .map(() => faker.random.words(2).toLowerCase().replace(/ /g, '-'));
-    return {
-      assetKey: {path: ['foo', 'bar']},
-      subsetValue: {
-        boolValue: null,
-        partitionKeys,
-        partitionKeyRanges: null,
-        isPartitioned: true,
-      },
-    };
-  }, []);
-
-  return (
-    <Box flex={{direction: 'row'}}>
-      <PartitionSegmentWithPopover
-        description="is_missing"
-        status={AssetConditionEvaluationStatus.SKIPPED}
-        width={200}
->>>>>>> cdf673e1
         subset={subset}
         selectPartition={() => {}}
       />
@@ -106,11 +42,7 @@
 };
 
 export const FewPartitions = () => {
-<<<<<<< HEAD
-  const subset = React.useMemo(() => {
-=======
-  const subset: AssetSubset = useMemo(() => {
->>>>>>> cdf673e1
+  const subset = useMemo(() => {
     const partitionKeys = new Array(2)
       .fill(null)
       .map(() => faker.random.words(2).toLowerCase().replace(/ /g, '-'));
