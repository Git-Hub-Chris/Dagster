--- conflicted
+++ resolved
@@ -13,11 +13,7 @@
       onKeyDown={[Function]}
     >
       <button
-<<<<<<< HEAD
-        className="BaseButton__StyledButton-sc-1bn4i2e-0 jVtuVg"
-=======
-        className="BaseButton__StyledButton-sc-1bn4i2e-0 biaLnJ"
->>>>>>> e1cb2fb9
+        className="BaseButton__StyledButton-sc-1bn4i2e-0 iemWfS"
         data-test-id="mode-picker-button"
         title="Current execution mode"
       >
@@ -53,11 +49,7 @@
       onKeyDown={[Function]}
     >
       <button
-<<<<<<< HEAD
-        className="BaseButton__StyledButton-sc-1bn4i2e-0 gFtTzc"
-=======
-        className="BaseButton__StyledButton-sc-1bn4i2e-0 kEwqqT"
->>>>>>> e1cb2fb9
+        className="BaseButton__StyledButton-sc-1bn4i2e-0 ulIng"
         data-test-id="mode-picker-button"
         title="Current execution mode"
       >
@@ -88,11 +80,7 @@
       onKeyDown={[Function]}
     >
       <button
-<<<<<<< HEAD
-        className="BaseButton__StyledButton-sc-1bn4i2e-0 gFtTzc"
-=======
-        className="BaseButton__StyledButton-sc-1bn4i2e-0 kEwqqT"
->>>>>>> e1cb2fb9
+        className="BaseButton__StyledButton-sc-1bn4i2e-0 ulIng"
         data-test-id="mode-picker-button"
         title="Current execution mode"
       >
@@ -123,11 +111,7 @@
       onKeyDown={[Function]}
     >
       <button
-<<<<<<< HEAD
-        className="BaseButton__StyledButton-sc-1bn4i2e-0 gFtTzc"
-=======
-        className="BaseButton__StyledButton-sc-1bn4i2e-0 kEwqqT"
->>>>>>> e1cb2fb9
+        className="BaseButton__StyledButton-sc-1bn4i2e-0 ulIng"
         data-test-id="mode-picker-button"
         disabled={true}
         title="To add a mode, add a ModeDefinition to the pipeline."
@@ -159,11 +143,7 @@
       onKeyDown={[Function]}
     >
       <button
-<<<<<<< HEAD
-        className="BaseButton__StyledButton-sc-1bn4i2e-0 gFtTzc"
-=======
-        className="BaseButton__StyledButton-sc-1bn4i2e-0 kEwqqT"
->>>>>>> e1cb2fb9
+        className="BaseButton__StyledButton-sc-1bn4i2e-0 ulIng"
         data-test-id="mode-picker-button"
         disabled={true}
         title="To add a mode, add a ModeDefinition to the pipeline."
