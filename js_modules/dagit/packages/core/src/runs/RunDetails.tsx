--- conflicted
+++ resolved
@@ -124,8 +124,6 @@
   const [copyIcon, setCopyIcon] = React.useState<IconName>('copy_to_clipboard');
   const {rootServerURI} = React.useContext(AppContext);
   const runConfigYaml = yaml.stringify(run.runConfig) || '';
-<<<<<<< HEAD
-=======
   const copy = useCopyToClipboard();
 
   const copyConfig = () => {
@@ -133,7 +131,6 @@
     setCopyIcon('copy_to_clipboard_done');
     setTimeout(() => setCopyIcon('copy_to_clipboard'), 2000);
   };
->>>>>>> 16003239
 
   return (
     <div>
