--- conflicted
+++ resolved
@@ -1,17 +1,4 @@
-<<<<<<< HEAD
-import {Button, ButtonGroup, Checkbox, Colors, IconName, Tab, Tabs, Tag} from '@blueprintjs/core';
-=======
-import {
-  Button,
-  ButtonGroup,
-  Checkbox,
-  Colors,
-  IconName,
-  MenuItem,
-  Tab,
-  Tabs,
-} from '@blueprintjs/core';
->>>>>>> 50649075
+import {Button, ButtonGroup, Checkbox, Colors, IconName, Tab, Tabs} from '@blueprintjs/core';
 import {IconNames} from '@blueprintjs/icons';
 import * as React from 'react';
 import styled from 'styled-components/macro';
