--- conflicted
+++ resolved
@@ -118,15 +118,9 @@
               ) : null}
             </th>
             <th style={{width: 90}}>Run ID</th>
-<<<<<<< HEAD
-            <th style={{width: 180}}>Created Date</th>
-            <th>Target</th>
-            <th style={{width: 160}}>Created By</th>
-=======
             <th style={{width: 180}}>Created date</th>
             <th>Target</th>
             <th style={{width: 160}}>Created by</th>
->>>>>>> 5f021a2e
             <th style={{width: 120}}>Status</th>
             <th style={{width: 190}}>Duration</th>
             {props.additionalColumnHeaders}
@@ -275,7 +269,6 @@
           <RunTags
             tags={
               [
-<<<<<<< HEAD
                 run.pipelineSnapshotId
                   ? {
                       key: DagsterTag.SnapshotID,
@@ -285,15 +278,6 @@
                         : undefined,
                     }
                   : null,
-=======
-                {
-                  key: DagsterTag.SnapshotID,
-                  value: run.pipelineSnapshotId?.slice(0, 8) || '',
-                  link: run.pipelineSnapshotId
-                    ? getPipelineSnapshotLink(run.pipelineName, run.pipelineSnapshotId)
-                    : undefined,
-                },
->>>>>>> 5f021a2e
                 run.tags.find((tag) => tag.key === DagsterTag.Partition),
               ].filter((x) => x) as TagType[]
             }
