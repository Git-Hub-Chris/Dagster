--- conflicted
+++ resolved
@@ -1,9 +1,4 @@
-<<<<<<< HEAD
-import {useQuery} from '@apollo/client';
-=======
 import {gql, useQuery} from '@apollo/client';
-import {Button, ButtonGroup} from '@blueprintjs/core';
->>>>>>> 33ee8403
 import flatMap from 'lodash/flatMap';
 import uniq from 'lodash/uniq';
 import * as React from 'react';
