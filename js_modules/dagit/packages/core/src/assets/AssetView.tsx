--- conflicted
+++ resolved
@@ -314,25 +314,6 @@
   ${ASSET_NODE_DEFINITION_FRAGMENT}
 `;
 
-<<<<<<< HEAD
-const ASSET_NODE_DEFINITION_LIVE_QUERY = gql`
-  query AssetNodeDefinitionLiveQuery($assetKeys: [AssetKeyInput!]!) {
-    assetsLatestInfo(assetKeys: $assetKeys) {
-      assetKey {
-        path
-      }
-      unstartedRunIds
-      inProgressRunIds
-      latestRun {
-        status
-        id
-      }
-    }
-  }
-`;
-
-=======
->>>>>>> c8e5fa46
 const HistoricalViewAlert: React.FC<{
   asOf: string | undefined;
   onClick: () => void;
