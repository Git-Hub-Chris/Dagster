--- conflicted
+++ resolved
@@ -104,8 +104,6 @@
   partitionStats: null,
 };
 
-const februaryDate = new Date('2022-02-15T00:00:00.000Z').valueOf();
-
 export const LiveDataForNodeMaterialized: LiveDataForNode = {
   stepKey: 'asset1',
   unstartedRunIds: [],
@@ -113,11 +111,7 @@
   lastMaterialization: {
     __typename: 'MaterializationEvent',
     runId: 'ABCDEF',
-<<<<<<< HEAD
-    timestamp: `${februaryDate}`,
-=======
-    timestamp: TIMESTAMP,
->>>>>>> f532d6e9
+    timestamp: TIMESTAMP,
   },
   lastMaterializationRunStatus: null,
   lastObservation: null,
@@ -136,11 +130,7 @@
   lastMaterialization: {
     __typename: 'MaterializationEvent',
     runId: 'ABCDEF',
-<<<<<<< HEAD
-    timestamp: `${februaryDate}`,
-=======
-    timestamp: TIMESTAMP,
->>>>>>> f532d6e9
+    timestamp: TIMESTAMP,
   },
   lastMaterializationRunStatus: null,
   lastObservation: null,
@@ -159,11 +149,7 @@
   lastMaterialization: {
     __typename: 'MaterializationEvent',
     runId: 'ABCDEF',
-<<<<<<< HEAD
-    timestamp: `${februaryDate}`,
-=======
-    timestamp: TIMESTAMP,
->>>>>>> f532d6e9
+    timestamp: TIMESTAMP,
   },
   lastMaterializationRunStatus: null,
   lastObservation: null,
@@ -190,11 +176,7 @@
   lastMaterialization: {
     __typename: 'MaterializationEvent',
     runId: 'ABCDEF',
-<<<<<<< HEAD
-    timestamp: `${februaryDate}`,
-=======
-    timestamp: TIMESTAMP,
->>>>>>> f532d6e9
+    timestamp: TIMESTAMP,
   },
   lastMaterializationRunStatus: null,
   lastObservation: null,
@@ -221,11 +203,7 @@
   lastMaterialization: {
     __typename: 'MaterializationEvent',
     runId: 'ABCDEF',
-<<<<<<< HEAD
-    timestamp: `${februaryDate}`,
-=======
-    timestamp: TIMESTAMP,
->>>>>>> f532d6e9
+    timestamp: TIMESTAMP,
   },
   lastMaterializationRunStatus: null,
   lastObservation: null,
@@ -252,11 +230,7 @@
   lastMaterialization: {
     __typename: 'MaterializationEvent',
     runId: 'ABCDEF',
-<<<<<<< HEAD
-    timestamp: `${februaryDate}`,
-=======
-    timestamp: TIMESTAMP,
->>>>>>> f532d6e9
+    timestamp: TIMESTAMP,
   },
   lastMaterializationRunStatus: null,
   lastObservation: null,
@@ -315,11 +289,7 @@
   lastObservation: {
     __typename: 'ObservationEvent',
     runId: 'ABCDEF',
-<<<<<<< HEAD
-    timestamp: `${februaryDate}`,
-=======
-    timestamp: TIMESTAMP,
->>>>>>> f532d6e9
+    timestamp: TIMESTAMP,
   },
   runWhichFailedToMaterialize: null,
   currentLogicalVersion: 'INITIAL',
@@ -338,11 +308,7 @@
   lastObservation: {
     __typename: 'ObservationEvent',
     runId: 'ABCDEF',
-<<<<<<< HEAD
-    timestamp: `${februaryDate}`,
-=======
-    timestamp: TIMESTAMP,
->>>>>>> f532d6e9
+    timestamp: TIMESTAMP,
   },
   runWhichFailedToMaterialize: null,
   currentLogicalVersion: 'DIFFERENT',
@@ -359,11 +325,7 @@
   lastMaterialization: {
     __typename: 'MaterializationEvent',
     runId: 'ABCDEF',
-<<<<<<< HEAD
-    timestamp: `${februaryDate}`,
-=======
-    timestamp: TIMESTAMP,
->>>>>>> f532d6e9
+    timestamp: TIMESTAMP,
   },
   lastMaterializationRunStatus: null,
   lastObservation: null,
@@ -385,11 +347,7 @@
   lastMaterialization: {
     __typename: 'MaterializationEvent',
     runId: 'ABCDEF',
-<<<<<<< HEAD
-    timestamp: `${februaryDate}`,
-=======
-    timestamp: TIMESTAMP,
->>>>>>> f532d6e9
+    timestamp: TIMESTAMP,
   },
   lastMaterializationRunStatus: null,
   lastObservation: null,
@@ -429,11 +387,7 @@
   lastMaterialization: {
     __typename: 'MaterializationEvent',
     runId: 'ABCDEF',
-<<<<<<< HEAD
-    timestamp: `${februaryDate}`,
-=======
-    timestamp: TIMESTAMP,
->>>>>>> f532d6e9
+    timestamp: TIMESTAMP,
   },
   lastMaterializationRunStatus: null,
   lastObservation: null,
@@ -455,11 +409,7 @@
   lastMaterialization: {
     __typename: 'MaterializationEvent',
     runId: 'ABCDEF',
-<<<<<<< HEAD
-    timestamp: `${februaryDate}`,
-=======
-    timestamp: TIMESTAMP,
->>>>>>> f532d6e9
+    timestamp: TIMESTAMP,
   },
   lastMaterializationRunStatus: null,
   lastObservation: null,
@@ -489,11 +439,7 @@
   lastMaterialization: {
     __typename: 'MaterializationEvent',
     runId: 'ABCDEF',
-<<<<<<< HEAD
-    timestamp: `${februaryDate}`,
-=======
-    timestamp: TIMESTAMP,
->>>>>>> f532d6e9
+    timestamp: TIMESTAMP,
   },
   lastMaterializationRunStatus: null,
   lastObservation: null,
