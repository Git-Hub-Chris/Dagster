import {gql, useQuery} from '@apollo/client';
import * as React from 'react';
import {useHistory, useParams} from 'react-router-dom';

import {useDocumentTitle} from '../hooks/useDocumentTitle';
import {Loading} from '../ui/Loading';
import {buildPipelineSelector} from '../workspace/WorkspaceContext';
import {AssetGraphExplorer} from '../workspace/asset-graph/AssetGraphExplorer';
import {RepoAddress} from '../workspace/types';

import {explodeCompositesInHandleGraph} from './CompositeSupport';
import {
  GraphExplorer,
  GraphExplorerOptions,
  GRAPH_EXPLORER_ASSET_NODE_FRAGMENT,
  GRAPH_EXPLORER_FRAGMENT,
  GRAPH_EXPLORER_SOLID_HANDLE_FRAGMENT,
} from './GraphExplorer';
import {NonIdealPipelineQueryResult} from './NonIdealPipelineQueryResult';
import {ExplorerPath, explorerPathFromString, explorerPathToString} from './PipelinePathUtils';
import {
  PipelineExplorerRootQuery,
  PipelineExplorerRootQueryVariables,
} from './types/PipelineExplorerRootQuery';

export const PipelineExplorerSnapshotRoot = () => {
  const params = useParams();
  const explorerPath = explorerPathFromString(params['0']);
  const {pipelineName, snapshotId} = explorerPath;
  const history = useHistory();

  useDocumentTitle(`Snapshot: ${pipelineName}${snapshotId ? `@${snapshotId.slice(0, 8)}` : ''}`);

  return (
    <PipelineExplorerContainer
      explorerPath={explorerPath}
      onChangeExplorerPath={(path, mode) => {
        history[mode](`/instance/snapshots/${explorerPathToString(path)}`);
      }}
    />
  );
};

export const PipelineExplorerContainer: React.FC<{
  explorerPath: ExplorerPath;
  onChangeExplorerPath: (path: ExplorerPath, mode: 'replace' | 'push') => void;
  repoAddress?: RepoAddress;
  isGraph?: boolean;
}> = ({explorerPath, repoAddress, onChangeExplorerPath, isGraph = false}) => {
  const [options, setOptions] = React.useState<GraphExplorerOptions>({
    explodeComposites: explorerPath.explodeComposites ?? false,
    preferAssetRendering: true,
  });

  const parentNames = explorerPath.opNames.slice(0, explorerPath.opNames.length - 1);
  const pipelineSelector = buildPipelineSelector(repoAddress || null, explorerPath.pipelineName);

  const pipelineResult = useQuery<PipelineExplorerRootQuery, PipelineExplorerRootQueryVariables>(
    PIPELINE_EXPLORER_ROOT_QUERY,
    {
      variables: {
        snapshotPipelineSelector: explorerPath.snapshotId ? undefined : pipelineSelector,
        snapshotId: explorerPath.snapshotId ? explorerPath.snapshotId : undefined,
        rootHandleID: parentNames.join('.'),
        requestScopeHandleID: options.explodeComposites ? undefined : parentNames.join('.'),
      },
    },
  );

  return (
    <Loading<PipelineExplorerRootQuery> queryResult={pipelineResult}>
      {({pipelineSnapshotOrError: result}) => {
        if (result.__typename !== 'PipelineSnapshot') {
          return <NonIdealPipelineQueryResult isGraph={isGraph} result={result} />;
        }

        const parentHandle = result.solidHandle;
        const displayedHandles = options.explodeComposites
          ? explodeCompositesInHandleGraph(result.solidHandles)
          : result.solidHandles;
        const assetNodesPresent = result.solidHandles.some(
          (h) => h.solid.definition.assetNodes.length > 0,
        );

<<<<<<< HEAD
        if (assetNodes.length > 0) {
          const unrepresentedOps = result.solidHandles.filter(
            (handle) => !assetNodes.some((asset) => asset.opName === handle.handleID),
          );
          if (unrepresentedOps.length) {
            console.error(
              `The following ops are not represented in the ${
                explorerPath.pipelineName
              } asset graph: ${unrepresentedOps
                .map((h) => h.solid.name)
                .join(
                  ', ',
                )}. Does this graph have a mix of ops and assets? This isn't currently supported.`,
            );
          }
=======
        if (options.preferAssetRendering && assetNodesPresent) {
>>>>>>> f7c57993
          return (
            <AssetGraphExplorer
              options={options}
              setOptions={setOptions}
              pipelineSelector={pipelineSelector}
              handles={displayedHandles}
              explorerPath={explorerPath}
              onChangeExplorerPath={onChangeExplorerPath}
            />
          );
        }

        return (
          <GraphExplorer
            options={options}
            setOptions={setOptions}
            explorerPath={explorerPath}
            onChangeExplorerPath={onChangeExplorerPath}
            pipelineOrGraph={result}
            repoAddress={repoAddress}
            handles={displayedHandles}
            parentHandle={parentHandle ? parentHandle : undefined}
            isGraph={isGraph}
            getInvocations={(definitionName) =>
              displayedHandles
                .filter((s) => s.solid.definition.name === definitionName)
                .map((s) => ({handleID: s.handleID}))
            }
          />
        );
      }}
    </Loading>
  );
};

export const PIPELINE_EXPLORER_ROOT_QUERY = gql`
  query PipelineExplorerRootQuery(
    $snapshotPipelineSelector: PipelineSelector
    $snapshotId: String
    $rootHandleID: String!
    $requestScopeHandleID: String
  ) {
    pipelineSnapshotOrError(
      snapshotId: $snapshotId
      activePipelineSelector: $snapshotPipelineSelector
    ) {
      ... on PipelineSnapshot {
        id
        name
        ...GraphExplorerFragment

        solidHandle(handleID: $rootHandleID) {
          ...GraphExplorerSolidHandleFragment
        }
        solidHandles(parentHandleID: $requestScopeHandleID) {
          handleID
          solid {
            name
            definition {
              assetNodes {
                id
                ...GraphExplorerAssetNodeFragment
              }
            }
          }
          ...GraphExplorerSolidHandleFragment
        }
      }
      ... on PipelineNotFoundError {
        message
      }
      ... on PipelineSnapshotNotFoundError {
        message
      }
      ... on PythonError {
        message
      }
    }
  }
  ${GRAPH_EXPLORER_FRAGMENT}
  ${GRAPH_EXPLORER_SOLID_HANDLE_FRAGMENT}
  ${GRAPH_EXPLORER_ASSET_NODE_FRAGMENT}
`;<|MERGE_RESOLUTION|>--- conflicted
+++ resolved
@@ -82,25 +82,7 @@
           (h) => h.solid.definition.assetNodes.length > 0,
         );
 
-<<<<<<< HEAD
-        if (assetNodes.length > 0) {
-          const unrepresentedOps = result.solidHandles.filter(
-            (handle) => !assetNodes.some((asset) => asset.opName === handle.handleID),
-          );
-          if (unrepresentedOps.length) {
-            console.error(
-              `The following ops are not represented in the ${
-                explorerPath.pipelineName
-              } asset graph: ${unrepresentedOps
-                .map((h) => h.solid.name)
-                .join(
-                  ', ',
-                )}. Does this graph have a mix of ops and assets? This isn't currently supported.`,
-            );
-          }
-=======
         if (options.preferAssetRendering && assetNodesPresent) {
->>>>>>> f7c57993
           return (
             <AssetGraphExplorer
               options={options}
