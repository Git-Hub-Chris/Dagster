import {uniqueId} from 'lodash';
import * as React from 'react';
import {useRef} from 'react';
import styled from 'styled-components/macro';

import {ColorsWIP} from './Colors';

const DISABLED_COLOR = ColorsWIP.Gray300;

type Props = React.DetailedHTMLProps<
  React.InputHTMLAttributes<HTMLInputElement>,
  HTMLInputElement
> & {
  checked: boolean;
  onChange: (e: React.ChangeEvent<HTMLInputElement>) => void;
  label?: React.ReactNode;
  indeterminate?: boolean;
  format?: 'check' | 'star' | 'switch';
  fillColor?: string;
};

interface IconProps {
  checked: boolean;
  disabled: boolean;
  indeterminate: boolean;
  fillColor: string;
}

const StarIcon: React.FC<IconProps> = ({checked, indeterminate, fillColor}) => (
  <svg width="24px" height="24px" viewBox="-3 -3 24 24">
    <path
      className="interaction-focus-outline"
      d="M8.99983 14.27L13.1498 16.78C13.9098 17.24 14.8398 16.56 14.6398 15.7L13.5398 10.98L17.2098 7.80001C17.8798 7.22001 17.5198 6.12001 16.6398 6.05001L11.8098 5.64001L9.91983 1.18001C9.57983 0.37001 8.41983 0.37001 8.07983 1.18001L6.18983 5.63001L1.35983 6.04001C0.479829 6.11001 0.119828 7.21001 0.789828 7.79001L4.45983 10.97L3.35983 15.69C3.15983 16.55 4.08983 17.23 4.84983 16.77L8.99983 14.27Z"
      fill={ColorsWIP.White}
    />
    <path
      d="M16.65 6.04L11.81 5.62L9.92 1.17C9.58 0.36 8.42 0.36 8.08 1.17L6.19 5.63L1.36 6.04C0.48 6.11 0.12 7.21 0.79 7.79L4.46 10.97L3.36 15.69C3.16 16.55 4.09 17.23 4.85 16.77L9 14.27L13.15 16.78C13.91 17.24 14.84 16.56 14.64 15.7L13.54 10.97L17.21 7.79C17.88 7.21 17.53 6.11 16.65 6.04ZM9 12.4L5.24 14.67L6.24 10.39L2.92 7.51L7.3 7.13L9 3.1L10.71 7.14L15.09 7.52L11.77 10.4L12.77 14.68L9 12.4Z"
      className="interaction-darken"
      fill={ColorsWIP.Gray300}
    />
    {indeterminate && (
      <path
        d="M11.6490126,5.26286597 L11.8098,5.64001 L16.6398,6.05001 C17.5198,6.12001 17.8798,7.22001 17.2098,7.80001 L17.2098,7.80001 L13.5398,10.98 L14.6398,15.7 C14.8398,16.56 13.9098,17.24 13.1498,16.78 L13.1498,16.78 L8.99983,14.27 L4.84983,16.77 C4.49121528,16.9870563 4.09474951,16.9502879 3.79701262,16.7605538 L11.6490126,5.26286597 Z"
        className="interaction-darken"
        fill={fillColor}
      />
    )}
    <path
      d="M8.99983 14.27L13.1498 16.78C13.9098 17.24 14.8398 16.56 14.6398 15.7L13.5398 10.98L17.2098 7.80001C17.8798 7.22001 17.5198 6.12001 16.6398 6.05001L11.8098 5.64001L9.91983 1.18001C9.57983 0.37001 8.41983 0.37001 8.07983 1.18001L6.18983 5.63001L1.35983 6.04001C0.479829 6.11001 0.119828 7.21001 0.789828 7.79001L4.45983 10.97L3.35983 15.69C3.15983 16.55 4.08983 17.23 4.84983 16.77L8.99983 14.27Z"
      className="interaction-darken"
      fill={fillColor}
      style={{
        transformOrigin: '9px 9px',
        transform: !indeterminate && checked ? 'scale(1,1)' : 'scale(0,0)',
        transition: 'transform 80ms linear',
      }}
    />
  </svg>
);

const SwitchIcon: React.FC<IconProps> = ({checked, indeterminate, disabled, fillColor}) => (
  <svg width="42px" height="28px" viewBox="-3 -3 42 28">
    <defs>
      <linearGradient x1="50%" y1="0%" x2="50%" y2="100%" id="innerShadow">
        <stop stopColor="#000" stopOpacity="0.2" offset="0%" />
        <stop stopColor="#000" stopOpacity="0.12" offset="15%" />
        <stop stopColor="#000" stopOpacity="0.06" offset="40%" />
        <stop stopColor="#000" stopOpacity="0" offset="100%" />
      </linearGradient>
    </defs>
    <rect
      id="bg"
      x="0"
      y="0"
      width="36"
      height="22"
      rx="11"
      fill={disabled || (checked && !indeterminate) ? fillColor : ColorsWIP.Gray400}
      style={{transition: 'fill 100ms linear'}}
      className="interaction-darken interaction-focus-outline"
    />
    {!disabled && <rect x="0" y="0" width="36" height="22" rx="11" fill="url(#innerShadow)" />}
    <rect
      id="handle"
      style={{transition: 'x 100ms linear'}}
      x={indeterminate ? '8' : checked ? '15' : '1'}
      y="1"
      width="20"
      height="20"
      rx="10"
      fill={ColorsWIP.White}
    />
  </svg>
);

const CheckIcon: React.FC<IconProps> = ({checked, indeterminate, fillColor}) => (
  <svg width="24px" height="24px" viewBox="-3 -3 24 24">
    <path
      d="M16,0 C17.1,0 18,0.9 18,2 L18,2 L18,16 C18,17.1 17.1,18 16,18 L16,18 L2,18 C0.9,18 0,17.1 0,16 L0,16 L0,2 C0,0.9 0.9,0 2,0 L2,0 Z"
      id="Background"
      className=" interaction-focus-outline"
      style={{transition: 'fill 100ms linear'}}
      fill={ColorsWIP.White}
    />
    <path
      id="Border"
      className="interaction-darken"
      d="M15 16H3C2.45 16 2 15.55 2 15V3C2 2.45 2.45 2 3 2H15C15.55 2 16 2.45 16 3V15C16 15.55 15.55 16 15 16ZM16 0H2C0.9 0 0 0.9 0 2V16C0 17.1 0.9 18 2 18H16C17.1 18 18 17.1 18 16V2C18 0.9 17.1 0 16 0Z"
      fill={ColorsWIP.Gray300}
    />
    <path
      d="M16,0 C17.1,0 18,0.9 18,2 L18,2 L18,16 C18,17.1 17.1,18 16,18 L16,18 L2,18 C0.9,18 0,17.1 0,16 L0,16 L0,2 C0,0.9 0.9,0 2,0 L2,0 Z"
      id="Fill"
      className="interaction-darken"
      style={{transition: 'fill 100ms linear'}}
      fill={checked || indeterminate ? fillColor : 'transparent'}
    />
    <polyline
      id="Check"
      fill="none"
      stroke={ColorsWIP.White}
      strokeWidth="2"
      strokeLinecap="round"
      strokeLinejoin="round"
      strokeDasharray="16"
      style={{
        transition: 'stroke-dashoffset 100ms linear',
        transitionDelay: !(checked && !indeterminate) ? '80ms' : '0',
      }}
      strokeDashoffset={checked && !indeterminate ? '0' : '16'}
      points="3.5 9 7 12.5 14.5 5.0"
    />
    <line
      id="Indeterminate"
      x1="5"
      y1="9"
      x2="13"
      y2="9"
      style={{
        transition: 'stroke-dashoffset 100ms linear',
        transitionDelay: !indeterminate ? '80ms' : '0',
      }}
      stroke={ColorsWIP.White}
      strokeWidth="2"
      strokeDasharray="8"
      strokeLinecap="round"
      strokeDashoffset={indeterminate ? '0' : '8'}
    />
  </svg>
);

const Base = ({
  id,
  checked,
  label,
  className,
  format = 'check',
  disabled = false,
  indeterminate = false,
<<<<<<< HEAD
  fillColor = ColorsWIP.Blue500,
=======
  fillColor = ColorsWIP.Gray800,
  children, // not passed to input
>>>>>>> 043ca1cc
  ...rest
}: Props) => {
  const uid = useRef(id || uniqueId('checkbox-'));
  const Component: React.FC<IconProps> = {star: StarIcon, check: CheckIcon, switch: SwitchIcon}[
    format
  ];

  return (
    <label htmlFor={uid.current} className={className}>
      <input
        {...rest}
        type="checkbox"
        id={uid.current}
        tabIndex={0}
        checked={checked}
        disabled={disabled}
      />
      <Component
        disabled={disabled}
        checked={checked}
        indeterminate={indeterminate}
        fillColor={disabled ? DISABLED_COLOR : fillColor}
      />
      {label}
    </label>
  );
};

export const Checkbox = styled(Base)`
  display: inline-flex;
  position: relative;
  user-select: none;
  align-items: center;
  color: ${({disabled}) => (disabled ? DISABLED_COLOR : ColorsWIP.Gray900)};
  cursor: pointer;
  gap: 8px;

  svg {
    margin: -3px;
  }

  input[type='checkbox'] {
    position: absolute;
    cursor: pointer;
    opacity: 0;
    height: 0;
    width: 0;
  }

  input:focus + svg {
    .interaction-focus-outline {
      stroke: rgba(58, 151, 212, 0.6);
      stroke-width: 6px;
      paint-order: stroke fill;
    }
  }
  /* Focus outline only when using keyboard, not when focusing via mouse,
     if focus-visible is supported and this rule is understood. */
  input:focus:not(input:focus-visible) + svg {
    .interaction-focus-outline {
      stroke-width: 0;
    }
  }

  ${({disabled}) =>
    !disabled &&
    `
    svg:hover {
      filter: drop-shadow(0 0 5px rgba(0, 0, 0, 0.12));

      &.interaction-darken,
      .interaction-darken {
        filter: brightness(0.8);
      }
    }
  `}
`;<|MERGE_RESOLUTION|>--- conflicted
+++ resolved
@@ -157,12 +157,8 @@
   format = 'check',
   disabled = false,
   indeterminate = false,
-<<<<<<< HEAD
   fillColor = ColorsWIP.Blue500,
-=======
-  fillColor = ColorsWIP.Gray800,
   children, // not passed to input
->>>>>>> 043ca1cc
   ...rest
 }: Props) => {
   const uid = useRef(id || uniqueId('checkbox-'));
