--- conflicted
+++ resolved
@@ -1,8 +1,3 @@
-<<<<<<< HEAD
-import {NonIdealState} from '@blueprintjs/core';
-=======
-import {Checkbox} from '@blueprintjs/core';
->>>>>>> 5d583b61
 import isEqual from 'lodash/isEqual';
 import * as React from 'react';
 import {Link} from 'react-router-dom';
@@ -381,22 +376,6 @@
             </Box>
           </WebsocketWarning>
         ) : null}
-<<<<<<< HEAD
-        <GraphQueryInput
-          items={props.graph}
-          value={props.selection.query}
-          placeholder="Type a Step Subset"
-          onChange={props.onUpdateQuery}
-          presets={metadata ? interestingQueriesFor(metadata, layout) : undefined}
-          className={selection.keys.length > 0 ? 'has-step' : ''}
-        />
-        <Checkbox
-          checked={options.hideUnselectedSteps}
-          label="Hide unselected steps"
-          onChange={props.onChange}
-          style={{marginLeft: 5}}
-        />
-=======
         <Box flex={{direction: 'row', alignItems: 'center', gap: 12}}>
           <GraphQueryInput
             items={props.graph}
@@ -410,10 +389,8 @@
             checked={options.hideUnselectedSteps}
             label="Hide unselected steps"
             onChange={props.onChange}
-            inline={true}
           />
         </Box>
->>>>>>> 5d583b61
       </GraphQueryInputContainer>
     </>
   );
