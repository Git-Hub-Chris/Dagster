import '@blueprintjs/core/lib/css/blueprint.css';
import '@blueprintjs/icons/lib/css/blueprint-icons.css';
import '@blueprintjs/select/lib/css/blueprint-select.css';
import '@blueprintjs/table/lib/css/table.css';
import '@blueprintjs/popover2/lib/css/blueprint-popover2.css';

import {FontFamily} from '../src/ui/styles';
import {GlobalDialogStyle} from '../src/ui/Dialog';

import * as React from 'react';
import {MemoryRouter} from 'react-router-dom';

import {createGlobalStyle} from 'styled-components/macro';

import {GlobalPopoverStyle} from '../src/ui/Popover';

const GlobalStyle = createGlobalStyle`
  * {
    box-sizing: border-box;
    -webkit-font-smoothing: antialiased;
  }

  body, input, textarea, button, select {
    font-family: ${FontFamily.default};
  }

  body ul, body li {
    margin: 0;
  }

  .material-icons {
    display: block;
  }
`;

// Global decorator to apply the styles to all stories
export const decorators = [
  (Story) => (
    <MemoryRouter>
      <GlobalStyle />
<<<<<<< HEAD
      <GlobalPopoverStyle />
=======
      <GlobalDialogStyle />
>>>>>>> 50649075
      <Story />
    </MemoryRouter>
  ),
];

export const parameters = {
  actions: {argTypesRegex: '^on[A-Z].*'},
};<|MERGE_RESOLUTION|>--- conflicted
+++ resolved
@@ -6,13 +6,13 @@
 
 import {FontFamily} from '../src/ui/styles';
 import {GlobalDialogStyle} from '../src/ui/Dialog';
+import {GlobalPopoverStyle} from '../src/ui/Popover';
 
 import * as React from 'react';
 import {MemoryRouter} from 'react-router-dom';
 
 import {createGlobalStyle} from 'styled-components/macro';
 
-import {GlobalPopoverStyle} from '../src/ui/Popover';
 
 const GlobalStyle = createGlobalStyle`
   * {
@@ -38,11 +38,8 @@
   (Story) => (
     <MemoryRouter>
       <GlobalStyle />
-<<<<<<< HEAD
       <GlobalPopoverStyle />
-=======
       <GlobalDialogStyle />
->>>>>>> 50649075
       <Story />
     </MemoryRouter>
   ),
