import os
from glob import glob
from pathlib import Path
from typing import Iterable, List, Optional

from dagster_buildkite.defines import GCP_CREDS_FILENAME, GCP_CREDS_LOCAL_FILE, GIT_REPO_ROOT
from dagster_buildkite.package_spec import PackageSpec
from dagster_buildkite.python_version import AvailablePythonVersion
from dagster_buildkite.step_builder import BuildkiteQueue
from dagster_buildkite.steps.test_project import test_project_depends_fn
from dagster_buildkite.utils import (
    BuildkiteStep,
    connect_sibling_docker_container,
    has_dagster_airlift_changes,
    has_storage_test_fixture_changes,
    network_buildkite_container,
    skip_if_not_airlift_or_dlift_commit,
    skip_if_not_dlift_commit,
)


def build_example_packages_steps() -> List[BuildkiteStep]:
    custom_example_pkg_roots = [pkg.directory for pkg in EXAMPLE_PACKAGES_WITH_CUSTOM_CONFIG]
    example_packages_with_standard_config = [
        PackageSpec(pkg)
        for pkg in (
            _get_uncustomized_pkg_roots("examples", custom_example_pkg_roots)
            + _get_uncustomized_pkg_roots("examples/experimental", custom_example_pkg_roots)
        )
        if pkg != "examples/deploy_ecs"
    ]

    example_packages = EXAMPLE_PACKAGES_WITH_CUSTOM_CONFIG + example_packages_with_standard_config

    return build_steps_from_package_specs(example_packages)


def build_library_packages_steps() -> List[BuildkiteStep]:
    custom_library_pkg_roots = [pkg.directory for pkg in LIBRARY_PACKAGES_WITH_CUSTOM_CONFIG]
    library_packages_with_standard_config = [
        *[
            PackageSpec(pkg)
            for pkg in _get_uncustomized_pkg_roots("python_modules", custom_library_pkg_roots)
        ],
        *[
            PackageSpec(pkg)
            for pkg in _get_uncustomized_pkg_roots(
                "python_modules/libraries", custom_library_pkg_roots
            )
        ],
    ]

    return build_steps_from_package_specs(
        LIBRARY_PACKAGES_WITH_CUSTOM_CONFIG + library_packages_with_standard_config
    )


def build_dagster_ui_screenshot_steps() -> List[BuildkiteStep]:
    return build_steps_from_package_specs(
        [PackageSpec("docs/dagster-ui-screenshot", run_pytest=False)]
    )


def build_steps_from_package_specs(package_specs: List[PackageSpec]) -> List[BuildkiteStep]:
    steps: List[BuildkiteStep] = []
    all_packages = sorted(
        package_specs,
        key=lambda p: f"{_PACKAGE_TYPE_ORDER.index(p.package_type)} {p.name}",  # type: ignore[arg-type]
    )

    for pkg in all_packages:
        steps += pkg.build_steps()

    return steps


_PACKAGE_TYPE_ORDER = ["core", "extension", "example", "infrastructure", "unknown"]


# Find packages under a root subdirectory that are not configured above.
def _get_uncustomized_pkg_roots(root: str, custom_pkg_roots: List[str]) -> List[str]:
    all_files_in_root = [
        os.path.relpath(p, GIT_REPO_ROOT) for p in glob(os.path.join(GIT_REPO_ROOT, root, "*"))
    ]
    return [
        p for p in all_files_in_root if p not in custom_pkg_roots and os.path.exists(f"{p}/tox.ini")
    ]


# ########################
# ##### PACKAGES WITH CUSTOM STEPS
# ########################


def airflow_extra_cmds(version: AvailablePythonVersion, _) -> List[str]:
    return [
        'export AIRFLOW_HOME="/airflow"',
        "mkdir -p $${AIRFLOW_HOME}",
    ]


airline_demo_extra_cmds = [
    "pushd examples/airline_demo",
    # Run the postgres db. We are in docker running docker
    # so this will be a sibling container.
    "docker-compose up -d --remove-orphans",  # clean up in hooks/pre-exit
    # Can't use host networking on buildkite and communicate via localhost
    # between these sibling containers, so pass along the ip.
    *network_buildkite_container("postgres"),
    *connect_sibling_docker_container(
        "postgres", "test-postgres-db-airline", "POSTGRES_TEST_DB_HOST"
    ),
    "popd",
]


def dagster_graphql_extra_cmds(_, tox_factor: Optional[str]) -> List[str]:
    if tox_factor and tox_factor.startswith("postgres"):
        return [
            "pushd python_modules/dagster-graphql/dagster_graphql_tests/graphql/",
            "docker-compose up -d --remove-orphans",  # clean up in hooks/pre-exit,
            # Can't use host networking on buildkite and communicate via localhost
            # between these sibling containers, so pass along the ip.
            *network_buildkite_container("postgres"),
            *connect_sibling_docker_container(
                "postgres", "test-postgres-db-graphql", "POSTGRES_TEST_DB_HOST"
            ),
            "popd",
        ]
    else:
        return []


docs_snippets_extra_cmds = [
    "pushd examples/docs_snippets",
    # Run the postgres db. We are in docker running docker
    # so this will be a sibling container.
    "docker-compose up -d --remove-orphans",  # clean up in hooks/pre-exit
    # Can't use host networking on buildkite and communicate via localhost
    # between these sibling containers, so pass along the ip.
    *network_buildkite_container("postgres"),
    *connect_sibling_docker_container(
        "postgres", "test-postgres-db-docs-snippets", "POSTGRES_TEST_DB_HOST"
    ),
    "popd",
]


deploy_docker_example_extra_cmds = [
    "pushd examples/deploy_docker/from_source",
    "./build.sh",
    "docker-compose up -d --remove-orphans",  # clean up in hooks/pre-exit
    *network_buildkite_container("docker_example_network"),
    *connect_sibling_docker_container(
        "docker_example_network",
        "docker_example_webserver",
        "DEPLOY_DOCKER_WEBSERVER_HOST",
    ),
    "popd",
]


def celery_extra_cmds(version: AvailablePythonVersion, _) -> List[str]:
    return [
        "export DAGSTER_DOCKER_IMAGE_TAG=$${BUILDKITE_BUILD_ID}-" + version.value,
        'export DAGSTER_DOCKER_REPOSITORY="$${AWS_ACCOUNT_ID}.dkr.ecr.us-west-2.amazonaws.com"',
        "pushd python_modules/libraries/dagster-celery",
        # Run the rabbitmq db. We are in docker running docker
        # so this will be a sibling container.
        "docker-compose up -d --remove-orphans",  # clean up in hooks/pre-exit,
        # Can't use host networking on buildkite and communicate via localhost
        # between these sibling containers, so pass along the ip.
        *network_buildkite_container("rabbitmq"),
        *connect_sibling_docker_container(
            "rabbitmq", "test-rabbitmq", "DAGSTER_CELERY_BROKER_HOST"
        ),
        "popd",
    ]


def celery_docker_extra_cmds(version: AvailablePythonVersion, _) -> List[str]:
    return celery_extra_cmds(version, _) + [
        "pushd python_modules/libraries/dagster-celery-docker/dagster_celery_docker_tests/",
        "docker-compose up -d --remove-orphans",
        *network_buildkite_container("postgres"),
        *connect_sibling_docker_container(
            "postgres",
            "test-postgres-db-celery-docker",
            "POSTGRES_TEST_DB_HOST",
        ),
        "popd",
    ]


def docker_extra_cmds(version: AvailablePythonVersion, _) -> List[str]:
    return [
        "export DAGSTER_DOCKER_IMAGE_TAG=$${BUILDKITE_BUILD_ID}-" + version.value,
        'export DAGSTER_DOCKER_REPOSITORY="$${AWS_ACCOUNT_ID}.dkr.ecr.us-west-2.amazonaws.com"',
        "pushd python_modules/libraries/dagster-docker/dagster_docker_tests/",
        "docker-compose up -d --remove-orphans",
        *network_buildkite_container("postgres"),
        *connect_sibling_docker_container(
            "postgres",
            "test-postgres-db-docker",
            "POSTGRES_TEST_DB_HOST",
        ),
        "popd",
    ]


ui_extra_cmds = ["make rebuild_ui"]


mysql_extra_cmds = [
    "pushd python_modules/libraries/dagster-mysql/dagster_mysql_tests/",
    "docker-compose up -d --remove-orphans",  # clean up in hooks/pre-exit,
    *network_buildkite_container("mysql"),
    *network_buildkite_container("mysql_pinned"),
    *network_buildkite_container("mysql_pinned_backcompat"),
    *connect_sibling_docker_container("mysql", "test-mysql-db", "MYSQL_TEST_DB_HOST"),
    *connect_sibling_docker_container(
        "mysql_pinned", "test-mysql-db-pinned", "MYSQL_TEST_PINNED_DB_HOST"
    ),
    *connect_sibling_docker_container(
        "mysql_pinned_backcompat",
        "test-mysql-db-pinned-backcompat",
        "MYSQL_TEST_PINNED_BACKCOMPAT_DB_HOST",
    ),
    "popd",
]


def k8s_extra_cmds(version: AvailablePythonVersion, _) -> List[str]:
    return [
        "export DAGSTER_DOCKER_IMAGE_TAG=$${BUILDKITE_BUILD_ID}-" + version.value,
        'export DAGSTER_DOCKER_REPOSITORY="$${AWS_ACCOUNT_ID}.dkr.ecr.us-west-2.amazonaws.com"',
    ]


gcp_creds_extra_cmds = (
    [
        rf"aws s3 cp s3://\${{BUILDKITE_SECRETS_BUCKET}}/{GCP_CREDS_FILENAME} "
        + GCP_CREDS_LOCAL_FILE,
        "export GOOGLE_APPLICATION_CREDENTIALS=" + GCP_CREDS_LOCAL_FILE,
    ]
    if not os.getenv("CI_DISABLE_INTEGRATION_TESTS")
    else []
)


postgres_extra_cmds = [
    "pushd python_modules/libraries/dagster-postgres/dagster_postgres_tests/",
    "docker-compose up -d --remove-orphans",  # clean up in hooks/pre-exit,
    "docker-compose -f docker-compose-multi.yml up -d",  # clean up in hooks/pre-exit,
    *network_buildkite_container("postgres"),
    *connect_sibling_docker_container("postgres", "test-postgres-db", "POSTGRES_TEST_DB_HOST"),
    *network_buildkite_container("postgres_multi"),
    *connect_sibling_docker_container(
        "postgres_multi",
        "test-run-storage-db",
        "POSTGRES_TEST_RUN_STORAGE_DB_HOST",
    ),
    *connect_sibling_docker_container(
        "postgres_multi",
        "test-event-log-storage-db",
        "POSTGRES_TEST_EVENT_LOG_STORAGE_DB_HOST",
    ),
    "popd",
]


# Some Dagster packages have more involved test configs or support only certain Python version;
# special-case those here
EXAMPLE_PACKAGES_WITH_CUSTOM_CONFIG: List[PackageSpec] = [
    PackageSpec(
        "examples/with_airflow",
        unsupported_python_versions=[
            AvailablePythonVersion.V3_10,
            AvailablePythonVersion.V3_11,
            AvailablePythonVersion.V3_12,
        ],
    ),
    PackageSpec(
        "examples/assets_smoke_test",
    ),
    PackageSpec(
        "examples/deploy_docker",
        pytest_extra_cmds=deploy_docker_example_extra_cmds,
    ),
    PackageSpec(
        "examples/docs_snippets",
        pytest_extra_cmds=docs_snippets_extra_cmds,
        # The docs_snippets test suite also installs a ton of packages in the same environment,
        # which is liable to cause dependency collisions. It's not necessary to test all these
        # snippets in all python versions since we are testing the core code exercised by the
        # snippets against all supported python versions.
        unsupported_python_versions=AvailablePythonVersion.get_all_except_default(),
    ),
    PackageSpec(
        "examples/docs_beta_snippets",
        # The docs_snippets test suite also installs a ton of packages in the same environment,
        # which is liable to cause dependency collisions. It's not necessary to test all these
        # snippets in all python versions since we are testing the core code exercised by the
        # snippets against all supported python versions.
        unsupported_python_versions=AvailablePythonVersion.get_all_except_default(),
        pytest_tox_factors=["all", "integrations"],
    ),
    PackageSpec(
        "examples/project_fully_featured",
        unsupported_python_versions=[
            AvailablePythonVersion.V3_12,  # duckdb
        ],
    ),
    PackageSpec(
        "examples/with_great_expectations",
        unsupported_python_versions=[
            AvailablePythonVersion.V3_9,
        ],
    ),
    PackageSpec(
        "examples/with_pyspark",
    ),
    PackageSpec(
        "examples/with_pyspark_emr",
    ),
    PackageSpec(
        "examples/with_wandb",
        unsupported_python_versions=[
            # dagster-wandb dep
            AvailablePythonVersion.V3_12,
        ],
    ),
    # The 6 tutorials referenced in cloud onboarding cant test "source" due to dagster-cloud dep
    PackageSpec(
        "examples/assets_modern_data_stack",
        pytest_tox_factors=["pypi"],
    ),
    PackageSpec(
        "examples/assets_dbt_python",
        pytest_tox_factors=["pypi"],
        unsupported_python_versions=[
            AvailablePythonVersion.V3_12,  # duckdb
        ],
    ),
    PackageSpec(
        "examples/assets_dynamic_partitions",
        unsupported_python_versions=[
            AvailablePythonVersion.V3_12,  # duckdb
        ],
    ),
    PackageSpec(
        "examples/quickstart_aws",
        pytest_tox_factors=["pypi"],
    ),
    PackageSpec(
        "examples/quickstart_etl",
        pytest_tox_factors=["pypi"],
    ),
    PackageSpec(
        "examples/quickstart_gcp",
        pytest_tox_factors=["pypi"],
    ),
    PackageSpec(
        "examples/quickstart_snowflake",
        pytest_tox_factors=["pypi"],
    ),
    PackageSpec(
        "examples/experimental/dagster-blueprints",
    ),
    PackageSpec(
        "examples/experimental/dagster-airlift",
    ),
    # Runs against live dbt cloud instance, we only want to run on commits and on the
    # nightly build
    PackageSpec(
<<<<<<< HEAD
        "examples/starlift-demo",
        skip_if=skip_if_not_airlift_or_dlift_commit,
        env_vars=[
            "KS_DBT_CLOUD_ACCOUNT_ID",
            "KS_DBT_CLOUD_PROJECT_ID",
            "KS_DBT_CLOUD_TOKEN",
            "KS_DBT_CLOUD_ACCESS_URL",
            "KS_DBT_CLOUD_DISCOVERY_API_URL",
        ],
        timeout_in_minutes=30,
=======
        "examples/experimental/dagster-airlift/examples/dbt-example",
        always_run_if=has_dagster_airlift_changes,
>>>>>>> ebd210ac
        queue=BuildkiteQueue.DOCKER,
    ),
    PackageSpec(
        "examples/experimental/dagster-airlift/perf-harness",
        always_run_if=has_dagster_airlift_changes,
    ),
    PackageSpec(
        "examples/airlift-migration-tutorial",
        always_run_if=has_dagster_airlift_changes,
    ),
    PackageSpec(
        "examples/experimental/dagster-airlift/kitchen-sink",
        always_run_if=has_dagster_airlift_changes,
    ),
    PackageSpec(
        "examples/experimental/dagster-dlift",
        name="dlift",
    ),
    # Runs against live dbt cloud instance, we only want to run on commits and on the
    # nightly build
    PackageSpec(
        "examples/experimental/dagster-dlift/kitchen-sink",
        skip_if=skip_if_not_dlift_commit,
        name="dlift-live",
        env_vars=[
            "KS_DBT_CLOUD_ACCOUNT_ID",
            "KS_DBT_CLOUD_PROJECT_ID",
            "KS_DBT_CLOUD_TOKEN",
            "KS_DBT_CLOUD_ACCESS_URL",
            "KS_DBT_CLOUD_DISCOVERY_API_URL",
        ],
    ),
]


def _unsupported_dagster_python_versions(tox_factor: Optional[str]) -> List[AvailablePythonVersion]:
    if tox_factor == "general_tests_old_protobuf":
        return [AvailablePythonVersion.V3_11, AvailablePythonVersion.V3_12]

    if tox_factor in {
        "type_signature_tests",
    }:
        return [AvailablePythonVersion.V3_12]

    return []


def test_subfolders(tests_folder_name: str) -> Iterable[str]:
    tests_path = (
        Path(__file__).parent
        / Path("../../../../python_modules/dagster/dagster_tests/")
        / Path(tests_folder_name)
    )
    for subfolder in tests_path.iterdir():
        if subfolder.suffix == ".py" and subfolder.stem != "__init__":
            raise Exception(
                f"If you are splitting a test folder into parallel subfolders "
                f"there should be no python files in the root of the folder. Found {subfolder}."
            )
        if subfolder.is_dir():
            yield subfolder.name


def tox_factors_for_folder(tests_folder_name: str) -> List[str]:
    return [
        f"{tests_folder_name}__{subfolder_name}"
        for subfolder_name in test_subfolders(tests_folder_name)
    ]


LIBRARY_PACKAGES_WITH_CUSTOM_CONFIG: List[PackageSpec] = [
    PackageSpec(
        "python_modules/automation",
        # automation is internal code that doesn't need to be tested in every python version. The
        # test suite also installs a ton of packages in the same environment, which is liable to
        # cause dependency collisions.
        unsupported_python_versions=AvailablePythonVersion.get_all_except_default(),
    ),
    PackageSpec("python_modules/dagster-webserver", pytest_extra_cmds=ui_extra_cmds),
    PackageSpec(
        "python_modules/dagster",
        env_vars=["AWS_ACCOUNT_ID"],
        pytest_tox_factors=[
            "api_tests",
            "asset_defs_tests",
            "cli_tests",
            "core_tests",
            "daemon_sensor_tests",
            "daemon_tests",
            "definitions_tests",
            "general_tests",
            "general_tests_old_protobuf",
            "launcher_tests",
            "logging_tests",
            "model_tests",
            "scheduler_tests",
            "storage_tests",
            "storage_tests_sqlalchemy_1_3",
            "storage_tests_sqlalchemy_1_4",
            "type_signature_tests",
        ]
        + tox_factors_for_folder("execution_tests"),
        unsupported_python_versions=_unsupported_dagster_python_versions,
    ),
    PackageSpec(
        "python_modules/dagster-graphql",
        pytest_extra_cmds=dagster_graphql_extra_cmds,
        pytest_tox_factors=[
            "not_graphql_context_test_suite",
            "sqlite_instance_multi_location",
            "sqlite_instance_managed_grpc_env",
            "sqlite_instance_deployed_grpc_env",
            "sqlite_instance_code_server_cli_grpc_env",
            "graphql_python_client",
            "postgres-graphql_context_variants",
            "postgres-instance_multi_location",
            "postgres-instance_managed_grpc_env",
            "postgres-instance_deployed_grpc_env",
        ],
        unsupported_python_versions=(
            lambda tox_factor: (
                [AvailablePythonVersion.V3_11]
                if (
                    tox_factor
                    in {
                        # test suites particularly likely to crash and/or hang
                        # due to https://github.com/grpc/grpc/issues/31885
                        "sqlite_instance_managed_grpc_env",
                        "sqlite_instance_deployed_grpc_env",
                        "sqlite_instance_code_server_cli_grpc_env",
                        "sqlite_instance_multi_location",
                        "postgres-instance_multi_location",
                        "postgres-instance_managed_grpc_env",
                        "postgres-instance_deployed_grpc_env",
                    }
                )
                else []
            )
        ),
        timeout_in_minutes=30,
    ),
    PackageSpec(
        "python_modules/dagster-test",
        unsupported_python_versions=[
            # dagster-airflow
            AvailablePythonVersion.V3_12,
        ],
    ),
    PackageSpec(
        "python_modules/libraries/dagster-dbt",
        pytest_tox_factors=[
            f"{deps_factor}-{command_factor}"
            for deps_factor in ["dbt17", "dbt18"]
            for command_factor in ["cloud", "core-main", "core-derived-metadata"]
        ],
    ),
    PackageSpec(
        "python_modules/libraries/dagster-snowflake",
        env_vars=["SNOWFLAKE_ACCOUNT", "SNOWFLAKE_USER", "SNOWFLAKE_PASSWORD"],
    ),
    PackageSpec(
        "python_modules/libraries/dagster-airbyte",
        pytest_tox_factors=["unit", "integration"],
    ),
    PackageSpec(
        "python_modules/libraries/dagster-airflow",
        # omit python 3.10 until we add support
        unsupported_python_versions=[
            AvailablePythonVersion.V3_10,
            AvailablePythonVersion.V3_11,
            AvailablePythonVersion.V3_12,
        ],
        env_vars=[
            "AIRFLOW_HOME",
            "AWS_ACCOUNT_ID",
            "AWS_ACCESS_KEY_ID",
            "AWS_SECRET_ACCESS_KEY",
            "BUILDKITE_SECRETS_BUCKET",
            "GOOGLE_APPLICATION_CREDENTIALS",
        ],
        pytest_extra_cmds=airflow_extra_cmds,
        pytest_tox_factors=[
            "default-airflow2",
            "localdb-airflow2",
            "persistentdb-airflow2",
        ],
    ),
    PackageSpec(
        "python_modules/libraries/dagster-aws",
        env_vars=["AWS_DEFAULT_REGION", "AWS_ACCESS_KEY_ID", "AWS_SECRET_ACCESS_KEY"],
    ),
    PackageSpec(
        "python_modules/libraries/dagster-azure",
        env_vars=["AZURE_STORAGE_ACCOUNT_KEY"],
    ),
    PackageSpec(
        "python_modules/libraries/dagster-celery",
        env_vars=["AWS_ACCOUNT_ID", "AWS_ACCESS_KEY_ID", "AWS_SECRET_ACCESS_KEY"],
        pytest_extra_cmds=celery_extra_cmds,
    ),
    PackageSpec(
        "python_modules/libraries/dagster-celery-docker",
        env_vars=["AWS_ACCOUNT_ID", "AWS_ACCESS_KEY_ID", "AWS_SECRET_ACCESS_KEY"],
        pytest_extra_cmds=celery_docker_extra_cmds,
        pytest_step_dependencies=test_project_depends_fn,
    ),
    PackageSpec(
        "python_modules/libraries/dagster-dask",
        env_vars=["AWS_SECRET_ACCESS_KEY", "AWS_ACCESS_KEY_ID", "AWS_DEFAULT_REGION"],
    ),
    PackageSpec(
        "python_modules/libraries/dagster-databricks",
    ),
    PackageSpec(
        "python_modules/libraries/dagster-docker",
        env_vars=["AWS_ACCOUNT_ID", "AWS_ACCESS_KEY_ID", "AWS_SECRET_ACCESS_KEY"],
        pytest_extra_cmds=docker_extra_cmds,
        pytest_step_dependencies=test_project_depends_fn,
    ),
    PackageSpec(
        "python_modules/libraries/dagster-duckdb",
        unsupported_python_versions=[
            # duckdb
            AvailablePythonVersion.V3_12,
        ],
    ),
    PackageSpec(
        "python_modules/libraries/dagster-duckdb-pandas",
        unsupported_python_versions=[
            # duckdb
            AvailablePythonVersion.V3_12,
        ],
    ),
    PackageSpec(
        "python_modules/libraries/dagster-duckdb-polars",
        unsupported_python_versions=[
            # duckdb
            AvailablePythonVersion.V3_12,
        ],
    ),
    PackageSpec(
        "python_modules/libraries/dagster-duckdb-pyspark",
        unsupported_python_versions=[
            # duckdb
            AvailablePythonVersion.V3_12,
        ],
    ),
    PackageSpec(
        "python_modules/libraries/dagster-pandas",
        unsupported_python_versions=[
            AvailablePythonVersion.V3_12,
        ],
    ),
    PackageSpec(
        "python_modules/libraries/dagster-gcp",
        env_vars=[
            "AWS_ACCESS_KEY_ID",
            "AWS_SECRET_ACCESS_KEY",
            "BUILDKITE_SECRETS_BUCKET",
            "GCP_PROJECT_ID",
        ],
        pytest_extra_cmds=gcp_creds_extra_cmds,
        # Remove once https://github.com/dagster-io/dagster/issues/2511 is resolved
        retries=2,
    ),
    PackageSpec(
        "python_modules/libraries/dagster-gcp-pandas",
        env_vars=[
            "AWS_ACCESS_KEY_ID",
            "AWS_SECRET_ACCESS_KEY",
            "BUILDKITE_SECRETS_BUCKET",
            "GCP_PROJECT_ID",
        ],
        pytest_extra_cmds=gcp_creds_extra_cmds,
        retries=2,
    ),
    PackageSpec(
        "python_modules/libraries/dagster-gcp-pyspark",
        env_vars=[
            "AWS_ACCESS_KEY_ID",
            "AWS_SECRET_ACCESS_KEY",
            "BUILDKITE_SECRETS_BUCKET",
            "GCP_PROJECT_ID",
        ],
        pytest_extra_cmds=gcp_creds_extra_cmds,
    ),
    PackageSpec(
        "python_modules/libraries/dagster-ge",
        unsupported_python_versions=[
            AvailablePythonVersion.V3_9,
        ],
    ),
    PackageSpec(
        "python_modules/libraries/dagster-k8s",
        env_vars=[
            "AWS_ACCOUNT_ID",
            "AWS_ACCESS_KEY_ID",
            "AWS_SECRET_ACCESS_KEY",
            "BUILDKITE_SECRETS_BUCKET",
        ],
        pytest_tox_factors=[
            "default",
            "old_kubernetes",
        ],
        pytest_extra_cmds=k8s_extra_cmds,
    ),
    PackageSpec(
        "python_modules/libraries/dagster-mlflow",
    ),
    PackageSpec(
        "python_modules/libraries/dagster-mysql",
        pytest_extra_cmds=mysql_extra_cmds,
        pytest_tox_factors=[
            "storage_tests",
            "storage_tests_sqlalchemy_1_3",
        ],
        always_run_if=has_storage_test_fixture_changes,
    ),
    PackageSpec(
        "python_modules/libraries/dagster-snowflake-pandas",
        env_vars=["SNOWFLAKE_ACCOUNT", "SNOWFLAKE_BUILDKITE_PASSWORD"],
    ),
    PackageSpec(
        "python_modules/libraries/dagster-snowflake-pyspark",
        env_vars=["SNOWFLAKE_ACCOUNT", "SNOWFLAKE_BUILDKITE_PASSWORD"],
    ),
    PackageSpec(
        "python_modules/libraries/dagster-postgres",
        pytest_extra_cmds=postgres_extra_cmds,
        pytest_tox_factors=[
            "storage_tests",
            "storage_tests_sqlalchemy_1_3",
        ],
        always_run_if=has_storage_test_fixture_changes,
    ),
    PackageSpec(
        "python_modules/libraries/dagster-twilio",
        env_vars=["TWILIO_TEST_ACCOUNT_SID", "TWILIO_TEST_AUTH_TOKEN"],
        # Remove once https://github.com/dagster-io/dagster/issues/2511 is resolved
        retries=2,
    ),
    PackageSpec(
        "python_modules/libraries/dagster-wandb",
        unsupported_python_versions=[
            # duckdb
            AvailablePythonVersion.V3_12,
        ],
    ),
    PackageSpec(
        "python_modules/libraries/dagstermill",
        pytest_tox_factors=["papermill1", "papermill2"],
        retries=2,  # Workaround for flaky kernel issues
        unsupported_python_versions=[
            # duckdb
            AvailablePythonVersion.V3_12,
        ],
    ),
    PackageSpec(
        ".buildkite/dagster-buildkite",
        run_pytest=False,
    ),
]<|MERGE_RESOLUTION|>--- conflicted
+++ resolved
@@ -373,7 +373,6 @@
     # Runs against live dbt cloud instance, we only want to run on commits and on the
     # nightly build
     PackageSpec(
-<<<<<<< HEAD
         "examples/starlift-demo",
         skip_if=skip_if_not_airlift_or_dlift_commit,
         env_vars=[
@@ -384,15 +383,12 @@
             "KS_DBT_CLOUD_DISCOVERY_API_URL",
         ],
         timeout_in_minutes=30,
-=======
-        "examples/experimental/dagster-airlift/examples/dbt-example",
-        always_run_if=has_dagster_airlift_changes,
->>>>>>> ebd210ac
         queue=BuildkiteQueue.DOCKER,
     ),
     PackageSpec(
         "examples/experimental/dagster-airlift/perf-harness",
         always_run_if=has_dagster_airlift_changes,
+        queue=BuildkiteQueue.DOCKER,
     ),
     PackageSpec(
         "examples/airlift-migration-tutorial",
